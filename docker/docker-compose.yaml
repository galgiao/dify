--- conflicted
+++ resolved
@@ -295,11 +295,7 @@
 services:
   # API service
   api:
-<<<<<<< HEAD
-    image: langgenius/dify-api:0.13.2
-=======
     image: langgenius/dify-api:0.14.0
->>>>>>> 56cfdce4
     restart: always
     environment:
       # Use the shared environment variables.
@@ -319,11 +315,7 @@
   # worker service
   # The Celery worker for processing the queue.
   worker:
-<<<<<<< HEAD
-    image: langgenius/dify-api:0.13.2
-=======
     image: langgenius/dify-api:0.14.0
->>>>>>> 56cfdce4
     restart: always
     environment:
       # Use the shared environment variables.
@@ -342,11 +334,7 @@
 
   # Frontend web application.
   web:
-<<<<<<< HEAD
-    image: langgenius/dify-web:0.13.2
-=======
     image: langgenius/dify-web:0.14.0
->>>>>>> 56cfdce4
     restart: always
     environment:
       CONSOLE_API_URL: ${CONSOLE_API_URL:-}
