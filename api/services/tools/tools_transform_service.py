import json
import logging
from collections.abc import Mapping
from typing import Any, Union

from yarl import URL

from configs import dify_config
from core.helper.provider_cache import ToolProviderCredentialsCache
from core.mcp.types import Tool as MCPTool
<<<<<<< HEAD
from core.plugin.entities.plugin_daemon import PluginDatasourceProviderEntity
=======
from core.plugin.entities.plugin_daemon import CredentialType
>>>>>>> c5de91ba
from core.tools.__base.tool import Tool
from core.tools.__base.tool_runtime import ToolRuntime
from core.tools.builtin_tool.provider import BuiltinToolProviderController
from core.tools.custom_tool.provider import ApiToolProviderController
from core.tools.entities.api_entities import ToolApiEntity, ToolProviderApiEntity, ToolProviderCredentialApiEntity
from core.tools.entities.common_entities import I18nObject
from core.tools.entities.tool_bundle import ApiToolBundle
from core.tools.entities.tool_entities import (
    ApiProviderAuthType,
    ToolParameter,
    ToolProviderType,
)
from core.tools.plugin_tool.provider import PluginToolProviderController
from core.tools.utils.encryption import create_provider_encrypter, create_tool_provider_encrypter
from core.tools.workflow_as_tool.provider import WorkflowToolProviderController
from core.tools.workflow_as_tool.tool import WorkflowTool
from models.tools import ApiToolProvider, BuiltinToolProvider, MCPToolProvider, WorkflowToolProvider
from services.plugin.plugin_service import PluginService

logger = logging.getLogger(__name__)


class ToolTransformService:
    @classmethod
<<<<<<< HEAD
    def get_plugin_icon_url(cls, tenant_id: str, filename: str) -> str:
        url_prefix = (
            URL(dify_config.CONSOLE_API_URL or "/") / "console" / "api" / "workspaces" / "current" / "plugin" / "icon"
        )
        return str(url_prefix % {"tenant_id": tenant_id, "filename": filename})

    @classmethod
    def get_tool_provider_icon_url(
        cls, provider_type: str, provider_name: str, icon: str | Mapping[str, str]
    ) -> str | Mapping[str, str]:
=======
    def get_tool_provider_icon_url(cls, provider_type: str, provider_name: str, icon: str | dict) -> Union[str, dict]:
>>>>>>> c5de91ba
        """
        get tool provider icon url
        """
        url_prefix = (
            URL(dify_config.CONSOLE_API_URL or "/") / "console" / "api" / "workspaces" / "current" / "tool-provider"
        )

        if provider_type == ToolProviderType.BUILT_IN.value:
            return str(url_prefix / "builtin" / provider_name / "icon")
        elif provider_type in {ToolProviderType.API.value, ToolProviderType.WORKFLOW.value}:
            try:
                if isinstance(icon, str):
                    return json.loads(icon)
                return icon
            except Exception:
                return {"background": "#252525", "content": "\ud83d\ude01"}
        elif provider_type == ToolProviderType.MCP.value:
            return icon
        return ""

    @staticmethod
    def repack_provider(tenant_id: str, provider: Union[dict, ToolProviderApiEntity, PluginDatasourceProviderEntity]):
        """
        repack provider

        :param tenant_id: the tenant id
        :param provider: the provider dict
        """
        if isinstance(provider, dict) and "icon" in provider:
            provider["icon"] = ToolTransformService.get_tool_provider_icon_url(
                provider_type=provider["type"], provider_name=provider["name"], icon=provider["icon"]
            )
        elif isinstance(provider, ToolProviderApiEntity):
            if provider.plugin_id:
                if isinstance(provider.icon, str):
                    provider.icon = PluginService.get_plugin_icon_url(tenant_id=tenant_id, filename=provider.icon)
                if isinstance(provider.icon_dark, str) and provider.icon_dark:
                    provider.icon_dark = PluginService.get_plugin_icon_url(
                        tenant_id=tenant_id, filename=provider.icon_dark
                    )
            else:
                provider.icon = ToolTransformService.get_tool_provider_icon_url(
                    provider_type=provider.type.value, provider_name=provider.name, icon=provider.icon
                )
                if provider.icon_dark:
                    provider.icon_dark = ToolTransformService.get_tool_provider_icon_url(
                        provider_type=provider.type.value, provider_name=provider.name, icon=provider.icon_dark
                    )
        elif isinstance(provider, PluginDatasourceProviderEntity):
            if provider.plugin_id:
                if isinstance(provider.declaration.identity.icon, str):
                    provider.declaration.identity.icon = ToolTransformService.get_plugin_icon_url(
                        tenant_id=tenant_id, filename=provider.declaration.identity.icon
                    )

    @classmethod
    def builtin_provider_to_user_provider(
        cls,
        provider_controller: BuiltinToolProviderController | PluginToolProviderController,
        db_provider: BuiltinToolProvider | None,
        decrypt_credentials: bool = True,
    ) -> ToolProviderApiEntity:
        """
        convert provider controller to user provider
        """
        result = ToolProviderApiEntity(
            id=provider_controller.entity.identity.name,
            author=provider_controller.entity.identity.author,
            name=provider_controller.entity.identity.name,
            description=provider_controller.entity.identity.description,
            icon=provider_controller.entity.identity.icon,
            icon_dark=provider_controller.entity.identity.icon_dark or "",
            label=provider_controller.entity.identity.label,
            type=ToolProviderType.BUILT_IN,
            masked_credentials={},
            is_team_authorization=False,
            plugin_id=None,
            tools=[],
            labels=provider_controller.tool_labels,
        )

        if isinstance(provider_controller, PluginToolProviderController):
            result.plugin_id = provider_controller.plugin_id
            result.plugin_unique_identifier = provider_controller.plugin_unique_identifier

        # get credentials schema
        schema = {
            x.to_basic_provider_config().name: x
            for x in provider_controller.get_credentials_schema_by_type(
                CredentialType.of(db_provider.credential_type) if db_provider else CredentialType.API_KEY
            )
        }

        masked_creds = {}
        for name in schema:
            masked_creds[name] = ""
        result.masked_credentials = masked_creds

        # check if the provider need credentials
        if not provider_controller.need_credentials:
            result.is_team_authorization = True
            result.allow_delete = False
        elif db_provider:
            result.is_team_authorization = True

            if decrypt_credentials:
                credentials = db_provider.credentials

                # init tool configuration
                encrypter, _ = create_provider_encrypter(
                    tenant_id=db_provider.tenant_id,
                    config=[
                        x.to_basic_provider_config()
                        for x in provider_controller.get_credentials_schema_by_type(
                            CredentialType.of(db_provider.credential_type)
                        )
                    ],
                    cache=ToolProviderCredentialsCache(
                        tenant_id=db_provider.tenant_id,
                        provider=db_provider.provider,
                        credential_id=db_provider.id,
                    ),
                )
                # decrypt the credentials and mask the credentials
                decrypted_credentials = encrypter.decrypt(data=credentials)
                masked_credentials = encrypter.mask_tool_credentials(data=decrypted_credentials)

                result.masked_credentials = masked_credentials
                result.original_credentials = decrypted_credentials

        return result

    @staticmethod
    def api_provider_to_controller(
        db_provider: ApiToolProvider,
    ) -> ApiToolProviderController:
        """
        convert provider controller to user provider
        """
        # package tool provider controller
        auth_type = ApiProviderAuthType.NONE
        credentials_auth_type = db_provider.credentials.get("auth_type")
        if credentials_auth_type in ("api_key_header", "api_key"):  # backward compatibility
            auth_type = ApiProviderAuthType.API_KEY_HEADER
        elif credentials_auth_type == "api_key_query":
            auth_type = ApiProviderAuthType.API_KEY_QUERY

        controller = ApiToolProviderController.from_db(
            db_provider=db_provider,
            auth_type=auth_type,
        )

        return controller

    @staticmethod
    def workflow_provider_to_controller(db_provider: WorkflowToolProvider) -> WorkflowToolProviderController:
        """
        convert provider controller to provider
        """
        return WorkflowToolProviderController.from_db(db_provider)

    @staticmethod
    def workflow_provider_to_user_provider(
        provider_controller: WorkflowToolProviderController, labels: list[str] | None = None
    ):
        """
        convert provider controller to user provider
        """
        return ToolProviderApiEntity(
            id=provider_controller.provider_id,
            author=provider_controller.entity.identity.author,
            name=provider_controller.entity.identity.name,
            description=provider_controller.entity.identity.description,
            icon=provider_controller.entity.identity.icon,
            icon_dark=provider_controller.entity.identity.icon_dark or "",
            label=provider_controller.entity.identity.label,
            type=ToolProviderType.WORKFLOW,
            masked_credentials={},
            is_team_authorization=True,
            plugin_id=None,
            plugin_unique_identifier=None,
            tools=[],
            labels=labels or [],
        )

    @staticmethod
    def mcp_provider_to_user_provider(db_provider: MCPToolProvider, for_list: bool = False) -> ToolProviderApiEntity:
        user = db_provider.load_user()
        return ToolProviderApiEntity(
            id=db_provider.server_identifier if not for_list else db_provider.id,
            author=user.name if user else "Anonymous",
            name=db_provider.name,
            icon=db_provider.provider_icon,
            type=ToolProviderType.MCP,
            is_team_authorization=db_provider.authed,
            server_url=db_provider.masked_server_url,
            tools=ToolTransformService.mcp_tool_to_user_tool(
                db_provider, [MCPTool(**tool) for tool in json.loads(db_provider.tools)]
            ),
            updated_at=int(db_provider.updated_at.timestamp()),
            label=I18nObject(en_US=db_provider.name, zh_Hans=db_provider.name),
            description=I18nObject(en_US="", zh_Hans=""),
            server_identifier=db_provider.server_identifier,
            timeout=db_provider.timeout,
            sse_read_timeout=db_provider.sse_read_timeout,
            masked_headers=db_provider.masked_headers,
            original_headers=db_provider.decrypted_headers,
        )

    @staticmethod
    def mcp_tool_to_user_tool(mcp_provider: MCPToolProvider, tools: list[MCPTool]) -> list[ToolApiEntity]:
        user = mcp_provider.load_user()
        return [
            ToolApiEntity(
                author=user.name if user else "Anonymous",
                name=tool.name,
                label=I18nObject(en_US=tool.name, zh_Hans=tool.name),
                description=I18nObject(en_US=tool.description or "", zh_Hans=tool.description or ""),
                parameters=ToolTransformService.convert_mcp_schema_to_parameter(tool.inputSchema),
                labels=[],
            )
            for tool in tools
        ]

    @classmethod
    def api_provider_to_user_provider(
        cls,
        provider_controller: ApiToolProviderController,
        db_provider: ApiToolProvider,
        decrypt_credentials: bool = True,
        labels: list[str] | None = None,
    ) -> ToolProviderApiEntity:
        """
        convert provider controller to user provider
        """
        username = "Anonymous"
        if db_provider.user is None:
            raise ValueError(f"user is None for api provider {db_provider.id}")
        try:
            user = db_provider.user
            if not user:
                raise ValueError("user not found")

            username = user.name
        except Exception:
            logger.exception("failed to get user name for api provider %s", db_provider.id)
        # add provider into providers
        credentials = db_provider.credentials
        result = ToolProviderApiEntity(
            id=db_provider.id,
            author=username,
            name=db_provider.name,
            description=I18nObject(
                en_US=db_provider.description,
                zh_Hans=db_provider.description,
            ),
            icon=db_provider.icon,
            label=I18nObject(
                en_US=db_provider.name,
                zh_Hans=db_provider.name,
            ),
            type=ToolProviderType.API,
            plugin_id=None,
            plugin_unique_identifier=None,
            masked_credentials={},
            is_team_authorization=True,
            tools=[],
            labels=labels or [],
        )

        if decrypt_credentials:
            # init tool configuration
            encrypter, _ = create_tool_provider_encrypter(
                tenant_id=db_provider.tenant_id,
                controller=provider_controller,
            )

            # decrypt the credentials and mask the credentials
            decrypted_credentials = encrypter.decrypt(data=credentials)
            masked_credentials = encrypter.mask_tool_credentials(data=decrypted_credentials)

            result.masked_credentials = masked_credentials

        return result

    @staticmethod
    def convert_tool_entity_to_api_entity(
        tool: ApiToolBundle | WorkflowTool | Tool,
        tenant_id: str,
        labels: list[str] | None = None,
    ) -> ToolApiEntity:
        """
        convert tool to user tool
        """
        if isinstance(tool, Tool):
            # fork tool runtime
            tool = tool.fork_tool_runtime(
                runtime=ToolRuntime(
                    credentials={},
                    tenant_id=tenant_id,
                )
            )

            # get tool parameters
            base_parameters = tool.entity.parameters or []
            # get tool runtime parameters
            runtime_parameters = tool.get_runtime_parameters()

            # merge parameters using a functional approach to avoid type issues
            merged_parameters: list[ToolParameter] = []

            # create a mapping of runtime parameters for quick lookup
            runtime_param_map = {(rp.name, rp.form): rp for rp in runtime_parameters}

            # process base parameters, replacing with runtime versions if they exist
            for base_param in base_parameters:
                key = (base_param.name, base_param.form)
                if key in runtime_param_map:
                    merged_parameters.append(runtime_param_map[key])
                else:
                    merged_parameters.append(base_param)

            # add any runtime parameters that weren't in base parameters
            for runtime_parameter in runtime_parameters:
                if runtime_parameter.form == ToolParameter.ToolParameterForm.FORM:
                    # check if this parameter is already in merged_parameters
                    already_exists = any(
                        p.name == runtime_parameter.name and p.form == runtime_parameter.form for p in merged_parameters
                    )
                    if not already_exists:
                        merged_parameters.append(runtime_parameter)

            return ToolApiEntity(
                author=tool.entity.identity.author,
                name=tool.entity.identity.name,
                label=tool.entity.identity.label,
                description=tool.entity.description.human if tool.entity.description else I18nObject(en_US=""),
                output_schema=tool.entity.output_schema,
                parameters=merged_parameters,
                labels=labels or [],
            )
        else:
            return ToolApiEntity(
                author=tool.author,
                name=tool.operation_id or "",
                label=I18nObject(en_US=tool.operation_id, zh_Hans=tool.operation_id),
                description=I18nObject(en_US=tool.summary or "", zh_Hans=tool.summary or ""),
                parameters=tool.parameters,
                labels=labels or [],
            )

    @staticmethod
    def convert_builtin_provider_to_credential_entity(
        provider: BuiltinToolProvider, credentials: dict
    ) -> ToolProviderCredentialApiEntity:
        return ToolProviderCredentialApiEntity(
            id=provider.id,
            name=provider.name,
            provider=provider.provider,
            credential_type=CredentialType.of(provider.credential_type),
            is_default=provider.is_default,
            credentials=credentials,
        )

    @staticmethod
    def convert_mcp_schema_to_parameter(schema: dict) -> list["ToolParameter"]:
        """
        Convert MCP JSON schema to tool parameters

        :param schema: JSON schema dictionary
        :return: list of ToolParameter instances
        """

        def create_parameter(
            name: str, description: str, param_type: str, required: bool, input_schema: dict | None = None
        ) -> ToolParameter:
            """Create a ToolParameter instance with given attributes"""
            input_schema_dict: dict[str, Any] = {"input_schema": input_schema} if input_schema else {}
            return ToolParameter(
                name=name,
                llm_description=description,
                label=I18nObject(en_US=name),
                form=ToolParameter.ToolParameterForm.LLM,
                required=required,
                type=ToolParameter.ToolParameterType(param_type),
                human_description=I18nObject(en_US=description),
                **input_schema_dict,
            )

        def process_properties(props: dict, required: list, prefix: str = "") -> list[ToolParameter]:
            """Process properties recursively"""
            TYPE_MAPPING = {"integer": "number", "float": "number"}
            COMPLEX_TYPES = ["array", "object"]

            parameters = []
            for name, prop in props.items():
                current_description = prop.get("description", "")
                prop_type = prop.get("type", "string")

                if isinstance(prop_type, list):
                    prop_type = prop_type[0]
                if prop_type in TYPE_MAPPING:
                    prop_type = TYPE_MAPPING[prop_type]
                input_schema = prop if prop_type in COMPLEX_TYPES else None
                parameters.append(
                    create_parameter(name, current_description, prop_type, name in required, input_schema)
                )

            return parameters

        if schema.get("type") == "object" and "properties" in schema:
            return process_properties(schema["properties"], schema.get("required", []))
        return []<|MERGE_RESOLUTION|>--- conflicted
+++ resolved
@@ -8,11 +8,7 @@
 from configs import dify_config
 from core.helper.provider_cache import ToolProviderCredentialsCache
 from core.mcp.types import Tool as MCPTool
-<<<<<<< HEAD
-from core.plugin.entities.plugin_daemon import PluginDatasourceProviderEntity
-=======
-from core.plugin.entities.plugin_daemon import CredentialType
->>>>>>> c5de91ba
+from core.plugin.entities.plugin_daemon import CredentialType, PluginDatasourceProviderEntity
 from core.tools.__base.tool import Tool
 from core.tools.__base.tool_runtime import ToolRuntime
 from core.tools.builtin_tool.provider import BuiltinToolProviderController
@@ -36,21 +32,11 @@
 
 
 class ToolTransformService:
-    @classmethod
-<<<<<<< HEAD
-    def get_plugin_icon_url(cls, tenant_id: str, filename: str) -> str:
-        url_prefix = (
-            URL(dify_config.CONSOLE_API_URL or "/") / "console" / "api" / "workspaces" / "current" / "plugin" / "icon"
-        )
-        return str(url_prefix % {"tenant_id": tenant_id, "filename": filename})
-
+    
     @classmethod
     def get_tool_provider_icon_url(
         cls, provider_type: str, provider_name: str, icon: str | Mapping[str, str]
     ) -> str | Mapping[str, str]:
-=======
-    def get_tool_provider_icon_url(cls, provider_type: str, provider_name: str, icon: str | dict) -> Union[str, dict]:
->>>>>>> c5de91ba
         """
         get tool provider icon url
         """
@@ -102,7 +88,7 @@
         elif isinstance(provider, PluginDatasourceProviderEntity):
             if provider.plugin_id:
                 if isinstance(provider.declaration.identity.icon, str):
-                    provider.declaration.identity.icon = ToolTransformService.get_plugin_icon_url(
+                    provider.declaration.identity.icon = PluginService.get_plugin_icon_url(
                         tenant_id=tenant_id, filename=provider.declaration.identity.icon
                     )
 
