import json
import logging
from collections.abc import Mapping
from pathlib import Path
from typing import Any

from sqlalchemy import exists, select
from sqlalchemy.orm import Session

from configs import dify_config
from constants import HIDDEN_VALUE, UNKNOWN_VALUE
from core.helper.name_generator import generate_incremental_name
from core.helper.position_helper import is_filtered
from core.helper.provider_cache import NoOpProviderCredentialCache, ToolProviderCredentialsCache
<<<<<<< HEAD
=======
from core.plugin.entities.plugin import ToolProviderID
from core.plugin.entities.plugin_daemon import CredentialType
>>>>>>> c5de91ba
from core.tools.builtin_tool.provider import BuiltinToolProviderController
from core.tools.builtin_tool.providers._positions import BuiltinToolProviderSort
from core.tools.entities.api_entities import (
    ToolApiEntity,
    ToolProviderApiEntity,
    ToolProviderCredentialApiEntity,
    ToolProviderCredentialInfoApiEntity,
)
from core.tools.errors import ToolProviderNotFoundError
from core.tools.plugin_tool.provider import PluginToolProviderController
from core.tools.tool_label_manager import ToolLabelManager
from core.tools.tool_manager import ToolManager
from core.tools.utils.encryption import create_provider_encrypter
from core.tools.utils.system_oauth_encryption import decrypt_system_oauth_params
from extensions.ext_database import db
from extensions.ext_redis import redis_client
from models.provider_ids import ToolProviderID
from models.tools import BuiltinToolProvider, ToolOAuthSystemClient, ToolOAuthTenantClient
from services.plugin.plugin_service import PluginService
from services.tools.tools_transform_service import ToolTransformService

logger = logging.getLogger(__name__)


class BuiltinToolManageService:
    __MAX_BUILTIN_TOOL_PROVIDER_COUNT__ = 100

    @staticmethod
    def delete_custom_oauth_client_params(tenant_id: str, provider: str):
        """
        delete custom oauth client params
        """
        tool_provider = ToolProviderID(provider)
        with Session(db.engine) as session:
            session.query(ToolOAuthTenantClient).filter_by(
                tenant_id=tenant_id,
                provider=tool_provider.provider_name,
                plugin_id=tool_provider.plugin_id,
            ).delete()
            session.commit()
        return {"result": "success"}

    @staticmethod
    def get_builtin_tool_provider_oauth_client_schema(tenant_id: str, provider_name: str):
        """
        get builtin tool provider oauth client schema
        """
        provider = ToolManager.get_builtin_provider(provider_name, tenant_id)
        verified = not isinstance(provider, PluginToolProviderController) or PluginService.is_plugin_verified(
            tenant_id, provider.plugin_unique_identifier
        )

        is_oauth_custom_client_enabled = BuiltinToolManageService.is_oauth_custom_client_enabled(
            tenant_id, provider_name
        )
        is_system_oauth_params_exists = verified and BuiltinToolManageService.is_oauth_system_client_exists(
            provider_name
        )
        result = {
            "schema": provider.get_oauth_client_schema(),
            "is_oauth_custom_client_enabled": is_oauth_custom_client_enabled,
            "is_system_oauth_params_exists": is_system_oauth_params_exists,
            "client_params": BuiltinToolManageService.get_custom_oauth_client_params(tenant_id, provider_name),
            "redirect_uri": f"{dify_config.CONSOLE_API_URL}/console/api/oauth/plugin/{provider_name}/tool/callback",
        }
        return result

    @staticmethod
    def list_builtin_tool_provider_tools(tenant_id: str, provider: str) -> list[ToolApiEntity]:
        """
        list builtin tool provider tools

        :param tenant_id: the id of the tenant
        :param provider: the name of the provider

        :return: the list of tools
        """
        provider_controller = ToolManager.get_builtin_provider(provider, tenant_id)
        tools = provider_controller.get_tools()

        result: list[ToolApiEntity] = []
        for tool in tools or []:
            result.append(
                ToolTransformService.convert_tool_entity_to_api_entity(
                    tool=tool,
                    tenant_id=tenant_id,
                    labels=ToolLabelManager.get_tool_labels(provider_controller),
                )
            )

        return result

    @staticmethod
    def get_builtin_tool_provider_info(tenant_id: str, provider: str):
        """
        get builtin tool provider info
        """
        provider_controller = ToolManager.get_builtin_provider(provider, tenant_id)
        # check if user has added the provider
        builtin_provider = BuiltinToolManageService.get_builtin_provider(provider, tenant_id)
        if builtin_provider is None:
            raise ValueError(f"you have not added provider {provider}")

        entity = ToolTransformService.builtin_provider_to_user_provider(
            provider_controller=provider_controller,
            db_provider=builtin_provider,
            decrypt_credentials=True,
        )

        entity.original_credentials = {}
        return entity

    @staticmethod
    def list_builtin_provider_credentials_schema(provider_name: str, credential_type: CredentialType, tenant_id: str):
        """
        list builtin provider credentials schema

        :param credential_type: credential type
        :param provider_name: the name of the provider
        :param tenant_id: the id of the tenant
        :return: the list of tool providers
        """
        provider = ToolManager.get_builtin_provider(provider_name, tenant_id)
        return provider.get_credentials_schema_by_type(credential_type)

    @staticmethod
    def update_builtin_tool_provider(
        user_id: str,
        tenant_id: str,
        provider: str,
        credential_id: str,
        credentials: dict | None = None,
        name: str | None = None,
    ):
        """
        update builtin tool provider
        """
        with Session(db.engine) as session:
            # get if the provider exists
            db_provider = (
                session.query(BuiltinToolProvider)
                .where(
                    BuiltinToolProvider.tenant_id == tenant_id,
                    BuiltinToolProvider.id == credential_id,
                )
                .first()
            )
            if db_provider is None:
                raise ValueError(f"you have not added provider {provider}")

            try:
                if CredentialType.of(db_provider.credential_type).is_editable() and credentials:
                    provider_controller = ToolManager.get_builtin_provider(provider, tenant_id)
                    if not provider_controller.need_credentials:
                        raise ValueError(f"provider {provider} does not need credentials")

                    encrypter, cache = BuiltinToolManageService.create_tool_encrypter(
                        tenant_id, db_provider, provider, provider_controller
                    )

                    original_credentials = encrypter.decrypt(db_provider.credentials)
                    new_credentials: dict = {
                        key: value if value != HIDDEN_VALUE else original_credentials.get(key, UNKNOWN_VALUE)
                        for key, value in credentials.items()
                    }

                    if CredentialType.of(db_provider.credential_type).is_validate_allowed():
                        provider_controller.validate_credentials(user_id, new_credentials)

                    # encrypt credentials
                    db_provider.encrypted_credentials = json.dumps(encrypter.encrypt(new_credentials))

                    cache.delete()

                # update name if provided
                if name and name != db_provider.name:
                    # check if the name is already used
                    if session.scalar(
                        select(
                            exists().where(
                                BuiltinToolProvider.tenant_id == tenant_id,
                                BuiltinToolProvider.provider == provider,
                                BuiltinToolProvider.name == name,
                            )
                        )
                    ):
                        raise ValueError(f"the credential name '{name}' is already used")

                    db_provider.name = name

                session.commit()
            except Exception as e:
                session.rollback()
                raise ValueError(str(e))
        return {"result": "success"}

    @staticmethod
    def add_builtin_tool_provider(
        user_id: str,
        api_type: CredentialType,
        tenant_id: str,
        provider: str,
        credentials: dict,
        expires_at: int = -1,
        name: str | None = None,
    ):
        """
        add builtin tool provider
        """
        with Session(db.engine) as session:
            try:
                lock = f"builtin_tool_provider_create_lock:{tenant_id}_{provider}"
                with redis_client.lock(lock, timeout=20):
                    provider_controller = ToolManager.get_builtin_provider(provider, tenant_id)
                    if not provider_controller.need_credentials:
                        raise ValueError(f"provider {provider} does not need credentials")

                    provider_count = (
                        session.query(BuiltinToolProvider).filter_by(tenant_id=tenant_id, provider=provider).count()
                    )

                    # check if the provider count is reached the limit
                    if provider_count >= BuiltinToolManageService.__MAX_BUILTIN_TOOL_PROVIDER_COUNT__:
                        raise ValueError(f"you have reached the maximum number of providers for {provider}")

                    # validate credentials if allowed
                    if CredentialType.of(api_type).is_validate_allowed():
                        provider_controller.validate_credentials(user_id, credentials)

                    # generate name if not provided
                    if name is None or name == "":
                        name = BuiltinToolManageService.generate_builtin_tool_provider_name(
                            session=session, tenant_id=tenant_id, provider=provider, credential_type=api_type
                        )
                    else:
                        # check if the name is already used
                        if session.scalar(
                            select(
                                exists().where(
                                    BuiltinToolProvider.tenant_id == tenant_id,
                                    BuiltinToolProvider.provider == provider,
                                    BuiltinToolProvider.name == name,
                                )
                            )
                        ):
                            raise ValueError(f"the credential name '{name}' is already used")

                    # create encrypter
                    encrypter, _ = create_provider_encrypter(
                        tenant_id=tenant_id,
                        config=[
                            x.to_basic_provider_config()
                            for x in provider_controller.get_credentials_schema_by_type(api_type)
                        ],
                        cache=NoOpProviderCredentialCache(),
                    )

                    db_provider = BuiltinToolProvider(
                        tenant_id=tenant_id,
                        user_id=user_id,
                        provider=provider,
                        encrypted_credentials=json.dumps(encrypter.encrypt(credentials)),
                        credential_type=api_type.value,
                        name=name,
                        expires_at=expires_at if expires_at is not None else -1,
                    )

                    session.add(db_provider)
                    session.commit()
            except Exception as e:
                session.rollback()
                raise ValueError(str(e))
        return {"result": "success"}

    @staticmethod
    def create_tool_encrypter(
        tenant_id: str,
        db_provider: BuiltinToolProvider,
        provider: str,
        provider_controller: BuiltinToolProviderController,
    ):
        encrypter, cache = create_provider_encrypter(
            tenant_id=tenant_id,
            config=[
                x.to_basic_provider_config()
                for x in provider_controller.get_credentials_schema_by_type(db_provider.credential_type)
            ],
            cache=ToolProviderCredentialsCache(tenant_id=tenant_id, provider=provider, credential_id=db_provider.id),
        )
        return encrypter, cache

    @staticmethod
    def generate_builtin_tool_provider_name(
        session: Session, tenant_id: str, provider: str, credential_type: CredentialType
    ) -> str:
        db_providers = (
            session.query(BuiltinToolProvider)
            .filter_by(
                tenant_id=tenant_id,
                provider=provider,
                credential_type=credential_type.value,
            )
            .order_by(BuiltinToolProvider.created_at.desc())
            .all()
        )
        return generate_incremental_name(
            [provider.name for provider in db_providers],
            f"{credential_type.get_name()}",
        )

    @staticmethod
    def get_builtin_tool_provider_credentials(
        tenant_id: str, provider_name: str
    ) -> list[ToolProviderCredentialApiEntity]:
        """
        get builtin tool provider credentials
        """
        with db.session.no_autoflush:
            providers = (
                db.session.query(BuiltinToolProvider)
                .filter_by(tenant_id=tenant_id, provider=provider_name)
                .order_by(BuiltinToolProvider.is_default.desc(), BuiltinToolProvider.created_at.asc())
                .all()
            )

            if len(providers) == 0:
                return []

            default_provider = providers[0]
            default_provider.is_default = True
            provider_controller = ToolManager.get_builtin_provider(default_provider.provider, tenant_id)

            credentials: list[ToolProviderCredentialApiEntity] = []
            encrypters = {}
            for provider in providers:
                credential_type = provider.credential_type
                if credential_type not in encrypters:
                    encrypters[credential_type] = BuiltinToolManageService.create_tool_encrypter(
                        tenant_id, provider, provider.provider, provider_controller
                    )[0]
                encrypter = encrypters[credential_type]
                decrypt_credential = encrypter.mask_tool_credentials(encrypter.decrypt(provider.credentials))
                credential_entity = ToolTransformService.convert_builtin_provider_to_credential_entity(
                    provider=provider,
                    credentials=decrypt_credential,
                )
                credentials.append(credential_entity)
            return credentials

    @staticmethod
    def get_builtin_tool_provider_credential_info(tenant_id: str, provider: str) -> ToolProviderCredentialInfoApiEntity:
        """
        get builtin tool provider credential info
        """
        provider_controller = ToolManager.get_builtin_provider(provider, tenant_id)
        supported_credential_types = provider_controller.get_supported_credential_types()
        credentials = BuiltinToolManageService.get_builtin_tool_provider_credentials(tenant_id, provider)
        credential_info = ToolProviderCredentialInfoApiEntity(
            supported_credential_types=supported_credential_types,
            is_oauth_custom_client_enabled=BuiltinToolManageService.is_oauth_custom_client_enabled(tenant_id, provider),
            credentials=credentials,
        )

        return credential_info

    @staticmethod
    def delete_builtin_tool_provider(tenant_id: str, provider: str, credential_id: str):
        """
        delete tool provider
        """
        with Session(db.engine) as session:
            db_provider = (
                session.query(BuiltinToolProvider)
                .where(
                    BuiltinToolProvider.tenant_id == tenant_id,
                    BuiltinToolProvider.id == credential_id,
                )
                .first()
            )

            if db_provider is None:
                raise ValueError(f"you have not added provider {provider}")

            session.delete(db_provider)
            session.commit()

            # delete cache
            provider_controller = ToolManager.get_builtin_provider(provider, tenant_id)
            _, cache = BuiltinToolManageService.create_tool_encrypter(
                tenant_id, db_provider, provider, provider_controller
            )
            cache.delete()

        return {"result": "success"}

    @staticmethod
    def set_default_provider(tenant_id: str, user_id: str, provider: str, id: str):
        """
        set default provider
        """
        with Session(db.engine) as session:
            # get provider
            target_provider = session.query(BuiltinToolProvider).filter_by(id=id).first()
            if target_provider is None:
                raise ValueError("provider not found")

            # clear default provider
            session.query(BuiltinToolProvider).filter_by(
                tenant_id=tenant_id, user_id=user_id, provider=provider, is_default=True
            ).update({"is_default": False})

            # set new default provider
            target_provider.is_default = True
            session.commit()
        return {"result": "success"}

    @staticmethod
    def is_oauth_system_client_exists(provider_name: str) -> bool:
        """
        check if oauth system client exists
        """
        tool_provider = ToolProviderID(provider_name)
        with Session(db.engine, autoflush=False) as session:
            system_client: ToolOAuthSystemClient | None = (
                session.query(ToolOAuthSystemClient)
                .filter_by(plugin_id=tool_provider.plugin_id, provider=tool_provider.provider_name)
                .first()
            )
            return system_client is not None

    @staticmethod
    def is_oauth_custom_client_enabled(tenant_id: str, provider: str) -> bool:
        """
        check if oauth custom client is enabled
        """
        tool_provider = ToolProviderID(provider)
        with Session(db.engine, autoflush=False) as session:
            user_client: ToolOAuthTenantClient | None = (
                session.query(ToolOAuthTenantClient)
                .filter_by(
                    tenant_id=tenant_id,
                    provider=tool_provider.provider_name,
                    plugin_id=tool_provider.plugin_id,
                    enabled=True,
                )
                .first()
            )
            return user_client is not None and user_client.enabled

    @staticmethod
    def get_oauth_client(tenant_id: str, provider: str) -> Mapping[str, Any] | None:
        """
        get builtin tool provider
        """
        tool_provider = ToolProviderID(provider)
        provider_controller = ToolManager.get_builtin_provider(provider, tenant_id)
        encrypter, _ = create_provider_encrypter(
            tenant_id=tenant_id,
            config=[x.to_basic_provider_config() for x in provider_controller.get_oauth_client_schema()],
            cache=NoOpProviderCredentialCache(),
        )
        with Session(db.engine, autoflush=False) as session:
            user_client: ToolOAuthTenantClient | None = (
                session.query(ToolOAuthTenantClient)
                .filter_by(
                    tenant_id=tenant_id,
                    provider=tool_provider.provider_name,
                    plugin_id=tool_provider.plugin_id,
                    enabled=True,
                )
                .first()
            )
            oauth_params: Mapping[str, Any] | None = None
            if user_client:
                oauth_params = encrypter.decrypt(user_client.oauth_params)
                return oauth_params

            # only verified provider can use official oauth client
            is_verified = not isinstance(
                provider_controller, PluginToolProviderController
            ) or PluginService.is_plugin_verified(tenant_id, provider_controller.plugin_unique_identifier)
            if not is_verified:
                return oauth_params

            system_client: ToolOAuthSystemClient | None = (
                session.query(ToolOAuthSystemClient)
                .filter_by(plugin_id=tool_provider.plugin_id, provider=tool_provider.provider_name)
                .first()
            )
            if system_client:
                try:
                    oauth_params = decrypt_system_oauth_params(system_client.encrypted_oauth_params)
                except Exception as e:
                    raise ValueError(f"Error decrypting system oauth params: {e}")

            return oauth_params

    @staticmethod
    def get_builtin_tool_provider_icon(provider: str):
        """
        get tool provider icon and it's mimetype
        """
        icon_path, mime_type = ToolManager.get_hardcoded_provider_icon(provider)
        icon_bytes = Path(icon_path).read_bytes()

        return icon_bytes, mime_type

    @staticmethod
    def list_builtin_tools(user_id: str, tenant_id: str) -> list[ToolProviderApiEntity]:
        """
        list builtin tools
        """
        # get all builtin providers
        provider_controllers = ToolManager.list_builtin_providers(tenant_id)

        # get all user added providers
        db_providers: list[BuiltinToolProvider] = ToolManager.list_default_builtin_providers(tenant_id)

        # rewrite db_providers
        for db_provider in db_providers:
            db_provider.provider = str(ToolProviderID(db_provider.provider))

        # find provider
        def find_provider(provider):
            return next(filter(lambda db_provider: db_provider.provider == provider, db_providers), None)

        result: list[ToolProviderApiEntity] = []

        for provider_controller in provider_controllers:
            try:
                # handle include, exclude
                if is_filtered(
                    include_set=dify_config.POSITION_TOOL_INCLUDES_SET,  # type: ignore
                    exclude_set=dify_config.POSITION_TOOL_EXCLUDES_SET,  # type: ignore
                    data=provider_controller,
                    name_func=lambda x: x.entity.identity.name,
                ):
                    continue

                # convert provider controller to user provider
                user_builtin_provider = ToolTransformService.builtin_provider_to_user_provider(
                    provider_controller=provider_controller,
                    db_provider=find_provider(provider_controller.entity.identity.name),
                    decrypt_credentials=True,
                )

                # add icon
                ToolTransformService.repack_provider(tenant_id=tenant_id, provider=user_builtin_provider)

                tools = provider_controller.get_tools()
                for tool in tools or []:
                    user_builtin_provider.tools.append(
                        ToolTransformService.convert_tool_entity_to_api_entity(
                            tenant_id=tenant_id,
                            tool=tool,
                            labels=ToolLabelManager.get_tool_labels(provider_controller),
                        )
                    )

                result.append(user_builtin_provider)
            except Exception as e:
                raise e

        return BuiltinToolProviderSort.sort(result)

    @staticmethod
    def get_builtin_provider(provider_name: str, tenant_id: str) -> BuiltinToolProvider | None:
        """
        This method is used to fetch the builtin provider from the database
        1.if the default provider exists, return the default provider
        2.if the default provider does not exist, return the oldest provider
        """
        with Session(db.engine, autoflush=False) as session:
            try:
                full_provider_name = provider_name
                provider_id_entity = ToolProviderID(provider_name)
                provider_name = provider_id_entity.provider_name

                if provider_id_entity.organization != "langgenius":
                    provider = (
                        session.query(BuiltinToolProvider)
                        .where(
                            BuiltinToolProvider.tenant_id == tenant_id,
                            BuiltinToolProvider.provider == full_provider_name,
                        )
                        .order_by(
                            BuiltinToolProvider.is_default.desc(),  # default=True first
                            BuiltinToolProvider.created_at.asc(),  # oldest first
                        )
                        .first()
                    )
                else:
                    provider = (
                        session.query(BuiltinToolProvider)
                        .where(
                            BuiltinToolProvider.tenant_id == tenant_id,
                            (BuiltinToolProvider.provider == provider_name)
                            | (BuiltinToolProvider.provider == full_provider_name),
                        )
                        .order_by(
                            BuiltinToolProvider.is_default.desc(),  # default=True first
                            BuiltinToolProvider.created_at.asc(),  # oldest first
                        )
                        .first()
                    )

                if provider is None:
                    return None

                provider.provider = ToolProviderID(provider.provider).to_string()
                return provider
            except Exception:
                # it's an old provider without organization
                return (
                    session.query(BuiltinToolProvider)
                    .where(BuiltinToolProvider.tenant_id == tenant_id, BuiltinToolProvider.provider == provider_name)
                    .order_by(
                        BuiltinToolProvider.is_default.desc(),  # default=True first
                        BuiltinToolProvider.created_at.asc(),  # oldest first
                    )
                    .first()
                )

    @staticmethod
    def save_custom_oauth_client_params(
        tenant_id: str,
        provider: str,
        client_params: dict | None = None,
        enable_oauth_custom_client: bool | None = None,
    ):
        """
        setup oauth custom client
        """
        if client_params is None and enable_oauth_custom_client is None:
            return {"result": "success"}

        tool_provider = ToolProviderID(provider)
        provider_controller = ToolManager.get_builtin_provider(provider, tenant_id)
        if not provider_controller:
            raise ToolProviderNotFoundError(f"Provider {provider} not found")

        if not isinstance(provider_controller, (BuiltinToolProviderController, PluginToolProviderController)):
            raise ValueError(f"Provider {provider} is not a builtin or plugin provider")

        with Session(db.engine) as session:
            custom_client_params = (
                session.query(ToolOAuthTenantClient)
                .filter_by(
                    tenant_id=tenant_id,
                    plugin_id=tool_provider.plugin_id,
                    provider=tool_provider.provider_name,
                )
                .first()
            )

            # if the record does not exist, create a basic record
            if custom_client_params is None:
                custom_client_params = ToolOAuthTenantClient(
                    tenant_id=tenant_id,
                    plugin_id=tool_provider.plugin_id,
                    provider=tool_provider.provider_name,
                )
                session.add(custom_client_params)

            if client_params is not None:
                encrypter, _ = create_provider_encrypter(
                    tenant_id=tenant_id,
                    config=[x.to_basic_provider_config() for x in provider_controller.get_oauth_client_schema()],
                    cache=NoOpProviderCredentialCache(),
                )
                original_params = encrypter.decrypt(custom_client_params.oauth_params)
                new_params: dict = {
                    key: value if value != HIDDEN_VALUE else original_params.get(key, UNKNOWN_VALUE)
                    for key, value in client_params.items()
                }
                custom_client_params.encrypted_oauth_params = json.dumps(encrypter.encrypt(new_params))

            if enable_oauth_custom_client is not None:
                custom_client_params.enabled = enable_oauth_custom_client

            session.commit()
        return {"result": "success"}

    @staticmethod
    def get_custom_oauth_client_params(tenant_id: str, provider: str):
        """
        get custom oauth client params
        """
        with Session(db.engine) as session:
            tool_provider = ToolProviderID(provider)
            custom_oauth_client_params: ToolOAuthTenantClient | None = (
                session.query(ToolOAuthTenantClient)
                .filter_by(
                    tenant_id=tenant_id,
                    plugin_id=tool_provider.plugin_id,
                    provider=tool_provider.provider_name,
                )
                .first()
            )
            if custom_oauth_client_params is None:
                return {}

            provider_controller = ToolManager.get_builtin_provider(provider, tenant_id)
            if not provider_controller:
                raise ToolProviderNotFoundError(f"Provider {provider} not found")

            if not isinstance(provider_controller, BuiltinToolProviderController):
                raise ValueError(f"Provider {provider} is not a builtin or plugin provider")

            encrypter, _ = create_provider_encrypter(
                tenant_id=tenant_id,
                config=[x.to_basic_provider_config() for x in provider_controller.get_oauth_client_schema()],
                cache=NoOpProviderCredentialCache(),
            )

            return encrypter.mask_tool_credentials(encrypter.decrypt(custom_oauth_client_params.oauth_params))<|MERGE_RESOLUTION|>--- conflicted
+++ resolved
@@ -2,7 +2,7 @@
 import logging
 from collections.abc import Mapping
 from pathlib import Path
-from typing import Any
+from typing import Any, Optional
 
 from sqlalchemy import exists, select
 from sqlalchemy.orm import Session
@@ -12,11 +12,7 @@
 from core.helper.name_generator import generate_incremental_name
 from core.helper.position_helper import is_filtered
 from core.helper.provider_cache import NoOpProviderCredentialCache, ToolProviderCredentialsCache
-<<<<<<< HEAD
-=======
-from core.plugin.entities.plugin import ToolProviderID
 from core.plugin.entities.plugin_daemon import CredentialType
->>>>>>> c5de91ba
 from core.tools.builtin_tool.provider import BuiltinToolProviderController
 from core.tools.builtin_tool.providers._positions import BuiltinToolProviderSort
 from core.tools.entities.api_entities import (
@@ -644,8 +640,8 @@
     def save_custom_oauth_client_params(
         tenant_id: str,
         provider: str,
-        client_params: dict | None = None,
-        enable_oauth_custom_client: bool | None = None,
+        client_params: Optional[dict] = None,
+        enable_oauth_custom_client: Optional[bool] = None,
     ):
         """
         setup oauth custom client
