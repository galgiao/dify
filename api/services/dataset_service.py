--- conflicted
+++ resolved
@@ -44,11 +44,7 @@
     Pipeline,
 )
 from models.model import UploadFile
-<<<<<<< HEAD
-=======
 from models.provider_ids import ModelProviderID
-from models.source import DataSourceOauthBinding
->>>>>>> 86e7cb71
 from services.entities.knowledge_entities.knowledge_entities import (
     ChildChunkUpdateArgs,
     KnowledgeConfig,
