from pydantic import Field, PositiveInt
from pydantic_settings import BaseSettings


class OceanBaseVectorConfig(BaseSettings):
    """
    Configuration settings for OceanBase Vector database
    """

    OCEANBASE_VECTOR_HOST: str | None = Field(
        description="Hostname or IP address of the OceanBase Vector server (e.g. 'localhost')",
        default=None,
    )

    OCEANBASE_VECTOR_PORT: PositiveInt | None = Field(
        description="Port number on which the OceanBase Vector server is listening (default is 2881)",
        default=2881,
    )

    OCEANBASE_VECTOR_USER: str | None = Field(
        description="Username for authenticating with the OceanBase Vector database",
        default=None,
    )

    OCEANBASE_VECTOR_PASSWORD: str | None = Field(
        description="Password for authenticating with the OceanBase Vector database",
        default=None,
    )

    OCEANBASE_VECTOR_DATABASE: str | None = Field(
        description="Name of the OceanBase Vector database to connect to",
        default=None,
    )

    OCEANBASE_ENABLE_HYBRID_SEARCH: bool = Field(
        description="Enable hybrid search features (requires OceanBase >= 4.3.5.1). Set to false for compatibility "
        "with older versions",
        default=False,
    )

    OCEANBASE_FULLTEXT_PARSER: str | None = Field(
        description=(
<<<<<<< HEAD
            "Fulltext parser to use for text indexing. Options: 'japanese_ftparser' (Japanese), "
            "'thai_ftparser' (Thai), 'ik' (Chinese). Default is 'ik'"
=======
            "Fulltext parser to use for text indexing. "
            "Built-in options: 'ngram' (N-gram tokenizer for English/numbers), "
            "'beng' (Basic English tokenizer), 'space' (Space-based tokenizer), "
            "'ngram2' (Improved N-gram tokenizer), 'ik' (Chinese tokenizer). "
            "External plugins (require installation): 'japanese_ftparser' (Japanese tokenizer), "
            "'thai_ftparser' (Thai tokenizer). Default is 'ik'"
>>>>>>> 33d4c954
        ),
        default="ik",
    )<|MERGE_RESOLUTION|>--- conflicted
+++ resolved
@@ -40,17 +40,12 @@
 
     OCEANBASE_FULLTEXT_PARSER: str | None = Field(
         description=(
-<<<<<<< HEAD
-            "Fulltext parser to use for text indexing. Options: 'japanese_ftparser' (Japanese), "
-            "'thai_ftparser' (Thai), 'ik' (Chinese). Default is 'ik'"
-=======
             "Fulltext parser to use for text indexing. "
             "Built-in options: 'ngram' (N-gram tokenizer for English/numbers), "
             "'beng' (Basic English tokenizer), 'space' (Space-based tokenizer), "
             "'ngram2' (Improved N-gram tokenizer), 'ik' (Chinese tokenizer). "
             "External plugins (require installation): 'japanese_ftparser' (Japanese tokenizer), "
             "'thai_ftparser' (Thai tokenizer). Default is 'ik'"
->>>>>>> 33d4c954
         ),
         default="ik",
     )