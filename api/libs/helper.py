import json
import logging
import random
import re
import string
import subprocess
import time
import uuid
from collections.abc import Generator, Mapping
from datetime import datetime
from hashlib import sha256
from typing import Any, Optional, Union, cast
<<<<<<< HEAD

from flask import Response, stream_with_context
from flask_restful import fields  # type: ignore
from zoneinfo import available_timezones
=======
from zoneinfo import available_timezones

from flask import Response, stream_with_context
from flask_restful import fields  # type: ignore
>>>>>>> 56cfdce4

from configs import dify_config
from core.app.features.rate_limiting.rate_limit import RateLimitGenerator
from core.file import helpers as file_helpers
from extensions.ext_redis import redis_client
from models.account import Account


def run(script):
    return subprocess.getstatusoutput("source /root/.bashrc && " + script)


class AppIconUrlField(fields.Raw):
    def output(self, key, obj):
        if obj is None:
            return None

        from models.model import App, IconType, Site

        if isinstance(obj, dict) and "app" in obj:
            obj = obj["app"]

        if isinstance(obj, App | Site) and obj.icon_type == IconType.IMAGE.value:
            return file_helpers.get_signed_file_url(obj.icon)
        return None


class TimestampField(fields.Raw):
    def format(self, value) -> int:
        return int(value.timestamp())


def email(email):
    # Define a regex pattern for email addresses
    pattern = r"^[\w\.!#$%&'*+\-/=?^_`{|}~]+@([\w-]+\.)+[\w-]{2,}$"
    # Check if the email matches the pattern
    if re.match(pattern, email) is not None:
        return email

    error = "{email} is not a valid email.".format(email=email)
    raise ValueError(error)


def uuid_value(value):
    if value == "":
        return str(value)

    try:
        uuid_obj = uuid.UUID(value)
        return str(uuid_obj)
    except ValueError:
        error = "{value} is not a valid uuid.".format(value=value)
        raise ValueError(error)


def alphanumeric(value: str):
    # check if the value is alphanumeric and underlined
    if re.match(r"^[a-zA-Z0-9_]+$", value):
        return value

    raise ValueError(f"{value} is not a valid alphanumeric value")


def timestamp_value(timestamp):
    try:
        int_timestamp = int(timestamp)
        if int_timestamp < 0:
            raise ValueError
        return int_timestamp
    except ValueError:
        error = "{timestamp} is not a valid timestamp.".format(timestamp=timestamp)
        raise ValueError(error)


class StrLen:
    """Restrict input to an integer in a range (inclusive)"""

    def __init__(self, max_length, argument="argument"):
        self.max_length = max_length
        self.argument = argument

    def __call__(self, value):
        length = len(value)
        if length > self.max_length:
            error = "Invalid {arg}: {val}. {arg} cannot exceed length {length}".format(
                arg=self.argument, val=value, length=self.max_length
            )
            raise ValueError(error)

        return value


class FloatRange:
    """Restrict input to an float in a range (inclusive)"""

    def __init__(self, low, high, argument="argument"):
        self.low = low
        self.high = high
        self.argument = argument

    def __call__(self, value):
        value = _get_float(value)
        if value < self.low or value > self.high:
            error = "Invalid {arg}: {val}. {arg} must be within the range {lo} - {hi}".format(
                arg=self.argument, val=value, lo=self.low, hi=self.high
            )
            raise ValueError(error)

        return value


class DatetimeString:
    def __init__(self, format, argument="argument"):
        self.format = format
        self.argument = argument

    def __call__(self, value):
        try:
            datetime.strptime(value, self.format)
        except ValueError:
            error = "Invalid {arg}: {val}. {arg} must be conform to the format {format}".format(
                arg=self.argument, val=value, format=self.format
            )
            raise ValueError(error)

        return value


def _get_float(value):
    try:
        return float(value)
    except (TypeError, ValueError):
        raise ValueError("{} is not a valid float".format(value))


def timezone(timezone_string):
    if timezone_string and timezone_string in available_timezones():
        return timezone_string

    error = "{timezone_string} is not a valid timezone.".format(timezone_string=timezone_string)
    raise ValueError(error)


def generate_string(n):
    letters_digits = string.ascii_letters + string.digits
    result = ""
    for i in range(n):
        result += random.choice(letters_digits)

    return result


def extract_remote_ip(request) -> str:
    if request.headers.get("CF-Connecting-IP"):
        return cast(str, request.headers.get("Cf-Connecting-Ip"))
    elif request.headers.getlist("X-Forwarded-For"):
        return cast(str, request.headers.getlist("X-Forwarded-For")[0])
    else:
        return cast(str, request.remote_addr)


def generate_text_hash(text: str) -> str:
    hash_text = str(text) + "None"
    return sha256(hash_text.encode()).hexdigest()


def compact_generate_response(
    response: Union[Mapping[str, Any], RateLimitGenerator, Generator[str, None, None]],
) -> Response:
    if isinstance(response, dict):
        return Response(response=json.dumps(response), status=200, mimetype="application/json")
    else:

        def generate() -> Generator:
            yield from response

        return Response(stream_with_context(generate()), status=200, mimetype="text/event-stream")


class TokenManager:
    @classmethod
    def generate_token(
        cls,
        token_type: str,
        account: Optional[Account] = None,
        email: Optional[str] = None,
        additional_data: Optional[dict] = None,
    ) -> str:
        if account is None and email is None:
            raise ValueError("Account or email must be provided")

        account_id = account.id if account else None
        account_email = account.email if account else email

        if account_id:
            old_token = cls._get_current_token_for_account(account_id, token_type)
            if old_token:
                if isinstance(old_token, bytes):
                    old_token = old_token.decode("utf-8")
                cls.revoke_token(old_token, token_type)

        token = str(uuid.uuid4())
        token_data = {"account_id": account_id, "email": account_email, "token_type": token_type}
        if additional_data:
            token_data.update(additional_data)

        expiry_minutes = dify_config.model_dump().get(f"{token_type.upper()}_TOKEN_EXPIRY_MINUTES")
        if expiry_minutes is None:
            raise ValueError(f"Expiry minutes for {token_type} token is not set")
        token_key = cls._get_token_key(token, token_type)
        expiry_time = int(expiry_minutes * 60)
        redis_client.setex(token_key, expiry_time, json.dumps(token_data))

        if account_id:
            cls._set_current_token_for_account(account_id, token, token_type, expiry_minutes)

        return token

    @classmethod
    def _get_token_key(cls, token: str, token_type: str) -> str:
        return f"{token_type}:token:{token}"

    @classmethod
    def revoke_token(cls, token: str, token_type: str):
        token_key = cls._get_token_key(token, token_type)
        redis_client.delete(token_key)

    @classmethod
    def get_token_data(cls, token: str, token_type: str) -> Optional[dict[str, Any]]:
        key = cls._get_token_key(token, token_type)
        token_data_json = redis_client.get(key)
        if token_data_json is None:
            logging.warning(f"{token_type} token {token} not found with key {key}")
            return None
        token_data = json.loads(token_data_json)
        return token_data

    @classmethod
    def _get_current_token_for_account(cls, account_id: str, token_type: str) -> Optional[str]:
        key = cls._get_account_token_key(account_id, token_type)
        current_token = redis_client.get(key)
        return current_token

    @classmethod
    def _set_current_token_for_account(
        cls, account_id: str, token: str, token_type: str, expiry_hours: Union[int, float]
    ):
        key = cls._get_account_token_key(account_id, token_type)
        expiry_time = int(expiry_hours * 60 * 60)
        redis_client.setex(key, expiry_time, token)

    @classmethod
    def _get_account_token_key(cls, account_id: str, token_type: str) -> str:
        return f"{token_type}:account:{account_id}"


class RateLimiter:
    def __init__(self, prefix: str, max_attempts: int, time_window: int):
        self.prefix = prefix
        self.max_attempts = max_attempts
        self.time_window = time_window

    def _get_key(self, email: str) -> str:
        return f"{self.prefix}:{email}"

    def is_rate_limited(self, email: str) -> bool:
        key = self._get_key(email)
        current_time = int(time.time())
        window_start_time = current_time - self.time_window

        redis_client.zremrangebyscore(key, "-inf", window_start_time)
        attempts = redis_client.zcard(key)

        if attempts and int(attempts) >= self.max_attempts:
            return True
        return False

    def increment_rate_limit(self, email: str):
        key = self._get_key(email)
        current_time = int(time.time())

        redis_client.zadd(key, {current_time: current_time})
        redis_client.expire(key, self.time_window * 2)<|MERGE_RESOLUTION|>--- conflicted
+++ resolved
@@ -10,17 +10,10 @@
 from datetime import datetime
 from hashlib import sha256
 from typing import Any, Optional, Union, cast
-<<<<<<< HEAD
+from zoneinfo import available_timezones
 
 from flask import Response, stream_with_context
 from flask_restful import fields  # type: ignore
-from zoneinfo import available_timezones
-=======
-from zoneinfo import available_timezones
-
-from flask import Response, stream_with_context
-from flask_restful import fields  # type: ignore
->>>>>>> 56cfdce4
 
 from configs import dify_config
 from core.app.features.rate_limiting.rate_limit import RateLimitGenerator
