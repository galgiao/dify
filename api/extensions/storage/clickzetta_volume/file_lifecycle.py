"""ClickZetta Volume file lifecycle management

<<<<<<< HEAD
This module provides file lifecycle management features including version control, automatic cleanup, backup and restore
Supports complete lifecycle management for knowledge base files.
=======
This module provides file lifecycle management features including version control,
automatic cleanup, backup and restore. Supports complete lifecycle management for
knowledge base files.
>>>>>>> 56afb3fd
"""

import json
import logging
from dataclasses import asdict, dataclass
from datetime import datetime
from enum import Enum
from typing import Any, Optional

logger = logging.getLogger(__name__)


class FileStatus(Enum):
    """File status enumeration"""

    ACTIVE = "active"  # Active status
    ARCHIVED = "archived"  # Archived
    DELETED = "deleted"  # Deleted (soft delete)
    BACKUP = "backup"  # Backup file


@dataclass
class FileMetadata:
    """File metadata"""

    filename: str
    size: int | None
    created_at: datetime
    modified_at: datetime
    version: int | None
    status: FileStatus
    checksum: Optional[str] = None
    tags: Optional[dict[str, str]] = None
    parent_version: Optional[int] = None

    def to_dict(self) -> dict:
        """Convert to dictionary format"""
        data = asdict(self)
        data["created_at"] = self.created_at.isoformat()
        data["modified_at"] = self.modified_at.isoformat()
        data["status"] = self.status.value
        return data

    @classmethod
    def from_dict(cls, data: dict) -> "FileMetadata":
        """Create instance from dictionary"""
        data = data.copy()
        data["created_at"] = datetime.fromisoformat(data["created_at"])
        data["modified_at"] = datetime.fromisoformat(data["modified_at"])
        data["status"] = FileStatus(data["status"])
        return cls(**data)


class FileLifecycleManager:
    """File lifecycle manager"""

    def __init__(self, storage, dataset_id: Optional[str] = None):
        """Initialize lifecycle manager

        Args:
            storage: ClickZetta Volume storage instance
            dataset_id: Dataset ID (for Table Volume)
        """
        self._storage = storage
        self._dataset_id = dataset_id
        self._metadata_file = ".dify_file_metadata.json"
        self._version_prefix = ".versions/"
        self._backup_prefix = ".backups/"
        self._deleted_prefix = ".deleted/"

        # Get permission manager (if exists)
        self._permission_manager: Optional[Any] = getattr(storage, "_permission_manager", None)

    def save_with_lifecycle(self, filename: str, data: bytes, tags: Optional[dict[str, str]] = None) -> FileMetadata:
        """Save file and manage lifecycle

        Args:
            filename: File name
            data: File content
            tags: File tags

        Returns:
            File metadata
        """
        # Permission check
        if not self._check_permission(filename, "save"):
            from .volume_permissions import VolumePermissionError

            raise VolumePermissionError(
                f"Permission denied for lifecycle save operation on file: {filename}",
                operation="save",
                volume_type=getattr(self._storage, "_config", {}).get("volume_type", "unknown"),
                dataset_id=self._dataset_id,
            )

        try:
            # 1. Check if old version exists
            metadata_dict = self._load_metadata()
            current_metadata = metadata_dict.get(filename)

            # 2. If old version exists, create version backup
            if current_metadata:
                self._create_version_backup(filename, current_metadata)

            # 3. Calculate file information
            now = datetime.now()
            checksum = self._calculate_checksum(data)
            new_version = (current_metadata["version"] + 1) if current_metadata else 1

            # 4. Save new file
            self._storage.save(filename, data)

            # 5. Create metadata
            created_at = now
            parent_version = None

            if current_metadata:
                # If created_at is string, convert to datetime
                if isinstance(current_metadata["created_at"], str):
                    created_at = datetime.fromisoformat(current_metadata["created_at"])
                else:
                    created_at = current_metadata["created_at"]
                parent_version = current_metadata["version"]

            file_metadata = FileMetadata(
                filename=filename,
                size=len(data),
                created_at=created_at,
                modified_at=now,
                version=new_version,
                status=FileStatus.ACTIVE,
                checksum=checksum,
                tags=tags or {},
                parent_version=parent_version,
            )

            # 6. Update metadata
            metadata_dict[filename] = file_metadata.to_dict()
            self._save_metadata(metadata_dict)

            logger.info("File %s saved with lifecycle management, version %s", filename, new_version)
            return file_metadata

        except Exception:
            logger.exception("Failed to save file with lifecycle")
            raise

    def get_file_metadata(self, filename: str) -> Optional[FileMetadata]:
        """Get file metadata

        Args:
            filename: File name

        Returns:
            File metadata, returns None if not exists
        """
        try:
            metadata_dict = self._load_metadata()
            if filename in metadata_dict:
                return FileMetadata.from_dict(metadata_dict[filename])
            return None
        except Exception:
            logger.exception("Failed to get file metadata for %s", filename)
            return None

    def list_file_versions(self, filename: str) -> list[FileMetadata]:
        """List all versions of a file

        Args:
            filename: File name

        Returns:
            File version list, sorted by version number
        """
        try:
            versions = []

            # Get current version
            current_metadata = self.get_file_metadata(filename)
            if current_metadata:
                versions.append(current_metadata)

            # Get historical versions
            try:
                version_files = self._storage.scan(self._dataset_id or "", files=True)
                for file_path in version_files:
                    if file_path.startswith(f"{self._version_prefix}{filename}.v"):
                        # Parse version number
                        version_str = file_path.split(".v")[-1].split(".")[0]
                        try:
                            _ = int(version_str)
                            # Simplified processing here, should actually read metadata from version file
                            # Temporarily create basic metadata information
                        except ValueError:
                            continue
            except:
                # If cannot scan version files, only return current version
                pass

            return sorted(versions, key=lambda x: x.version or 0, reverse=True)

        except Exception:
            logger.exception("Failed to list file versions for %s", filename)
            return []

    def restore_version(self, filename: str, version: int) -> bool:
        """Restore file to specified version

        Args:
            filename: File name
            version: Version number to restore

        Returns:
            Whether restore succeeded
        """
        try:
            version_filename = f"{self._version_prefix}{filename}.v{version}"

            # Check if version file exists
            if not self._storage.exists(version_filename):
                logger.warning("Version %s of %s not found", version, filename)
                return False

            # Read version file content
            version_data = self._storage.load_once(version_filename)

            # Save current version as backup
            current_metadata = self.get_file_metadata(filename)
            if current_metadata:
                self._create_version_backup(filename, current_metadata.to_dict())

            # Restore file
            self.save_with_lifecycle(filename, version_data, {"restored_from": str(version)})
            return True

        except Exception:
            logger.exception("Failed to restore %s to version %s", filename, version)
            return False

    def archive_file(self, filename: str) -> bool:
        """Archive file

        Args:
            filename: File name

        Returns:
            Whether archive succeeded
        """
        # Permission check
        if not self._check_permission(filename, "archive"):
            logger.warning("Permission denied for archive operation on file: %s", filename)
            return False

        try:
            # Update file status to archived
            metadata_dict = self._load_metadata()
            if filename not in metadata_dict:
                logger.warning("File %s not found in metadata", filename)
                return False

            metadata_dict[filename]["status"] = FileStatus.ARCHIVED.value
            metadata_dict[filename]["modified_at"] = datetime.now().isoformat()

            self._save_metadata(metadata_dict)

            logger.info("File %s archived successfully", filename)
            return True

        except Exception:
            logger.exception("Failed to archive file %s", filename)
            return False

    def soft_delete_file(self, filename: str) -> bool:
        """Soft delete file (move to deleted directory)

        Args:
            filename: File name

        Returns:
            Whether delete succeeded
        """
        # Permission check
        if not self._check_permission(filename, "delete"):
            logger.warning("Permission denied for soft delete operation on file: %s", filename)
            return False

        try:
            # Check if file exists
            if not self._storage.exists(filename):
                logger.warning("File %s not found", filename)
                return False

            # Read file content
            file_data = self._storage.load_once(filename)

            # Move to deleted directory
            deleted_filename = f"{self._deleted_prefix}{filename}.{datetime.now().strftime('%Y%m%d_%H%M%S')}"
            self._storage.save(deleted_filename, file_data)

            # Delete original file
            self._storage.delete(filename)

            # Update metadata
            metadata_dict = self._load_metadata()
            if filename in metadata_dict:
                metadata_dict[filename]["status"] = FileStatus.DELETED.value
                metadata_dict[filename]["modified_at"] = datetime.now().isoformat()
                self._save_metadata(metadata_dict)

            logger.info("File %s soft deleted successfully", filename)
            return True

        except Exception:
            logger.exception("Failed to soft delete file %s", filename)
            return False

    def cleanup_old_versions(self, max_versions: int = 5, max_age_days: int = 30) -> int:
        """Cleanup old version files

        Args:
            max_versions: Maximum number of versions to keep
            max_age_days: Maximum retention days for version files

        Returns:
            Number of files cleaned
        """
        try:
            cleaned_count = 0

            # Get all version files
            try:
                all_files = self._storage.scan(self._dataset_id or "", files=True)
                version_files = [f for f in all_files if f.startswith(self._version_prefix)]

                # Group by file
                file_versions: dict[str, list[tuple[int, str]]] = {}
                for version_file in version_files:
                    # Parse filename and version
                    parts = version_file[len(self._version_prefix) :].split(".v")
                    if len(parts) >= 2:
                        base_filename = parts[0]
                        version_part = parts[1].split(".")[0]
                        try:
                            version_num = int(version_part)
                            if base_filename not in file_versions:
                                file_versions[base_filename] = []
                            file_versions[base_filename].append((version_num, version_file))
                        except ValueError:
                            continue

                # Cleanup old versions for each file
                for base_filename, versions in file_versions.items():
                    # Sort by version number
                    versions.sort(key=lambda x: x[0], reverse=True)

                    # Keep the newest max_versions versions, delete the rest
                    if len(versions) > max_versions:
                        to_delete = versions[max_versions:]
                        for version_num, version_file in to_delete:
                            self._storage.delete(version_file)
                            cleaned_count += 1
                            logger.debug("Cleaned old version: %s", version_file)

                logger.info("Cleaned %d old version files", cleaned_count)

            except Exception as e:
                logger.warning("Could not scan for version files: %s", e)

            return cleaned_count

        except Exception:
            logger.exception("Failed to cleanup old versions")
            return 0

    def get_storage_statistics(self) -> dict[str, Any]:
        """Get storage statistics

        Returns:
            Storage statistics dictionary
        """
        try:
            metadata_dict = self._load_metadata()

            stats: dict[str, Any] = {
                "total_files": len(metadata_dict),
                "active_files": 0,
                "archived_files": 0,
                "deleted_files": 0,
                "total_size": 0,
                "versions_count": 0,
                "oldest_file": None,
                "newest_file": None,
            }

            oldest_date = None
            newest_date = None

            for filename, metadata in metadata_dict.items():
                file_meta = FileMetadata.from_dict(metadata)

                # Count file status
                if file_meta.status == FileStatus.ACTIVE:
                    stats["active_files"] = (stats["active_files"] or 0) + 1
                elif file_meta.status == FileStatus.ARCHIVED:
                    stats["archived_files"] = (stats["archived_files"] or 0) + 1
                elif file_meta.status == FileStatus.DELETED:
                    stats["deleted_files"] = (stats["deleted_files"] or 0) + 1

                # Count size
                stats["total_size"] = (stats["total_size"] or 0) + (file_meta.size or 0)

                # Count versions
                stats["versions_count"] = (stats["versions_count"] or 0) + (file_meta.version or 0)

                # Find newest and oldest files
                if oldest_date is None or file_meta.created_at < oldest_date:
                    oldest_date = file_meta.created_at
                    stats["oldest_file"] = filename

                if newest_date is None or file_meta.modified_at > newest_date:
                    newest_date = file_meta.modified_at
                    stats["newest_file"] = filename

            return stats

        except Exception:
            logger.exception("Failed to get storage statistics")
            return {}

    def _create_version_backup(self, filename: str, metadata: dict):
        """Create version backup"""
        try:
            # Read current file content
            current_data = self._storage.load_once(filename)

            # Save as version file
            version_filename = f"{self._version_prefix}{filename}.v{metadata['version']}"
            self._storage.save(version_filename, current_data)

            logger.debug("Created version backup: %s", version_filename)

        except Exception as e:
            logger.warning("Failed to create version backup for %s: %s", filename, e)

    def _load_metadata(self) -> dict[str, Any]:
        """Load metadata file"""
        try:
            if self._storage.exists(self._metadata_file):
                metadata_content = self._storage.load_once(self._metadata_file)
                result = json.loads(metadata_content.decode("utf-8"))
                return dict(result) if result else {}
            else:
                return {}
        except Exception as e:
            logger.warning("Failed to load metadata: %s", e)
            return {}

    def _save_metadata(self, metadata_dict: dict):
        """Save metadata file"""
        try:
            metadata_content = json.dumps(metadata_dict, indent=2, ensure_ascii=False)
            self._storage.save(self._metadata_file, metadata_content.encode("utf-8"))
            logger.debug("Metadata saved successfully")
        except Exception:
            logger.exception("Failed to save metadata")
            raise

    def _calculate_checksum(self, data: bytes) -> str:
        """Calculate file checksum"""
        import hashlib

        return hashlib.md5(data).hexdigest()

    def _check_permission(self, filename: str, operation: str) -> bool:
        """Check file operation permission

        Args:
            filename: File name
            operation: Operation type

        Returns:
            True if permission granted, False otherwise
        """
        # If no permission manager, allow by default
        if not self._permission_manager:
            return True

        try:
            # Map operation type to permission
            operation_mapping = {
                "save": "save",
                "load": "load_once",
                "delete": "delete",
                "archive": "delete",  # Archive requires delete permission
                "restore": "save",  # Restore requires write permission
                "cleanup": "delete",  # Cleanup requires delete permission
                "read": "load_once",
                "write": "save",
            }

            mapped_operation = operation_mapping.get(operation, operation)

            # Check permission
            result = self._permission_manager.validate_operation(mapped_operation, self._dataset_id)
            return bool(result)

        except Exception:
            logger.exception("Permission check failed for %s operation %s", filename, operation)
            # Safe default: deny access when permission check fails
            return False<|MERGE_RESOLUTION|>--- conflicted
+++ resolved
@@ -1,13 +1,8 @@
 """ClickZetta Volume file lifecycle management
 
-<<<<<<< HEAD
-This module provides file lifecycle management features including version control, automatic cleanup, backup and restore
-Supports complete lifecycle management for knowledge base files.
-=======
 This module provides file lifecycle management features including version control,
 automatic cleanup, backup and restore. Supports complete lifecycle management for
 knowledge base files.
->>>>>>> 56afb3fd
 """
 
 import json
