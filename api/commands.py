import base64
import json
import logging
import operator
import secrets
from typing import Any

import click
import sqlalchemy as sa
from flask import current_app
from pydantic import TypeAdapter
from sqlalchemy import select
from sqlalchemy.exc import SQLAlchemyError

from configs import dify_config
from constants.languages import languages
from core.helper import encrypter
from core.plugin.impl.plugin import PluginInstaller
from core.rag.datasource.vdb.vector_factory import Vector
from core.rag.datasource.vdb.vector_type import VectorType
from core.rag.index_processor.constant.built_in_field import BuiltInField
from core.rag.models.document import Document
from core.tools.entities.tool_entities import CredentialType
from core.tools.utils.system_oauth_encryption import encrypt_system_oauth_params
from events.app_event import app_was_created
from extensions.ext_database import db
from extensions.ext_redis import redis_client
from extensions.ext_storage import storage
from libs.helper import email as email_validate
from libs.password import hash_password, password_pattern, valid_password
from libs.rsa import generate_key_pair
from models import Tenant
from models.dataset import Dataset, DatasetCollectionBinding, DatasetMetadata, DatasetMetadataBinding, DocumentSegment
from models.dataset import Document as DatasetDocument
from models.model import Account, App, AppAnnotationSetting, AppMode, Conversation, MessageAnnotation
from models.oauth import DatasourceOauthParamConfig, DatasourceProvider
from models.provider import Provider, ProviderModel
from models.provider_ids import DatasourceProviderID, ToolProviderID
from models.source import DataSourceApiKeyAuthBinding, DataSourceOauthBinding
from models.tools import ToolOAuthSystemClient
from services.account_service import AccountService, RegisterService, TenantService
from services.clear_free_plan_tenant_expired_logs import ClearFreePlanTenantExpiredLogs
from services.plugin.data_migration import PluginDataMigration
from services.plugin.plugin_migration import PluginMigration
from services.plugin.plugin_service import PluginService
from tasks.remove_app_and_related_data_task import delete_draft_variables_batch

logger = logging.getLogger(__name__)


@click.command("reset-password", help="Reset the account password.")
@click.option("--email", prompt=True, help="Account email to reset password for")
@click.option("--new-password", prompt=True, help="New password")
@click.option("--password-confirm", prompt=True, help="Confirm new password")
def reset_password(email, new_password, password_confirm):
    """
    Reset password of owner account
    Only available in SELF_HOSTED mode
    """
    if str(new_password).strip() != str(password_confirm).strip():
        click.echo(click.style("Passwords do not match.", fg="red"))
        return

    account = db.session.query(Account).where(Account.email == email).one_or_none()

    if not account:
        click.echo(click.style(f"Account not found for email: {email}", fg="red"))
        return

    try:
        valid_password(new_password)
    except:
        click.echo(click.style(f"Invalid password. Must match {password_pattern}", fg="red"))
        return

    # generate password salt
    salt = secrets.token_bytes(16)
    base64_salt = base64.b64encode(salt).decode()

    # encrypt password with salt
    password_hashed = hash_password(new_password, salt)
    base64_password_hashed = base64.b64encode(password_hashed).decode()
    account.password = base64_password_hashed
    account.password_salt = base64_salt
    db.session.commit()
    AccountService.reset_login_error_rate_limit(email)
    click.echo(click.style("Password reset successfully.", fg="green"))


@click.command("reset-email", help="Reset the account email.")
@click.option("--email", prompt=True, help="Current account email")
@click.option("--new-email", prompt=True, help="New email")
@click.option("--email-confirm", prompt=True, help="Confirm new email")
def reset_email(email, new_email, email_confirm):
    """
    Replace account email
    :return:
    """
    if str(new_email).strip() != str(email_confirm).strip():
        click.echo(click.style("New emails do not match.", fg="red"))
        return

    account = db.session.query(Account).where(Account.email == email).one_or_none()

    if not account:
        click.echo(click.style(f"Account not found for email: {email}", fg="red"))
        return

    try:
        email_validate(new_email)
    except:
        click.echo(click.style(f"Invalid email: {new_email}", fg="red"))
        return

    account.email = new_email
    db.session.commit()
    click.echo(click.style("Email updated successfully.", fg="green"))


@click.command(
    "reset-encrypt-key-pair",
    help="Reset the asymmetric key pair of workspace for encrypt LLM credentials. "
    "After the reset, all LLM credentials will become invalid, "
    "requiring re-entry."
    "Only support SELF_HOSTED mode.",
)
@click.confirmation_option(
    prompt=click.style(
        "Are you sure you want to reset encrypt key pair? This operation cannot be rolled back!", fg="red"
    )
)
def reset_encrypt_key_pair():
    """
    Reset the encrypted key pair of workspace for encrypt LLM credentials.
    After the reset, all LLM credentials will become invalid, requiring re-entry.
    Only support SELF_HOSTED mode.
    """
    if dify_config.EDITION != "SELF_HOSTED":
        click.echo(click.style("This command is only for SELF_HOSTED installations.", fg="red"))
        return

    tenants = db.session.query(Tenant).all()
    for tenant in tenants:
        if not tenant:
            click.echo(click.style("No workspaces found. Run /install first.", fg="red"))
            return

        tenant.encrypt_public_key = generate_key_pair(tenant.id)

        db.session.query(Provider).where(Provider.provider_type == "custom", Provider.tenant_id == tenant.id).delete()
        db.session.query(ProviderModel).where(ProviderModel.tenant_id == tenant.id).delete()
        db.session.commit()

        click.echo(
            click.style(
                f"Congratulations! The asymmetric key pair of workspace {tenant.id} has been reset.",
                fg="green",
            )
        )


@click.command("vdb-migrate", help="Migrate vector db.")
@click.option("--scope", default="all", prompt=False, help="The scope of vector database to migrate, Default is All.")
def vdb_migrate(scope: str):
    if scope in {"knowledge", "all"}:
        migrate_knowledge_vector_database()
    if scope in {"annotation", "all"}:
        migrate_annotation_vector_database()


def migrate_annotation_vector_database():
    """
    Migrate annotation datas to target vector database .
    """
    click.echo(click.style("Starting annotation data migration.", fg="green"))
    create_count = 0
    skipped_count = 0
    total_count = 0
    page = 1
    while True:
        try:
            # get apps info
            per_page = 50
            apps = (
                db.session.query(App)
                .where(App.status == "normal")
                .order_by(App.created_at.desc())
                .limit(per_page)
                .offset((page - 1) * per_page)
                .all()
            )
            if not apps:
                break
        except SQLAlchemyError:
            raise

        page += 1
        for app in apps:
            total_count = total_count + 1
            click.echo(
                f"Processing the {total_count} app {app.id}. " + f"{create_count} created, {skipped_count} skipped."
            )
            try:
                click.echo(f"Creating app annotation index: {app.id}")
                app_annotation_setting = (
                    db.session.query(AppAnnotationSetting).where(AppAnnotationSetting.app_id == app.id).first()
                )

                if not app_annotation_setting:
                    skipped_count = skipped_count + 1
                    click.echo(f"App annotation setting disabled: {app.id}")
                    continue
                # get dataset_collection_binding info
                dataset_collection_binding = (
                    db.session.query(DatasetCollectionBinding)
                    .where(DatasetCollectionBinding.id == app_annotation_setting.collection_binding_id)
                    .first()
                )
                if not dataset_collection_binding:
                    click.echo(f"App annotation collection binding not found: {app.id}")
                    continue
                annotations = db.session.scalars(
                    select(MessageAnnotation).where(MessageAnnotation.app_id == app.id)
                ).all()
                dataset = Dataset(
                    id=app.id,
                    tenant_id=app.tenant_id,
                    indexing_technique="high_quality",
                    embedding_model_provider=dataset_collection_binding.provider_name,
                    embedding_model=dataset_collection_binding.model_name,
                    collection_binding_id=dataset_collection_binding.id,
                )
                documents = []
                if annotations:
                    for annotation in annotations:
                        document = Document(
                            page_content=annotation.question,
                            metadata={"annotation_id": annotation.id, "app_id": app.id, "doc_id": annotation.id},
                        )
                        documents.append(document)

                vector = Vector(dataset, attributes=["doc_id", "annotation_id", "app_id"])
                click.echo(f"Migrating annotations for app: {app.id}.")

                try:
                    vector.delete()
                    click.echo(click.style(f"Deleted vector index for app {app.id}.", fg="green"))
                except Exception as e:
                    click.echo(click.style(f"Failed to delete vector index for app {app.id}.", fg="red"))
                    raise e
                if documents:
                    try:
                        click.echo(
                            click.style(
                                f"Creating vector index with {len(documents)} annotations for app {app.id}.",
                                fg="green",
                            )
                        )
                        vector.create(documents)
                        click.echo(click.style(f"Created vector index for app {app.id}.", fg="green"))
                    except Exception as e:
                        click.echo(click.style(f"Failed to created vector index for app {app.id}.", fg="red"))
                        raise e
                click.echo(f"Successfully migrated app annotation {app.id}.")
                create_count += 1
            except Exception as e:
                click.echo(
                    click.style(f"Error creating app annotation index: {e.__class__.__name__} {str(e)}", fg="red")
                )
                continue

    click.echo(
        click.style(
            f"Migration complete. Created {create_count} app annotation indexes. Skipped {skipped_count} apps.",
            fg="green",
        )
    )


def migrate_knowledge_vector_database():
    """
    Migrate vector database datas to target vector database .
    """
    click.echo(click.style("Starting vector database migration.", fg="green"))
    create_count = 0
    skipped_count = 0
    total_count = 0
    vector_type = dify_config.VECTOR_STORE
    upper_collection_vector_types = {
        VectorType.MILVUS,
        VectorType.PGVECTOR,
        VectorType.VASTBASE,
        VectorType.RELYT,
        VectorType.WEAVIATE,
        VectorType.ORACLE,
        VectorType.ELASTICSEARCH,
        VectorType.OPENGAUSS,
        VectorType.TABLESTORE,
        VectorType.MATRIXONE,
    }
    lower_collection_vector_types = {
        VectorType.ANALYTICDB,
        VectorType.CHROMA,
        VectorType.MYSCALE,
        VectorType.PGVECTO_RS,
        VectorType.TIDB_VECTOR,
        VectorType.OPENSEARCH,
        VectorType.TENCENT,
        VectorType.BAIDU,
        VectorType.VIKINGDB,
        VectorType.UPSTASH,
        VectorType.COUCHBASE,
        VectorType.OCEANBASE,
    }
    page = 1
    while True:
        try:
            stmt = (
                select(Dataset).where(Dataset.indexing_technique == "high_quality").order_by(Dataset.created_at.desc())
            )

            datasets = db.paginate(select=stmt, page=page, per_page=50, max_per_page=50, error_out=False)
        except SQLAlchemyError:
            raise

        page += 1
        for dataset in datasets:
            total_count = total_count + 1
            click.echo(
                f"Processing the {total_count} dataset {dataset.id}. {create_count} created, {skipped_count} skipped."
            )
            try:
                click.echo(f"Creating dataset vector database index: {dataset.id}")
                if dataset.index_struct_dict:
                    if dataset.index_struct_dict["type"] == vector_type:
                        skipped_count = skipped_count + 1
                        continue
                collection_name = ""
                dataset_id = dataset.id
                if vector_type in upper_collection_vector_types:
                    collection_name = Dataset.gen_collection_name_by_id(dataset_id)
                elif vector_type == VectorType.QDRANT:
                    if dataset.collection_binding_id:
                        dataset_collection_binding = (
                            db.session.query(DatasetCollectionBinding)
                            .where(DatasetCollectionBinding.id == dataset.collection_binding_id)
                            .one_or_none()
                        )
                        if dataset_collection_binding:
                            collection_name = dataset_collection_binding.collection_name
                        else:
                            raise ValueError("Dataset Collection Binding not found")
                    else:
                        collection_name = Dataset.gen_collection_name_by_id(dataset_id)

                elif vector_type in lower_collection_vector_types:
                    collection_name = Dataset.gen_collection_name_by_id(dataset_id).lower()
                else:
                    raise ValueError(f"Vector store {vector_type} is not supported.")

                index_struct_dict = {"type": vector_type, "vector_store": {"class_prefix": collection_name}}
                dataset.index_struct = json.dumps(index_struct_dict)
                vector = Vector(dataset)
                click.echo(f"Migrating dataset {dataset.id}.")

                try:
                    vector.delete()
                    click.echo(
                        click.style(f"Deleted vector index {collection_name} for dataset {dataset.id}.", fg="green")
                    )
                except Exception as e:
                    click.echo(
                        click.style(
                            f"Failed to delete vector index {collection_name} for dataset {dataset.id}.", fg="red"
                        )
                    )
                    raise e

                dataset_documents = db.session.scalars(
                    select(DatasetDocument).where(
                        DatasetDocument.dataset_id == dataset.id,
                        DatasetDocument.indexing_status == "completed",
                        DatasetDocument.enabled == True,
                        DatasetDocument.archived == False,
                    )
                ).all()

                documents = []
                segments_count = 0
                for dataset_document in dataset_documents:
                    segments = db.session.scalars(
                        select(DocumentSegment).where(
                            DocumentSegment.document_id == dataset_document.id,
                            DocumentSegment.status == "completed",
                            DocumentSegment.enabled == True,
                        )
                    ).all()

                    for segment in segments:
                        document = Document(
                            page_content=segment.content,
                            metadata={
                                "doc_id": segment.index_node_id,
                                "doc_hash": segment.index_node_hash,
                                "document_id": segment.document_id,
                                "dataset_id": segment.dataset_id,
                            },
                        )

                        documents.append(document)
                        segments_count = segments_count + 1

                if documents:
                    try:
                        click.echo(
                            click.style(
                                f"Creating vector index with {len(documents)} documents of {segments_count}"
                                f" segments for dataset {dataset.id}.",
                                fg="green",
                            )
                        )
                        vector.create(documents)
                        click.echo(click.style(f"Created vector index for dataset {dataset.id}.", fg="green"))
                    except Exception as e:
                        click.echo(click.style(f"Failed to created vector index for dataset {dataset.id}.", fg="red"))
                        raise e
                db.session.add(dataset)
                db.session.commit()
                click.echo(f"Successfully migrated dataset {dataset.id}.")
                create_count += 1
            except Exception as e:
                db.session.rollback()
                click.echo(click.style(f"Error creating dataset index: {e.__class__.__name__} {str(e)}", fg="red"))
                continue

    click.echo(
        click.style(
            f"Migration complete. Created {create_count} dataset indexes. Skipped {skipped_count} datasets.", fg="green"
        )
    )


@click.command("convert-to-agent-apps", help="Convert Agent Assistant to Agent App.")
def convert_to_agent_apps():
    """
    Convert Agent Assistant to Agent App.
    """
    click.echo(click.style("Starting convert to agent apps.", fg="green"))

    proceeded_app_ids = []

    while True:
        # fetch first 1000 apps
        sql_query = """SELECT a.id AS id FROM apps a
            INNER JOIN app_model_configs am ON a.app_model_config_id=am.id
            WHERE a.mode = 'chat'
            AND am.agent_mode is not null
            AND (
                am.agent_mode like '%"strategy": "function_call"%'
                OR am.agent_mode  like '%"strategy": "react"%'
            )
            AND (
                am.agent_mode like '{"enabled": true%'
                OR am.agent_mode like '{"max_iteration": %'
            ) ORDER BY a.created_at DESC LIMIT 1000
        """

        with db.engine.begin() as conn:
            rs = conn.execute(sa.text(sql_query))

            apps = []
            for i in rs:
                app_id = str(i.id)
                if app_id not in proceeded_app_ids:
                    proceeded_app_ids.append(app_id)
                    app = db.session.query(App).where(App.id == app_id).first()
                    if app is not None:
                        apps.append(app)

            if len(apps) == 0:
                break

        for app in apps:
            click.echo(f"Converting app: {app.id}")

            try:
                app.mode = AppMode.AGENT_CHAT
                db.session.commit()

                # update conversation mode to agent
                db.session.query(Conversation).where(Conversation.app_id == app.id).update(
                    {Conversation.mode: AppMode.AGENT_CHAT}
                )

                db.session.commit()
                click.echo(click.style(f"Converted app: {app.id}", fg="green"))
            except Exception as e:
                click.echo(click.style(f"Convert app error: {e.__class__.__name__} {str(e)}", fg="red"))

    click.echo(click.style(f"Conversion complete. Converted {len(proceeded_app_ids)} agent apps.", fg="green"))


@click.command("add-qdrant-index", help="Add Qdrant index.")
@click.option("--field", default="metadata.doc_id", prompt=False, help="Index field , default is metadata.doc_id.")
def add_qdrant_index(field: str):
    click.echo(click.style("Starting Qdrant index creation.", fg="green"))

    create_count = 0

    try:
        bindings = db.session.query(DatasetCollectionBinding).all()
        if not bindings:
            click.echo(click.style("No dataset collection bindings found.", fg="red"))
            return
        import qdrant_client
        from qdrant_client.http.exceptions import UnexpectedResponse
        from qdrant_client.http.models import PayloadSchemaType

        from core.rag.datasource.vdb.qdrant.qdrant_vector import PathQdrantParams, QdrantConfig

        for binding in bindings:
            if dify_config.QDRANT_URL is None:
                raise ValueError("Qdrant URL is required.")
            qdrant_config = QdrantConfig(
                endpoint=dify_config.QDRANT_URL,
                api_key=dify_config.QDRANT_API_KEY,
                root_path=current_app.root_path,
                timeout=dify_config.QDRANT_CLIENT_TIMEOUT,
                grpc_port=dify_config.QDRANT_GRPC_PORT,
                prefer_grpc=dify_config.QDRANT_GRPC_ENABLED,
            )
            try:
                params = qdrant_config.to_qdrant_params()
                # Check the type before using
                if isinstance(params, PathQdrantParams):
                    # PathQdrantParams case
                    client = qdrant_client.QdrantClient(path=params.path)
                else:
                    # UrlQdrantParams case - params is UrlQdrantParams
                    client = qdrant_client.QdrantClient(
                        url=params.url,
                        api_key=params.api_key,
                        timeout=int(params.timeout),
                        verify=params.verify,
                        grpc_port=params.grpc_port,
                        prefer_grpc=params.prefer_grpc,
                    )
                # create payload index
                client.create_payload_index(binding.collection_name, field, field_schema=PayloadSchemaType.KEYWORD)
                create_count += 1
            except UnexpectedResponse as e:
                # Collection does not exist, so return
                if e.status_code == 404:
                    click.echo(click.style(f"Collection not found: {binding.collection_name}.", fg="red"))
                    continue
                # Some other error occurred, so re-raise the exception
                else:
                    click.echo(
                        click.style(
                            f"Failed to create Qdrant index for collection: {binding.collection_name}.", fg="red"
                        )
                    )

    except Exception:
        click.echo(click.style("Failed to create Qdrant client.", fg="red"))

    click.echo(click.style(f"Index creation complete. Created {create_count} collection indexes.", fg="green"))


@click.command("old-metadata-migration", help="Old metadata migration.")
def old_metadata_migration():
    """
    Old metadata migration.
    """
    click.echo(click.style("Starting old metadata migration.", fg="green"))

    page = 1
    while True:
        try:
            stmt = (
                select(DatasetDocument)
                .where(DatasetDocument.doc_metadata.is_not(None))
                .order_by(DatasetDocument.created_at.desc())
            )
            documents = db.paginate(select=stmt, page=page, per_page=50, max_per_page=50, error_out=False)
        except SQLAlchemyError:
            raise
        if not documents:
            break
        for document in documents:
            if document.doc_metadata:
                doc_metadata = document.doc_metadata
                for key in doc_metadata:
                    for field in BuiltInField:
                        if field.value == key:
                            break
                    else:
                        dataset_metadata = (
                            db.session.query(DatasetMetadata)
                            .where(DatasetMetadata.dataset_id == document.dataset_id, DatasetMetadata.name == key)
                            .first()
                        )
                        if not dataset_metadata:
                            dataset_metadata = DatasetMetadata(
                                tenant_id=document.tenant_id,
                                dataset_id=document.dataset_id,
                                name=key,
                                type="string",
                                created_by=document.created_by,
                            )
                            db.session.add(dataset_metadata)
                            db.session.flush()
                            dataset_metadata_binding = DatasetMetadataBinding(
                                tenant_id=document.tenant_id,
                                dataset_id=document.dataset_id,
                                metadata_id=dataset_metadata.id,
                                document_id=document.id,
                                created_by=document.created_by,
                            )
                            db.session.add(dataset_metadata_binding)
                        else:
                            dataset_metadata_binding = (
                                db.session.query(DatasetMetadataBinding)  # type: ignore
                                .where(
                                    DatasetMetadataBinding.dataset_id == document.dataset_id,
                                    DatasetMetadataBinding.document_id == document.id,
                                    DatasetMetadataBinding.metadata_id == dataset_metadata.id,
                                )
                                .first()
                            )
                            if not dataset_metadata_binding:
                                dataset_metadata_binding = DatasetMetadataBinding(
                                    tenant_id=document.tenant_id,
                                    dataset_id=document.dataset_id,
                                    metadata_id=dataset_metadata.id,
                                    document_id=document.id,
                                    created_by=document.created_by,
                                )
                                db.session.add(dataset_metadata_binding)
                        db.session.commit()
        page += 1
    click.echo(click.style("Old metadata migration completed.", fg="green"))


@click.command("create-tenant", help="Create account and tenant.")
@click.option("--email", prompt=True, help="Tenant account email.")
@click.option("--name", prompt=True, help="Workspace name.")
@click.option("--language", prompt=True, help="Account language, default: en-US.")
def create_tenant(email: str, language: str | None = None, name: str | None = None):
    """
    Create tenant account
    """
    if not email:
        click.echo(click.style("Email is required.", fg="red"))
        return

    # Create account
    email = email.strip()

    if "@" not in email:
        click.echo(click.style("Invalid email address.", fg="red"))
        return

    account_name = email.split("@")[0]

    if language not in languages:
        language = "en-US"

    # Validates name encoding for non-Latin characters.
    name = name.strip().encode("utf-8").decode("utf-8") if name else None

    # generate random password
    new_password = secrets.token_urlsafe(16)

    # register account
    account = RegisterService.register(
        email=email,
        name=account_name,
        password=new_password,
        language=language,
        create_workspace_required=False,
    )
    TenantService.create_owner_tenant_if_not_exist(account, name)

    click.echo(
        click.style(
            f"Account and tenant created.\nAccount: {email}\nPassword: {new_password}",
            fg="green",
        )
    )


@click.command("upgrade-db", help="Upgrade the database")
def upgrade_db():
    click.echo("Preparing database migration...")
    lock = redis_client.lock(name="db_upgrade_lock", timeout=60)
    if lock.acquire(blocking=False):
        try:
            click.echo(click.style("Starting database migration.", fg="green"))

            # run db migration
            import flask_migrate

            flask_migrate.upgrade()

            click.echo(click.style("Database migration successful!", fg="green"))

        except Exception:
            logger.exception("Failed to execute database migration")
        finally:
            lock.release()
    else:
        click.echo("Database migration skipped")


@click.command("fix-app-site-missing", help="Fix app related site missing issue.")
def fix_app_site_missing():
    """
    Fix app related site missing issue.
    """
    click.echo(click.style("Starting fix for missing app-related sites.", fg="green"))

    failed_app_ids = []
    while True:
        sql = """select apps.id as id from apps left join sites on sites.app_id=apps.id
where sites.id is null limit 1000"""
        with db.engine.begin() as conn:
            rs = conn.execute(sa.text(sql))

            processed_count = 0
            for i in rs:
                processed_count += 1
                app_id = str(i.id)

                if app_id in failed_app_ids:
                    continue

                try:
                    app = db.session.query(App).where(App.id == app_id).first()
                    if not app:
                        print(f"App {app_id} not found")
                        continue

                    tenant = app.tenant
                    if tenant:
                        accounts = tenant.get_accounts()
                        if not accounts:
                            print(f"Fix failed for app {app.id}")
                            continue

                        account = accounts[0]
                        print(f"Fixing missing site for app {app.id}")
                        app_was_created.send(app, account=account)
                except Exception:
                    failed_app_ids.append(app_id)
                    click.echo(click.style(f"Failed to fix missing site for app {app_id}", fg="red"))
                    logger.exception("Failed to fix app related site missing issue, app_id: %s", app_id)
                    continue

            if not processed_count:
                break

    click.echo(click.style("Fix for missing app-related sites completed successfully!", fg="green"))


@click.command("migrate-data-for-plugin", help="Migrate data for plugin.")
def migrate_data_for_plugin():
    """
    Migrate data for plugin.
    """
    click.echo(click.style("Starting migrate data for plugin.", fg="white"))

    PluginDataMigration.migrate()

    click.echo(click.style("Migrate data for plugin completed.", fg="green"))


@click.command("extract-plugins", help="Extract plugins.")
@click.option("--output_file", prompt=True, help="The file to store the extracted plugins.", default="plugins.jsonl")
@click.option("--workers", prompt=True, help="The number of workers to extract plugins.", default=10)
def extract_plugins(output_file: str, workers: int):
    """
    Extract plugins.
    """
    click.echo(click.style("Starting extract plugins.", fg="white"))

    PluginMigration.extract_plugins(output_file, workers)

    click.echo(click.style("Extract plugins completed.", fg="green"))


@click.command("extract-unique-identifiers", help="Extract unique identifiers.")
@click.option(
    "--output_file",
    prompt=True,
    help="The file to store the extracted unique identifiers.",
    default="unique_identifiers.json",
)
@click.option(
    "--input_file", prompt=True, help="The file to store the extracted unique identifiers.", default="plugins.jsonl"
)
def extract_unique_plugins(output_file: str, input_file: str):
    """
    Extract unique plugins.
    """
    click.echo(click.style("Starting extract unique plugins.", fg="white"))

    PluginMigration.extract_unique_plugins_to_file(input_file, output_file)

    click.echo(click.style("Extract unique plugins completed.", fg="green"))


@click.command("install-plugins", help="Install plugins.")
@click.option(
    "--input_file", prompt=True, help="The file to store the extracted unique identifiers.", default="plugins.jsonl"
)
@click.option(
    "--output_file", prompt=True, help="The file to store the installed plugins.", default="installed_plugins.jsonl"
)
@click.option("--workers", prompt=True, help="The number of workers to install plugins.", default=100)
def install_plugins(input_file: str, output_file: str, workers: int):
    """
    Install plugins.
    """
    click.echo(click.style("Starting install plugins.", fg="white"))

    PluginMigration.install_plugins(input_file, output_file, workers)

    click.echo(click.style("Install plugins completed.", fg="green"))


@click.command("clear-free-plan-tenant-expired-logs", help="Clear free plan tenant expired logs.")
@click.option("--days", prompt=True, help="The days to clear free plan tenant expired logs.", default=30)
@click.option("--batch", prompt=True, help="The batch size to clear free plan tenant expired logs.", default=100)
@click.option(
    "--tenant_ids",
    prompt=True,
    multiple=True,
    help="The tenant ids to clear free plan tenant expired logs.",
)
def clear_free_plan_tenant_expired_logs(days: int, batch: int, tenant_ids: list[str]):
    """
    Clear free plan tenant expired logs.
    """
    click.echo(click.style("Starting clear free plan tenant expired logs.", fg="white"))

    ClearFreePlanTenantExpiredLogs.process(days, batch, tenant_ids)

    click.echo(click.style("Clear free plan tenant expired logs completed.", fg="green"))


@click.option("-f", "--force", is_flag=True, help="Skip user confirmation and force the command to execute.")
@click.command("clear-orphaned-file-records", help="Clear orphaned file records.")
def clear_orphaned_file_records(force: bool):
    """
    Clear orphaned file records in the database.
    """

    # define tables and columns to process
    files_tables = [
        {"table": "upload_files", "id_column": "id", "key_column": "key"},
        {"table": "tool_files", "id_column": "id", "key_column": "file_key"},
    ]
    ids_tables = [
        {"type": "uuid", "table": "message_files", "column": "upload_file_id"},
        {"type": "text", "table": "documents", "column": "data_source_info"},
        {"type": "text", "table": "document_segments", "column": "content"},
        {"type": "text", "table": "messages", "column": "answer"},
        {"type": "text", "table": "workflow_node_executions", "column": "inputs"},
        {"type": "text", "table": "workflow_node_executions", "column": "process_data"},
        {"type": "text", "table": "workflow_node_executions", "column": "outputs"},
        {"type": "text", "table": "conversations", "column": "introduction"},
        {"type": "text", "table": "conversations", "column": "system_instruction"},
        {"type": "text", "table": "accounts", "column": "avatar"},
        {"type": "text", "table": "apps", "column": "icon"},
        {"type": "text", "table": "sites", "column": "icon"},
        {"type": "json", "table": "messages", "column": "inputs"},
        {"type": "json", "table": "messages", "column": "message"},
    ]

    # notify user and ask for confirmation
    click.echo(
        click.style(
            "This command will first find and delete orphaned file records from the message_files table,", fg="yellow"
        )
    )
    click.echo(
        click.style(
            "and then it will find and delete orphaned file records in the following tables:",
            fg="yellow",
        )
    )
    for files_table in files_tables:
        click.echo(click.style(f"- {files_table['table']}", fg="yellow"))
    click.echo(
        click.style("The following tables and columns will be scanned to find orphaned file records:", fg="yellow")
    )
    for ids_table in ids_tables:
        click.echo(click.style(f"- {ids_table['table']} ({ids_table['column']})", fg="yellow"))
    click.echo("")

    click.echo(click.style("!!! USE WITH CAUTION !!!", fg="red"))
    click.echo(
        click.style(
            (
                "Since not all patterns have been fully tested, "
                "please note that this command may delete unintended file records."
            ),
            fg="yellow",
        )
    )
    click.echo(
        click.style("This cannot be undone. Please make sure to back up your database before proceeding.", fg="yellow")
    )
    click.echo(
        click.style(
            (
                "It is also recommended to run this during the maintenance window, "
                "as this may cause high load on your instance."
            ),
            fg="yellow",
        )
    )
    if not force:
        click.confirm("Do you want to proceed?", abort=True)

    # start the cleanup process
    click.echo(click.style("Starting orphaned file records cleanup.", fg="white"))

    # clean up the orphaned records in the message_files table where message_id doesn't exist in messages table
    try:
        click.echo(
            click.style("- Listing message_files records where message_id doesn't exist in messages table", fg="white")
        )
        query = (
            "SELECT mf.id, mf.message_id "
            "FROM message_files mf LEFT JOIN messages m ON mf.message_id = m.id "
            "WHERE m.id IS NULL"
        )
        orphaned_message_files = []
        with db.engine.begin() as conn:
            rs = conn.execute(sa.text(query))
            for i in rs:
                orphaned_message_files.append({"id": str(i[0]), "message_id": str(i[1])})

        if orphaned_message_files:
            click.echo(click.style(f"Found {len(orphaned_message_files)} orphaned message_files records:", fg="white"))
            for record in orphaned_message_files:
                click.echo(click.style(f"  - id: {record['id']}, message_id: {record['message_id']}", fg="black"))

            if not force:
                click.confirm(
                    (
                        f"Do you want to proceed "
                        f"to delete all {len(orphaned_message_files)} orphaned message_files records?"
                    ),
                    abort=True,
                )

            click.echo(click.style("- Deleting orphaned message_files records", fg="white"))
            query = "DELETE FROM message_files WHERE id IN :ids"
            with db.engine.begin() as conn:
                conn.execute(sa.text(query), {"ids": tuple(record["id"] for record in orphaned_message_files)})
            click.echo(
                click.style(f"Removed {len(orphaned_message_files)} orphaned message_files records.", fg="green")
            )
        else:
            click.echo(click.style("No orphaned message_files records found. There is nothing to delete.", fg="green"))
    except Exception as e:
        click.echo(click.style(f"Error deleting orphaned message_files records: {str(e)}", fg="red"))

    # clean up the orphaned records in the rest of the *_files tables
    try:
        # fetch file id and keys from each table
        all_files_in_tables = []
        for files_table in files_tables:
            click.echo(click.style(f"- Listing file records in table {files_table['table']}", fg="white"))
            query = f"SELECT {files_table['id_column']}, {files_table['key_column']} FROM {files_table['table']}"
            with db.engine.begin() as conn:
                rs = conn.execute(sa.text(query))
            for i in rs:
                all_files_in_tables.append({"table": files_table["table"], "id": str(i[0]), "key": i[1]})
        click.echo(click.style(f"Found {len(all_files_in_tables)} files in tables.", fg="white"))

        # fetch referred table and columns
        guid_regexp = "[0-9a-fA-F]{8}-[0-9a-fA-F]{4}-[0-9a-fA-F]{4}-[0-9a-fA-F]{4}-[0-9a-fA-F]{12}"
        all_ids_in_tables = []
        for ids_table in ids_tables:
            query = ""
            if ids_table["type"] == "uuid":
                click.echo(
                    click.style(
                        f"- Listing file ids in column {ids_table['column']} in table {ids_table['table']}", fg="white"
                    )
                )
                query = (
                    f"SELECT {ids_table['column']} FROM {ids_table['table']} WHERE {ids_table['column']} IS NOT NULL"
                )
                with db.engine.begin() as conn:
                    rs = conn.execute(sa.text(query))
                for i in rs:
                    all_ids_in_tables.append({"table": ids_table["table"], "id": str(i[0])})
            elif ids_table["type"] == "text":
                click.echo(
                    click.style(
                        f"- Listing file-id-like strings in column {ids_table['column']} in table {ids_table['table']}",
                        fg="white",
                    )
                )
                query = (
                    f"SELECT regexp_matches({ids_table['column']}, '{guid_regexp}', 'g') AS extracted_id "
                    f"FROM {ids_table['table']}"
                )
                with db.engine.begin() as conn:
                    rs = conn.execute(sa.text(query))
                for i in rs:
                    for j in i[0]:
                        all_ids_in_tables.append({"table": ids_table["table"], "id": j})
            elif ids_table["type"] == "json":
                click.echo(
                    click.style(
                        (
                            f"- Listing file-id-like JSON string in column {ids_table['column']} "
                            f"in table {ids_table['table']}"
                        ),
                        fg="white",
                    )
                )
                query = (
                    f"SELECT regexp_matches({ids_table['column']}::text, '{guid_regexp}', 'g') AS extracted_id "
                    f"FROM {ids_table['table']}"
                )
                with db.engine.begin() as conn:
                    rs = conn.execute(sa.text(query))
                for i in rs:
                    for j in i[0]:
                        all_ids_in_tables.append({"table": ids_table["table"], "id": j})
        click.echo(click.style(f"Found {len(all_ids_in_tables)} file ids in tables.", fg="white"))

    except Exception as e:
        click.echo(click.style(f"Error fetching keys: {str(e)}", fg="red"))
        return

    # find orphaned files
    all_files = [file["id"] for file in all_files_in_tables]
    all_ids = [file["id"] for file in all_ids_in_tables]
    orphaned_files = list(set(all_files) - set(all_ids))
    if not orphaned_files:
        click.echo(click.style("No orphaned file records found. There is nothing to delete.", fg="green"))
        return
    click.echo(click.style(f"Found {len(orphaned_files)} orphaned file records.", fg="white"))
    for file in orphaned_files:
        click.echo(click.style(f"- orphaned file id: {file}", fg="black"))
    if not force:
        click.confirm(f"Do you want to proceed to delete all {len(orphaned_files)} orphaned file records?", abort=True)

    # delete orphaned records for each file
    try:
        for files_table in files_tables:
            click.echo(click.style(f"- Deleting orphaned file records in table {files_table['table']}", fg="white"))
            query = f"DELETE FROM {files_table['table']} WHERE {files_table['id_column']} IN :ids"
            with db.engine.begin() as conn:
                conn.execute(sa.text(query), {"ids": tuple(orphaned_files)})
    except Exception as e:
        click.echo(click.style(f"Error deleting orphaned file records: {str(e)}", fg="red"))
        return
    click.echo(click.style(f"Removed {len(orphaned_files)} orphaned file records.", fg="green"))


@click.option("-f", "--force", is_flag=True, help="Skip user confirmation and force the command to execute.")
@click.command("remove-orphaned-files-on-storage", help="Remove orphaned files on the storage.")
def remove_orphaned_files_on_storage(force: bool):
    """
    Remove orphaned files on the storage.
    """

    # define tables and columns to process
    files_tables = [
        {"table": "upload_files", "key_column": "key"},
        {"table": "tool_files", "key_column": "file_key"},
    ]
    storage_paths = ["image_files", "tools", "upload_files"]

    # notify user and ask for confirmation
    click.echo(click.style("This command will find and remove orphaned files on the storage,", fg="yellow"))
    click.echo(
        click.style("by comparing the files on the storage with the records in the following tables:", fg="yellow")
    )
    for files_table in files_tables:
        click.echo(click.style(f"- {files_table['table']}", fg="yellow"))
    click.echo(click.style("The following paths on the storage will be scanned to find orphaned files:", fg="yellow"))
    for storage_path in storage_paths:
        click.echo(click.style(f"- {storage_path}", fg="yellow"))
    click.echo("")

    click.echo(click.style("!!! USE WITH CAUTION !!!", fg="red"))
    click.echo(
        click.style(
            "Currently, this command will work only for opendal based storage (STORAGE_TYPE=opendal).", fg="yellow"
        )
    )
    click.echo(
        click.style(
            "Since not all patterns have been fully tested, please note that this command may delete unintended files.",
            fg="yellow",
        )
    )
    click.echo(
        click.style("This cannot be undone. Please make sure to back up your storage before proceeding.", fg="yellow")
    )
    click.echo(
        click.style(
            (
                "It is also recommended to run this during the maintenance window, "
                "as this may cause high load on your instance."
            ),
            fg="yellow",
        )
    )
    if not force:
        click.confirm("Do you want to proceed?", abort=True)

    # start the cleanup process
    click.echo(click.style("Starting orphaned files cleanup.", fg="white"))

    # fetch file id and keys from each table
    all_files_in_tables = []
    try:
        for files_table in files_tables:
            click.echo(click.style(f"- Listing files from table {files_table['table']}", fg="white"))
            query = f"SELECT {files_table['key_column']} FROM {files_table['table']}"
            with db.engine.begin() as conn:
                rs = conn.execute(sa.text(query))
            for i in rs:
                all_files_in_tables.append(str(i[0]))
        click.echo(click.style(f"Found {len(all_files_in_tables)} files in tables.", fg="white"))
    except Exception as e:
        click.echo(click.style(f"Error fetching keys: {str(e)}", fg="red"))

    all_files_on_storage = []
    for storage_path in storage_paths:
        try:
            click.echo(click.style(f"- Scanning files on storage path {storage_path}", fg="white"))
            files = storage.scan(path=storage_path, files=True, directories=False)
            all_files_on_storage.extend(files)
        except FileNotFoundError as e:
            click.echo(click.style(f"  -> Skipping path {storage_path} as it does not exist.", fg="yellow"))
            continue
        except Exception as e:
            click.echo(click.style(f"  -> Error scanning files on storage path {storage_path}: {str(e)}", fg="red"))
            continue
    click.echo(click.style(f"Found {len(all_files_on_storage)} files on storage.", fg="white"))

    # find orphaned files
    orphaned_files = list(set(all_files_on_storage) - set(all_files_in_tables))
    if not orphaned_files:
        click.echo(click.style("No orphaned files found. There is nothing to remove.", fg="green"))
        return
    click.echo(click.style(f"Found {len(orphaned_files)} orphaned files.", fg="white"))
    for file in orphaned_files:
        click.echo(click.style(f"- orphaned file: {file}", fg="black"))
    if not force:
        click.confirm(f"Do you want to proceed to remove all {len(orphaned_files)} orphaned files?", abort=True)

    # delete orphaned files
    removed_files = 0
    error_files = 0
    for file in orphaned_files:
        try:
            storage.delete(file)
            removed_files += 1
            click.echo(click.style(f"- Removing orphaned file: {file}", fg="white"))
        except Exception as e:
            error_files += 1
            click.echo(click.style(f"- Error deleting orphaned file {file}: {str(e)}", fg="red"))
            continue
    if error_files == 0:
        click.echo(click.style(f"Removed {removed_files} orphaned files without errors.", fg="green"))
    else:
        click.echo(click.style(f"Removed {removed_files} orphaned files, with {error_files} errors.", fg="yellow"))


@click.command("setup-system-tool-oauth-client", help="Setup system tool oauth client.")
@click.option("--provider", prompt=True, help="Provider name")
@click.option("--client-params", prompt=True, help="Client Params")
def setup_system_tool_oauth_client(provider, client_params):
    """
    Setup system tool oauth client
    """
    provider_id = ToolProviderID(provider)
    provider_name = provider_id.provider_name
    plugin_id = provider_id.plugin_id

    try:
        # json validate
        click.echo(click.style(f"Validating client params: {client_params}", fg="yellow"))
        client_params_dict = TypeAdapter(dict[str, Any]).validate_json(client_params)
        click.echo(click.style("Client params validated successfully.", fg="green"))

        click.echo(click.style(f"Encrypting client params: {client_params}", fg="yellow"))
        click.echo(click.style(f"Using SECRET_KEY: `{dify_config.SECRET_KEY}`", fg="yellow"))
        oauth_client_params = encrypt_system_oauth_params(client_params_dict)
        click.echo(click.style("Client params encrypted successfully.", fg="green"))
    except Exception as e:
        click.echo(click.style(f"Error parsing client params: {str(e)}", fg="red"))
        return

    deleted_count = (
        db.session.query(ToolOAuthSystemClient)
        .filter_by(
            provider=provider_name,
            plugin_id=plugin_id,
        )
        .delete()
    )
    if deleted_count > 0:
        click.echo(click.style(f"Deleted {deleted_count} existing oauth client params.", fg="yellow"))

    oauth_client = ToolOAuthSystemClient(
        provider=provider_name,
        plugin_id=plugin_id,
        encrypted_oauth_params=oauth_client_params,
    )
    db.session.add(oauth_client)
    db.session.commit()
    click.echo(click.style(f"OAuth client params setup successfully. id: {oauth_client.id}", fg="green"))


def _find_orphaned_draft_variables(batch_size: int = 1000) -> list[str]:
    """
    Find draft variables that reference non-existent apps.

    Args:
        batch_size: Maximum number of orphaned app IDs to return

    Returns:
        List of app IDs that have draft variables but don't exist in the apps table
    """
    query = """
        SELECT DISTINCT wdv.app_id
        FROM workflow_draft_variables AS wdv
        WHERE NOT EXISTS(
            SELECT 1 FROM apps WHERE apps.id = wdv.app_id
        )
        LIMIT :batch_size
    """

    with db.engine.connect() as conn:
        result = conn.execute(sa.text(query), {"batch_size": batch_size})
        return [row[0] for row in result]


def _count_orphaned_draft_variables() -> dict[str, Any]:
    """
    Count orphaned draft variables by app, including associated file counts.

    Returns:
        Dictionary with statistics about orphaned variables and files
    """
    # Count orphaned variables by app
    variables_query = """
        SELECT
            wdv.app_id,
            COUNT(*) as variable_count,
            COUNT(wdv.file_id) as file_count
        FROM workflow_draft_variables AS wdv
        WHERE NOT EXISTS(
            SELECT 1 FROM apps WHERE apps.id = wdv.app_id
        )
        GROUP BY wdv.app_id
        ORDER BY variable_count DESC
    """

    with db.engine.connect() as conn:
        result = conn.execute(sa.text(variables_query))
        orphaned_by_app = {}
        total_files = 0

        for row in result:
            app_id, variable_count, file_count = row
            orphaned_by_app[app_id] = {"variables": variable_count, "files": file_count}
            total_files += file_count

        total_orphaned = sum(app_data["variables"] for app_data in orphaned_by_app.values())
        app_count = len(orphaned_by_app)

        return {
            "total_orphaned_variables": total_orphaned,
            "total_orphaned_files": total_files,
            "orphaned_app_count": app_count,
            "orphaned_by_app": orphaned_by_app,
        }


@click.command()
@click.option("--dry-run", is_flag=True, help="Show what would be deleted without actually deleting")
@click.option("--batch-size", default=1000, help="Number of records to process per batch (default 1000)")
@click.option("--max-apps", default=None, type=int, help="Maximum number of apps to process (default: no limit)")
@click.option("-f", "--force", is_flag=True, help="Skip user confirmation and force the command to execute.")
def cleanup_orphaned_draft_variables(
    dry_run: bool,
    batch_size: int,
    max_apps: int | None,
    force: bool = False,
):
    """
    Clean up orphaned draft variables from the database.

    This script finds and removes draft variables that belong to apps
    that no longer exist in the database.
    """
    logger = logging.getLogger(__name__)

    # Get statistics
    stats = _count_orphaned_draft_variables()

    logger.info("Found %s orphaned draft variables", stats["total_orphaned_variables"])
    logger.info("Found %s associated offload files", stats["total_orphaned_files"])
    logger.info("Across %s non-existent apps", stats["orphaned_app_count"])

    if stats["total_orphaned_variables"] == 0:
        logger.info("No orphaned draft variables found. Exiting.")
        return

    if dry_run:
        logger.info("DRY RUN: Would delete the following:")
<<<<<<< HEAD
        for app_id, data in sorted(stats["orphaned_by_app"].items(), key=lambda x: x[1]["variables"], reverse=True)[
=======
        for app_id, count in sorted(stats["orphaned_by_app"].items(), key=operator.itemgetter(1), reverse=True)[
>>>>>>> bdd85b36
            :10
        ]:  # Show top 10
            logger.info("  App %s: %s variables, %s files", app_id, data["variables"], data["files"])
        if len(stats["orphaned_by_app"]) > 10:
            logger.info("  ... and %s more apps", len(stats["orphaned_by_app"]) - 10)
        return

    # Confirm deletion
    if not force:
        click.confirm(
            f"Are you sure you want to delete {stats['total_orphaned_variables']} "
            f"orphaned draft variables and {stats['total_orphaned_files']} associated files "
            f"from {stats['orphaned_app_count']} apps?",
            abort=True,
        )

    total_deleted = 0
    processed_apps = 0

    while True:
        if max_apps and processed_apps >= max_apps:
            logger.info("Reached maximum app limit (%s). Stopping.", max_apps)
            break

        orphaned_app_ids = _find_orphaned_draft_variables(batch_size=10)
        if not orphaned_app_ids:
            logger.info("No more orphaned draft variables found.")
            break

        for app_id in orphaned_app_ids:
            if max_apps and processed_apps >= max_apps:
                break

            try:
                deleted_count = delete_draft_variables_batch(app_id, batch_size)
                total_deleted += deleted_count
                processed_apps += 1

                logger.info("Deleted %s variables for app %s", deleted_count, app_id)

            except Exception:
                logger.exception("Error processing app %s", app_id)
                continue

    logger.info("Cleanup completed. Total deleted: %s variables across %s apps", total_deleted, processed_apps)


@click.command("setup-datasource-oauth-client", help="Setup datasource oauth client.")
@click.option("--provider", prompt=True, help="Provider name")
@click.option("--client-params", prompt=True, help="Client Params")
def setup_datasource_oauth_client(provider, client_params):
    """
    Setup datasource oauth client
    """
    provider_id = DatasourceProviderID(provider)
    provider_name = provider_id.provider_name
    plugin_id = provider_id.plugin_id

    try:
        # json validate
        click.echo(click.style(f"Validating client params: {client_params}", fg="yellow"))
        client_params_dict = TypeAdapter(dict[str, Any]).validate_json(client_params)
        click.echo(click.style("Client params validated successfully.", fg="green"))
    except Exception as e:
        click.echo(click.style(f"Error parsing client params: {str(e)}", fg="red"))
        return

    click.echo(click.style(f"Ready to delete existing oauth client params: {provider_name}", fg="yellow"))
    deleted_count = (
        db.session.query(DatasourceOauthParamConfig)
        .filter_by(
            provider=provider_name,
            plugin_id=plugin_id,
        )
        .delete()
    )
    if deleted_count > 0:
        click.echo(click.style(f"Deleted {deleted_count} existing oauth client params.", fg="yellow"))

    click.echo(click.style(f"Ready to setup datasource oauth client: {provider_name}", fg="yellow"))
    oauth_client = DatasourceOauthParamConfig(
        provider=provider_name,
        plugin_id=plugin_id,
        system_credentials=client_params_dict,
    )
    db.session.add(oauth_client)
    db.session.commit()
    click.echo(click.style(f"provider: {provider_name}", fg="green"))
    click.echo(click.style(f"plugin_id: {plugin_id}", fg="green"))
    click.echo(click.style(f"params: {json.dumps(client_params_dict, indent=2, ensure_ascii=False)}", fg="green"))
    click.echo(click.style(f"Datasource oauth client setup successfully. id: {oauth_client.id}", fg="green"))


@click.command("transform-datasource-credentials", help="Transform datasource credentials.")
def transform_datasource_credentials():
    """
    Transform datasource credentials
    """
    try:
        installer_manager = PluginInstaller()
        plugin_migration = PluginMigration()

        notion_plugin_id = "langgenius/notion_datasource"
        firecrawl_plugin_id = "langgenius/firecrawl_datasource"
        jina_plugin_id = "langgenius/jina_datasource"
        notion_plugin_unique_identifier = plugin_migration._fetch_plugin_unique_identifier(notion_plugin_id)
        firecrawl_plugin_unique_identifier = plugin_migration._fetch_plugin_unique_identifier(firecrawl_plugin_id)
        jina_plugin_unique_identifier = plugin_migration._fetch_plugin_unique_identifier(jina_plugin_id)
        oauth_credential_type = CredentialType.OAUTH2
        api_key_credential_type = CredentialType.API_KEY

        # deal notion credentials
        deal_notion_count = 0
        notion_credentials = db.session.query(DataSourceOauthBinding).filter_by(provider="notion").all()
        if notion_credentials:
            notion_credentials_tenant_mapping: dict[str, list[DataSourceOauthBinding]] = {}
            for credential in notion_credentials:
                tenant_id = credential.tenant_id
                if tenant_id not in notion_credentials_tenant_mapping:
                    notion_credentials_tenant_mapping[tenant_id] = []
                notion_credentials_tenant_mapping[tenant_id].append(credential)
            for tenant_id, credentials in notion_credentials_tenant_mapping.items():
                # check notion plugin is installed
                installed_plugins = installer_manager.list_plugins(tenant_id)
                installed_plugins_ids = [plugin.plugin_id for plugin in installed_plugins]
                if notion_plugin_id not in installed_plugins_ids:
                    if notion_plugin_unique_identifier:
                        # install notion plugin
                        PluginService.install_from_marketplace_pkg(tenant_id, [notion_plugin_unique_identifier])
                auth_count = 0
                for credential in credentials:
                    auth_count += 1
                    # get credential oauth params
                    access_token = credential.access_token
                    # notion info
                    notion_info = credential.source_info
                    workspace_id = notion_info.get("workspace_id")
                    workspace_name = notion_info.get("workspace_name")
                    workspace_icon = notion_info.get("workspace_icon")
                    new_credentials = {
                        "integration_secret": encrypter.encrypt_token(tenant_id, access_token),
                        "workspace_id": workspace_id,
                        "workspace_name": workspace_name,
                        "workspace_icon": workspace_icon,
                    }
                    datasource_provider = DatasourceProvider(
                        provider="notion_datasource",
                        tenant_id=tenant_id,
                        plugin_id=notion_plugin_id,
                        auth_type=oauth_credential_type.value,
                        encrypted_credentials=new_credentials,
                        name=f"Auth {auth_count}",
                        avatar_url=workspace_icon or "default",
                        is_default=False,
                    )
                    db.session.add(datasource_provider)
                    deal_notion_count += 1
                db.session.commit()
        # deal firecrawl credentials
        deal_firecrawl_count = 0
        firecrawl_credentials = db.session.query(DataSourceApiKeyAuthBinding).filter_by(provider="firecrawl").all()
        if firecrawl_credentials:
            firecrawl_credentials_tenant_mapping: dict[str, list[DataSourceApiKeyAuthBinding]] = {}
            for credential in firecrawl_credentials:
                tenant_id = credential.tenant_id
                if tenant_id not in firecrawl_credentials_tenant_mapping:
                    firecrawl_credentials_tenant_mapping[tenant_id] = []
                firecrawl_credentials_tenant_mapping[tenant_id].append(credential)
            for tenant_id, credentials in firecrawl_credentials_tenant_mapping.items():
                # check firecrawl plugin is installed
                installed_plugins = installer_manager.list_plugins(tenant_id)
                installed_plugins_ids = [plugin.plugin_id for plugin in installed_plugins]
                if firecrawl_plugin_id not in installed_plugins_ids:
                    if firecrawl_plugin_unique_identifier:
                        # install firecrawl plugin
                        PluginService.install_from_marketplace_pkg(tenant_id, [firecrawl_plugin_unique_identifier])

                auth_count = 0
                for credential in credentials:
                    auth_count += 1
                    # get credential api key
                    credentials_json = json.loads(credential.credentials)
                    api_key = credentials_json.get("config", {}).get("api_key")
                    base_url = credentials_json.get("config", {}).get("base_url")
                    new_credentials = {
                        "firecrawl_api_key": api_key,
                        "base_url": base_url,
                    }
                    datasource_provider = DatasourceProvider(
                        provider="firecrawl",
                        tenant_id=tenant_id,
                        plugin_id=firecrawl_plugin_id,
                        auth_type=api_key_credential_type.value,
                        encrypted_credentials=new_credentials,
                        name=f"Auth {auth_count}",
                        avatar_url="default",
                        is_default=False,
                    )
                    db.session.add(datasource_provider)
                    deal_firecrawl_count += 1
                db.session.commit()
        # deal jina credentials
        deal_jina_count = 0
        jina_credentials = db.session.query(DataSourceApiKeyAuthBinding).filter_by(provider="jinareader").all()
        if jina_credentials:
            jina_credentials_tenant_mapping: dict[str, list[DataSourceApiKeyAuthBinding]] = {}
            for credential in jina_credentials:
                tenant_id = credential.tenant_id
                if tenant_id not in jina_credentials_tenant_mapping:
                    jina_credentials_tenant_mapping[tenant_id] = []
                jina_credentials_tenant_mapping[tenant_id].append(credential)
            for tenant_id, credentials in jina_credentials_tenant_mapping.items():
                # check jina plugin is installed
                installed_plugins = installer_manager.list_plugins(tenant_id)
                installed_plugins_ids = [plugin.plugin_id for plugin in installed_plugins]
                if jina_plugin_id not in installed_plugins_ids:
                    if jina_plugin_unique_identifier:
                        # install jina plugin
                        print(jina_plugin_unique_identifier)
                        PluginService.install_from_marketplace_pkg(tenant_id, [jina_plugin_unique_identifier])

                auth_count = 0
                for credential in credentials:
                    auth_count += 1
                    # get credential api key
                    credentials_json = json.loads(credential.credentials)
                    api_key = credentials_json.get("config", {}).get("api_key")
                    new_credentials = {
                        "integration_secret": api_key,
                    }
                    datasource_provider = DatasourceProvider(
                        provider="jina",
                        tenant_id=tenant_id,
                        plugin_id=jina_plugin_id,
                        auth_type=api_key_credential_type.value,
                        encrypted_credentials=new_credentials,
                        name=f"Auth {auth_count}",
                        avatar_url="default",
                        is_default=False,
                    )
                    db.session.add(datasource_provider)
                    deal_jina_count += 1
                db.session.commit()
    except Exception as e:
        click.echo(click.style(f"Error parsing client params: {str(e)}", fg="red"))
        return
    click.echo(click.style(f"Transforming notion successfully. deal_notion_count: {deal_notion_count}", fg="green"))
    click.echo(
        click.style(f"Transforming firecrawl successfully. deal_firecrawl_count: {deal_firecrawl_count}", fg="green")
    )
    click.echo(click.style(f"Transforming jina successfully. deal_jina_count: {deal_jina_count}", fg="green"))


@click.command("install-rag-pipeline-plugins", help="Install rag pipeline plugins.")
@click.option(
    "--input_file", prompt=True, help="The file to store the extracted unique identifiers.", default="plugins.jsonl"
)
@click.option(
    "--output_file", prompt=True, help="The file to store the installed plugins.", default="installed_plugins.jsonl"
)
@click.option("--workers", prompt=True, help="The number of workers to install plugins.", default=100)
def install_rag_pipeline_plugins(input_file, output_file, workers):
    """
    Install rag pipeline plugins
    """
    click.echo(click.style("Installing rag pipeline plugins", fg="yellow"))
    plugin_migration = PluginMigration()
    plugin_migration.install_rag_pipeline_plugins(
        input_file,
        output_file,
        workers,
    )
    click.echo(click.style("Installing rag pipeline plugins successfully", fg="green"))<|MERGE_RESOLUTION|>--- conflicted
+++ resolved
@@ -1,7 +1,6 @@
 import base64
 import json
 import logging
-import operator
 import secrets
 from typing import Any
 
@@ -1324,11 +1323,7 @@
 
     if dry_run:
         logger.info("DRY RUN: Would delete the following:")
-<<<<<<< HEAD
         for app_id, data in sorted(stats["orphaned_by_app"].items(), key=lambda x: x[1]["variables"], reverse=True)[
-=======
-        for app_id, count in sorted(stats["orphaned_by_app"].items(), key=operator.itemgetter(1), reverse=True)[
->>>>>>> bdd85b36
             :10
         ]:  # Show top 10
             logger.info("  App %s: %s variables, %s files", app_id, data["variables"], data["files"])
