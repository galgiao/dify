import json
import logging
from collections.abc import Mapping, Sequence
from datetime import datetime
from enum import StrEnum, auto
from typing import TYPE_CHECKING, Any, Union, cast
from uuid import uuid4

import sqlalchemy as sa
from sqlalchemy import DateTime, Select, exists, orm, select

from core.file.constants import maybe_file_object
from core.file.models import File
from core.variables import utils as variable_utils
from core.variables.variables import FloatVariable, IntegerVariable, StringVariable
from core.workflow.constants import CONVERSATION_VARIABLE_NODE_ID, SYSTEM_VARIABLE_NODE_ID
from core.workflow.enums import NodeType
from extensions.ext_storage import Storage
from factories.variable_factory import TypeMismatchError, build_segment_with_type
from libs.datetime_utils import naive_utc_now
from libs.uuid_utils import uuidv7

from ._workflow_exc import NodeNotFoundError, WorkflowDataError

if TYPE_CHECKING:
    from models.model import AppMode, UploadFile

from sqlalchemy import Index, PrimaryKeyConstraint, String, UniqueConstraint, func
from sqlalchemy.orm import Mapped, declared_attr, mapped_column

from constants import DEFAULT_FILE_NUMBER_LIMITS, HIDDEN_VALUE
from core.helper import encrypter
from core.variables import SecretVariable, Segment, SegmentType, Variable
from factories import variable_factory
from libs import helper

from .account import Account
from .base import Base
from .engine import db
from .enums import CreatorUserRole, DraftVariableType, ExecutionOffLoadType
from .types import EnumText, StringUUID

logger = logging.getLogger(__name__)


class WorkflowType(StrEnum):
    """
    Workflow Type Enum
    """

<<<<<<< HEAD
    WORKFLOW = "workflow"
    CHAT = "chat"
    RAG_PIPELINE = "rag-pipeline"
=======
    WORKFLOW = auto()
    CHAT = auto()
>>>>>>> bdd85b36

    @classmethod
    def value_of(cls, value: str) -> "WorkflowType":
        """
        Get value of given mode.

        :param value: mode value
        :return: mode
        """
        for mode in cls:
            if mode.value == value:
                return mode
        raise ValueError(f"invalid workflow type value {value}")

    @classmethod
    def from_app_mode(cls, app_mode: Union[str, "AppMode"]) -> "WorkflowType":
        """
        Get workflow type from app mode.

        :param app_mode: app mode
        :return: workflow type
        """
        from models.model import AppMode

        app_mode = app_mode if isinstance(app_mode, AppMode) else AppMode.value_of(app_mode)
        return cls.WORKFLOW if app_mode == AppMode.WORKFLOW else cls.CHAT


class _InvalidGraphDefinitionError(Exception):
    pass


class Workflow(Base):
    """
    Workflow, for `Workflow App` and `Chat App workflow mode`.

    Attributes:

    - id (uuid) Workflow ID, pk
    - tenant_id (uuid) Workspace ID
    - app_id (uuid) App ID
    - type (string) Workflow type

        `workflow` for `Workflow App`

        `chat` for `Chat App workflow mode`

    - version (string) Version

        `draft` for draft version (only one for each app), other for version number (redundant)

    - graph (text) Workflow canvas configuration (JSON)

        The entire canvas configuration JSON, including Node, Edge, and other configurations

        - nodes (array[object]) Node list, see Node Schema

        - edges (array[object]) Edge list, see Edge Schema

    - created_by (uuid) Creator ID
    - created_at (timestamp) Creation time
    - updated_by (uuid) `optional` Last updater ID
    - updated_at (timestamp) `optional` Last update time
    """

    __tablename__ = "workflows"
    __table_args__ = (
        sa.PrimaryKeyConstraint("id", name="workflow_pkey"),
        sa.Index("workflow_version_idx", "tenant_id", "app_id", "version"),
    )

    id: Mapped[str] = mapped_column(StringUUID, server_default=sa.text("uuid_generate_v4()"))
    tenant_id: Mapped[str] = mapped_column(StringUUID, nullable=False)
    app_id: Mapped[str] = mapped_column(StringUUID, nullable=False)
    type: Mapped[str] = mapped_column(String(255), nullable=False)
    version: Mapped[str] = mapped_column(String(255), nullable=False)
    marked_name: Mapped[str] = mapped_column(default="", server_default="")
    marked_comment: Mapped[str] = mapped_column(default="", server_default="")
    graph: Mapped[str] = mapped_column(sa.Text)
    _features: Mapped[str] = mapped_column("features", sa.TEXT)
    created_by: Mapped[str] = mapped_column(StringUUID, nullable=False)
    created_at: Mapped[datetime] = mapped_column(DateTime, nullable=False, server_default=func.current_timestamp())
    updated_by: Mapped[str | None] = mapped_column(StringUUID)
    updated_at: Mapped[datetime] = mapped_column(
        DateTime,
        nullable=False,
        default=naive_utc_now(),
        server_onupdate=func.current_timestamp(),
    )
    _environment_variables: Mapped[str] = mapped_column(
        "environment_variables", sa.Text, nullable=False, server_default="{}"
    )
    _conversation_variables: Mapped[str] = mapped_column(
        "conversation_variables", sa.Text, nullable=False, server_default="{}"
    )
    _rag_pipeline_variables: Mapped[str] = mapped_column(
        "rag_pipeline_variables", db.Text, nullable=False, server_default="{}"
    )

    VERSION_DRAFT = "draft"

    @classmethod
    def new(
        cls,
        *,
        tenant_id: str,
        app_id: str,
        type: str,
        version: str,
        graph: str,
        features: str,
        created_by: str,
        environment_variables: Sequence[Variable],
        conversation_variables: Sequence[Variable],
        rag_pipeline_variables: list[dict],
        marked_name: str = "",
        marked_comment: str = "",
    ) -> "Workflow":
        workflow = Workflow()
        workflow.id = str(uuid4())
        workflow.tenant_id = tenant_id
        workflow.app_id = app_id
        workflow.type = type
        workflow.version = version
        workflow.graph = graph
        workflow.features = features
        workflow.created_by = created_by
        workflow.environment_variables = environment_variables or []
        workflow.conversation_variables = conversation_variables or []
        workflow.rag_pipeline_variables = rag_pipeline_variables or []
        workflow.marked_name = marked_name
        workflow.marked_comment = marked_comment
        workflow.created_at = naive_utc_now()
        workflow.updated_at = workflow.created_at
        return workflow

    @property
    def created_by_account(self):
        return db.session.get(Account, self.created_by)

    @property
    def updated_by_account(self):
        return db.session.get(Account, self.updated_by) if self.updated_by else None

    @property
    def graph_dict(self) -> Mapping[str, Any]:
        # TODO(QuantumGhost): Consider caching `graph_dict` to avoid repeated JSON decoding.
        #
        # Using `functools.cached_property` could help, but some code in the codebase may
        # modify the returned dict, which can cause issues elsewhere.
        #
        # For example, changing this property to a cached property led to errors like the
        # following when single stepping an `Iteration` node:
        #
        #     Root node id 1748401971780start not found in the graph
        #
        # There is currently no standard way to make a dict deeply immutable in Python,
        # and tracking modifications to the returned dict is difficult. For now, we leave
        # the code as-is to avoid these issues.
        #
        # Currently, the following functions / methods would mutate the returned dict:
        #
        # - `_get_graph_and_variable_pool_of_single_iteration`.
        # - `_get_graph_and_variable_pool_of_single_loop`.
        return json.loads(self.graph) if self.graph else {}

    def get_node_config_by_id(self, node_id: str) -> Mapping[str, Any]:
        """Extract a node configuration from the workflow graph by node ID.
        A node configuration is a dictionary containing the node's properties, including
        the node's id, title, and its data as a dict.
        """
        workflow_graph = self.graph_dict

        if not workflow_graph:
            raise WorkflowDataError(f"workflow graph not found, workflow_id={self.id}")

        nodes = workflow_graph.get("nodes")
        if not nodes:
            raise WorkflowDataError("nodes not found in workflow graph")

        try:
            node_config: dict[str, Any] = next(filter(lambda node: node["id"] == node_id, nodes))
        except StopIteration:
            raise NodeNotFoundError(node_id)
        assert isinstance(node_config, dict)
        return node_config

    @staticmethod
    def get_node_type_from_node_config(node_config: Mapping[str, Any]) -> NodeType:
        """Extract type of a node from the node configuration returned by `get_node_config_by_id`."""
        node_config_data = node_config.get("data", {})
        # Get node class
        node_type = NodeType(node_config_data.get("type"))
        return node_type

    @staticmethod
    def get_enclosing_node_type_and_id(node_config: Mapping[str, Any]) -> tuple[NodeType, str] | None:
        in_loop = node_config.get("isInLoop", False)
        in_iteration = node_config.get("isInIteration", False)
        if in_loop:
            loop_id = node_config.get("loop_id")
            if loop_id is None:
                raise _InvalidGraphDefinitionError("invalid graph")
            return NodeType.LOOP, loop_id
        elif in_iteration:
            iteration_id = node_config.get("iteration_id")
            if iteration_id is None:
                raise _InvalidGraphDefinitionError("invalid graph")
            return NodeType.ITERATION, iteration_id
        else:
            return None

    @property
    def features(self) -> str:
        """
        Convert old features structure to new features structure.
        """
        if not self._features:
            return self._features

        features = json.loads(self._features)
        if features.get("file_upload", {}).get("image", {}).get("enabled", False):
            image_enabled = True
            image_number_limits = int(features["file_upload"]["image"].get("number_limits", DEFAULT_FILE_NUMBER_LIMITS))
            image_transfer_methods = features["file_upload"]["image"].get(
                "transfer_methods", ["remote_url", "local_file"]
            )
            features["file_upload"]["enabled"] = image_enabled
            features["file_upload"]["number_limits"] = image_number_limits
            features["file_upload"]["allowed_file_upload_methods"] = image_transfer_methods
            features["file_upload"]["allowed_file_types"] = features["file_upload"].get("allowed_file_types", ["image"])
            features["file_upload"]["allowed_file_extensions"] = features["file_upload"].get(
                "allowed_file_extensions", []
            )
            del features["file_upload"]["image"]
            self._features = json.dumps(features)
        return self._features

    @features.setter
    def features(self, value: str):
        self._features = value

    @property
    def features_dict(self) -> dict[str, Any]:
        return json.loads(self.features) if self.features else {}

    def user_input_form(self, to_old_structure: bool = False) -> list[Any]:
        # get start node from graph
        if not self.graph:
            return []

        graph_dict = self.graph_dict
        if "nodes" not in graph_dict:
            return []

        start_node = next((node for node in graph_dict["nodes"] if node["data"]["type"] == "start"), None)
        if not start_node:
            return []

        # get user_input_form from start node
        variables: list[Any] = start_node.get("data", {}).get("variables", [])

        if to_old_structure:
            old_structure_variables: list[dict[str, Any]] = []
            for variable in variables:
                old_structure_variables.append({variable["type"]: variable})

            return old_structure_variables

        return variables

    def rag_pipeline_user_input_form(self) -> list:
        # get user_input_form from start node
        variables: list[Any] = self.rag_pipeline_variables

        return variables

    @property
    def unique_hash(self) -> str:
        """
        Get hash of workflow.

        :return: hash
        """
        entity = {"graph": self.graph_dict, "features": self.features_dict}

        return helper.generate_text_hash(json.dumps(entity, sort_keys=True))

    @property
    def tool_published(self) -> bool:
        """
        DEPRECATED: This property is not accurate for determining if a workflow is published as a tool.
        It only checks if there's a WorkflowToolProvider for the app, not if this specific workflow version
        is the one being used by the tool.

        For accurate checking, use a direct query with tenant_id, app_id, and version.
        """
        from models.tools import WorkflowToolProvider

        stmt = select(
            exists().where(
                WorkflowToolProvider.tenant_id == self.tenant_id,
                WorkflowToolProvider.app_id == self.app_id,
            )
        )
        return db.session.execute(stmt).scalar_one()

    @property
    def environment_variables(self) -> Sequence[StringVariable | IntegerVariable | FloatVariable | SecretVariable]:
        # _environment_variables is guaranteed to be non-None due to server_default="{}"

        # Use workflow.tenant_id to avoid relying on request user in background threads
        tenant_id = self.tenant_id

        if not tenant_id:
            return []

        environment_variables_dict: dict[str, Any] = json.loads(self._environment_variables or "{}")
        results = [
            variable_factory.build_environment_variable_from_mapping(v) for v in environment_variables_dict.values()
        ]

        # decrypt secret variables value
        def decrypt_func(var: Variable) -> StringVariable | IntegerVariable | FloatVariable | SecretVariable:
            if isinstance(var, SecretVariable):
                return var.model_copy(update={"value": encrypter.decrypt_token(tenant_id=tenant_id, token=var.value)})
            elif isinstance(var, (StringVariable, IntegerVariable, FloatVariable)):
                return var
            else:
                # Other variable types are not supported for environment variables
                raise AssertionError(f"Unexpected variable type for environment variable: {type(var)}")

        decrypted_results: list[SecretVariable | StringVariable | IntegerVariable | FloatVariable] = [
            decrypt_func(var) for var in results
        ]
        return decrypted_results

    @environment_variables.setter
    def environment_variables(self, value: Sequence[Variable]):
        if not value:
            self._environment_variables = "{}"
            return

        # Use workflow.tenant_id to avoid relying on request user in background threads
        tenant_id = self.tenant_id

        if not tenant_id:
            self._environment_variables = "{}"
            return

        value = list(value)
        if any(var for var in value if not var.id):
            raise ValueError("environment variable require a unique id")

        # Compare inputs and origin variables,
        # if the value is HIDDEN_VALUE, use the origin variable value (only update `name`).
        origin_variables_dictionary = {var.id: var for var in self.environment_variables}
        for i, variable in enumerate(value):
            if variable.id in origin_variables_dictionary and variable.value == HIDDEN_VALUE:
                value[i] = origin_variables_dictionary[variable.id].model_copy(update={"name": variable.name})

        # encrypt secret variables value
        def encrypt_func(var: Variable) -> Variable:
            if isinstance(var, SecretVariable):
                return var.model_copy(update={"value": encrypter.encrypt_token(tenant_id=tenant_id, token=var.value)})
            else:
                return var

        encrypted_vars = list(map(encrypt_func, value))
        environment_variables_json = json.dumps(
            {var.name: var.model_dump() for var in encrypted_vars},
            ensure_ascii=False,
        )
        self._environment_variables = environment_variables_json

    def to_dict(self, *, include_secret: bool = False) -> Mapping[str, Any]:
        environment_variables = list(self.environment_variables)
        environment_variables = [
            v if not isinstance(v, SecretVariable) or include_secret else v.model_copy(update={"value": ""})
            for v in environment_variables
        ]

        result = {
            "graph": self.graph_dict,
            "features": self.features_dict,
            "environment_variables": [var.model_dump(mode="json") for var in environment_variables],
            "conversation_variables": [var.model_dump(mode="json") for var in self.conversation_variables],
            "rag_pipeline_variables": self.rag_pipeline_variables,
        }
        return result

    @property
    def conversation_variables(self) -> Sequence[Variable]:
        # _conversation_variables is guaranteed to be non-None due to server_default="{}"

        variables_dict: dict[str, Any] = json.loads(self._conversation_variables)
        results = [variable_factory.build_conversation_variable_from_mapping(v) for v in variables_dict.values()]
        return results

    @conversation_variables.setter
    def conversation_variables(self, value: Sequence[Variable]):
        self._conversation_variables = json.dumps(
            {var.name: var.model_dump() for var in value},
            ensure_ascii=False,
        )

    @property
    def rag_pipeline_variables(self) -> list[dict]:
        # TODO: find some way to init `self._conversation_variables` when instance created.
        if self._rag_pipeline_variables is None:
            self._rag_pipeline_variables = "{}"

        variables_dict: dict[str, Any] = json.loads(self._rag_pipeline_variables)
        results = list(variables_dict.values())
        return results

    @rag_pipeline_variables.setter
    def rag_pipeline_variables(self, values: list[dict]) -> None:
        self._rag_pipeline_variables = json.dumps(
            {item["variable"]: item for item in values},
            ensure_ascii=False,
        )

    @staticmethod
    def version_from_datetime(d: datetime) -> str:
        return str(d)


class WorkflowRun(Base):
    """
    Workflow Run

    Attributes:

    - id (uuid) Run ID
    - tenant_id (uuid) Workspace ID
    - app_id (uuid) App ID

    - workflow_id (uuid) Workflow ID
    - type (string) Workflow type
    - triggered_from (string) Trigger source

        `debugging` for canvas debugging

        `app-run` for (published) app execution

    - version (string) Version
    - graph (text) Workflow canvas configuration (JSON)
    - inputs (text) Input parameters
    - status (string) Execution status, `running` / `succeeded` / `failed` / `stopped`
    - outputs (text) `optional` Output content
    - error (string) `optional` Error reason
    - elapsed_time (float) `optional` Time consumption (s)
    - total_tokens (int) `optional` Total tokens used
    - total_steps (int) Total steps (redundant), default 0
    - created_by_role (string) Creator role

        - `account` Console account

        - `end_user` End user

    - created_by (uuid) Runner ID
    - created_at (timestamp) Run time
    - finished_at (timestamp) End time
    """

    __tablename__ = "workflow_runs"
    __table_args__ = (
        sa.PrimaryKeyConstraint("id", name="workflow_run_pkey"),
        sa.Index("workflow_run_triggerd_from_idx", "tenant_id", "app_id", "triggered_from"),
    )

    id: Mapped[str] = mapped_column(StringUUID, server_default=sa.text("uuid_generate_v4()"))
    tenant_id: Mapped[str] = mapped_column(StringUUID)
    app_id: Mapped[str] = mapped_column(StringUUID)

    workflow_id: Mapped[str] = mapped_column(StringUUID)
    type: Mapped[str] = mapped_column(String(255))
    triggered_from: Mapped[str] = mapped_column(String(255))
    version: Mapped[str] = mapped_column(String(255))
    graph: Mapped[str | None] = mapped_column(sa.Text)
    inputs: Mapped[str | None] = mapped_column(sa.Text)
    status: Mapped[str] = mapped_column(String(255))  # running, succeeded, failed, stopped, partial-succeeded
    outputs: Mapped[str | None] = mapped_column(sa.Text, default="{}")
    error: Mapped[str | None] = mapped_column(sa.Text)
    elapsed_time: Mapped[float] = mapped_column(sa.Float, nullable=False, server_default=sa.text("0"))
    total_tokens: Mapped[int] = mapped_column(sa.BigInteger, server_default=sa.text("0"))
    total_steps: Mapped[int] = mapped_column(sa.Integer, server_default=sa.text("0"), nullable=True)
    created_by_role: Mapped[str] = mapped_column(String(255))  # account, end_user
    created_by: Mapped[str] = mapped_column(StringUUID, nullable=False)
    created_at: Mapped[datetime] = mapped_column(DateTime, nullable=False, server_default=func.current_timestamp())
    finished_at: Mapped[datetime | None] = mapped_column(DateTime)
    exceptions_count: Mapped[int] = mapped_column(sa.Integer, server_default=sa.text("0"), nullable=True)

    @property
    def created_by_account(self):
        created_by_role = CreatorUserRole(self.created_by_role)
        return db.session.get(Account, self.created_by) if created_by_role == CreatorUserRole.ACCOUNT else None

    @property
    def created_by_end_user(self):
        from models.model import EndUser

        created_by_role = CreatorUserRole(self.created_by_role)
        return db.session.get(EndUser, self.created_by) if created_by_role == CreatorUserRole.END_USER else None

    @property
    def graph_dict(self) -> Mapping[str, Any]:
        return json.loads(self.graph) if self.graph else {}

    @property
    def inputs_dict(self) -> Mapping[str, Any]:
        return json.loads(self.inputs) if self.inputs else {}

    @property
    def outputs_dict(self) -> Mapping[str, Any]:
        return json.loads(self.outputs) if self.outputs else {}

    @property
    def message(self):
        from models.model import Message

        return (
            db.session.query(Message).where(Message.app_id == self.app_id, Message.workflow_run_id == self.id).first()
        )

    @property
    def workflow(self):
        return db.session.query(Workflow).where(Workflow.id == self.workflow_id).first()

    def to_dict(self):
        return {
            "id": self.id,
            "tenant_id": self.tenant_id,
            "app_id": self.app_id,
            "workflow_id": self.workflow_id,
            "type": self.type,
            "triggered_from": self.triggered_from,
            "version": self.version,
            "graph": self.graph_dict,
            "inputs": self.inputs_dict,
            "status": self.status,
            "outputs": self.outputs_dict,
            "error": self.error,
            "elapsed_time": self.elapsed_time,
            "total_tokens": self.total_tokens,
            "total_steps": self.total_steps,
            "created_by_role": self.created_by_role,
            "created_by": self.created_by,
            "created_at": self.created_at,
            "finished_at": self.finished_at,
            "exceptions_count": self.exceptions_count,
        }

    @classmethod
    def from_dict(cls, data: dict[str, Any]) -> "WorkflowRun":
        return cls(
            id=data.get("id"),
            tenant_id=data.get("tenant_id"),
            app_id=data.get("app_id"),
            workflow_id=data.get("workflow_id"),
            type=data.get("type"),
            triggered_from=data.get("triggered_from"),
            version=data.get("version"),
            graph=json.dumps(data.get("graph")),
            inputs=json.dumps(data.get("inputs")),
            status=data.get("status"),
            outputs=json.dumps(data.get("outputs")),
            error=data.get("error"),
            elapsed_time=data.get("elapsed_time"),
            total_tokens=data.get("total_tokens"),
            total_steps=data.get("total_steps"),
            created_by_role=data.get("created_by_role"),
            created_by=data.get("created_by"),
            created_at=data.get("created_at"),
            finished_at=data.get("finished_at"),
            exceptions_count=data.get("exceptions_count"),
        )


class WorkflowNodeExecutionTriggeredFrom(StrEnum):
    """
    Workflow Node Execution Triggered From Enum
    """

    SINGLE_STEP = "single-step"
    WORKFLOW_RUN = "workflow-run"
    RAG_PIPELINE_RUN = "rag-pipeline-run"


class WorkflowNodeExecutionModel(Base):  # This model is expected to have `offload_data` preloaded in most cases.
    """
    Workflow Node Execution

    - id (uuid) Execution ID
    - tenant_id (uuid) Workspace ID
    - app_id (uuid) App ID
    - workflow_id (uuid) Workflow ID
    - triggered_from (string) Trigger source

        `single-step` for single-step debugging

        `workflow-run` for workflow execution (debugging / user execution)

    - workflow_run_id (uuid) `optional` Workflow run ID

        Null for single-step debugging.

    - index (int) Execution sequence number, used for displaying Tracing Node order
    - predecessor_node_id (string) `optional` Predecessor node ID, used for displaying execution path
    - node_id (string) Node ID
    - node_type (string) Node type, such as `start`
    - title (string) Node title
    - inputs (json) All predecessor node variable content used in the node
    - process_data (json) Node process data
    - outputs (json) `optional` Node output variables
    - status (string) Execution status, `running` / `succeeded` / `failed`
    - error (string) `optional` Error reason
    - elapsed_time (float) `optional` Time consumption (s)
    - execution_metadata (text) Metadata

        - total_tokens (int) `optional` Total tokens used

        - total_price (decimal) `optional` Total cost

        - currency (string) `optional` Currency, such as USD / RMB

    - created_at (timestamp) Run time
    - created_by_role (string) Creator role

        - `account` Console account

        - `end_user` End user

    - created_by (uuid) Runner ID
    - finished_at (timestamp) End time
    """

    __tablename__ = "workflow_node_executions"

    @declared_attr
    @classmethod
    def __table_args__(cls) -> Any:
        return (
            PrimaryKeyConstraint("id", name="workflow_node_execution_pkey"),
            Index(
                "workflow_node_execution_workflow_run_idx",
                "tenant_id",
                "app_id",
                "workflow_id",
                "triggered_from",
                "workflow_run_id",
            ),
            Index(
                "workflow_node_execution_node_run_idx",
                "tenant_id",
                "app_id",
                "workflow_id",
                "triggered_from",
                "node_id",
            ),
            Index(
                "workflow_node_execution_id_idx",
                "tenant_id",
                "app_id",
                "workflow_id",
                "triggered_from",
                "node_execution_id",
            ),
            Index(
                # The first argument is the index name,
                # which we leave as `None`` to allow auto-generation by the ORM.
                None,
                cls.tenant_id,
                cls.workflow_id,
                cls.node_id,
                # MyPy may flag the following line because it doesn't recognize that
                # the `declared_attr` decorator passes the receiving class as the first
                # argument to this method, allowing us to reference class attributes.
                cls.created_at.desc(),
            ),
        )

    id: Mapped[str] = mapped_column(StringUUID, server_default=sa.text("uuid_generate_v4()"))
    tenant_id: Mapped[str] = mapped_column(StringUUID)
    app_id: Mapped[str] = mapped_column(StringUUID)
    workflow_id: Mapped[str] = mapped_column(StringUUID)
    triggered_from: Mapped[str] = mapped_column(String(255))
    workflow_run_id: Mapped[str | None] = mapped_column(StringUUID)
    index: Mapped[int] = mapped_column(sa.Integer)
    predecessor_node_id: Mapped[str | None] = mapped_column(String(255))
    node_execution_id: Mapped[str | None] = mapped_column(String(255))
    node_id: Mapped[str] = mapped_column(String(255))
    node_type: Mapped[str] = mapped_column(String(255))
    title: Mapped[str] = mapped_column(String(255))
    inputs: Mapped[str | None] = mapped_column(sa.Text)
    process_data: Mapped[str | None] = mapped_column(sa.Text)
    outputs: Mapped[str | None] = mapped_column(sa.Text)
    status: Mapped[str] = mapped_column(String(255))
    error: Mapped[str | None] = mapped_column(sa.Text)
    elapsed_time: Mapped[float] = mapped_column(sa.Float, server_default=sa.text("0"))
    execution_metadata: Mapped[str | None] = mapped_column(sa.Text)
    created_at: Mapped[datetime] = mapped_column(DateTime, server_default=func.current_timestamp())
    created_by_role: Mapped[str] = mapped_column(String(255))
    created_by: Mapped[str] = mapped_column(StringUUID)
    finished_at: Mapped[datetime | None] = mapped_column(DateTime)

    offload_data: Mapped[list["WorkflowNodeExecutionOffload"]] = orm.relationship(
        "WorkflowNodeExecutionOffload",
        primaryjoin="WorkflowNodeExecutionModel.id == foreign(WorkflowNodeExecutionOffload.node_execution_id)",
        uselist=True,
        lazy="raise",
        back_populates="execution",
    )

    @staticmethod
    def preload_offload_data(
        query: Select[tuple["WorkflowNodeExecutionModel"]] | orm.Query["WorkflowNodeExecutionModel"],
    ):
        return query.options(orm.selectinload(WorkflowNodeExecutionModel.offload_data))

    @staticmethod
    def preload_offload_data_and_files(
        query: Select[tuple["WorkflowNodeExecutionModel"]] | orm.Query["WorkflowNodeExecutionModel"],
    ):
        return query.options(
            orm.selectinload(WorkflowNodeExecutionModel.offload_data).options(
                # Using `joinedload` instead of `selectinload` to minimize database roundtrips,
                # as `selectinload` would require separate queries for `inputs_file` and `outputs_file`.
                orm.selectinload(WorkflowNodeExecutionOffload.file),
            )
        )

    @property
    def created_by_account(self):
        created_by_role = CreatorUserRole(self.created_by_role)
        # TODO(-LAN-): Avoid using db.session.get() here.
        return db.session.get(Account, self.created_by) if created_by_role == CreatorUserRole.ACCOUNT else None

    @property
    def created_by_end_user(self):
        from models.model import EndUser

        created_by_role = CreatorUserRole(self.created_by_role)
        # TODO(-LAN-): Avoid using db.session.get() here.
        return db.session.get(EndUser, self.created_by) if created_by_role == CreatorUserRole.END_USER else None

    @property
    def inputs_dict(self):
        return json.loads(self.inputs) if self.inputs else None

    @property
    def outputs_dict(self) -> dict[str, Any] | None:
        return json.loads(self.outputs) if self.outputs else None

    @property
    def process_data_dict(self):
        return json.loads(self.process_data) if self.process_data else None

    @property
    def execution_metadata_dict(self) -> dict[str, Any]:
        # When the metadata is unset, we return an empty dictionary instead of `None`.
        # This approach streamlines the logic for the caller, making it easier to handle
        # cases where metadata is absent.
        return json.loads(self.execution_metadata) if self.execution_metadata else {}

    @property
    def extras(self) -> dict[str, Any]:
        from core.tools.tool_manager import ToolManager

        extras: dict[str, Any] = {}
        if self.execution_metadata_dict:
            from core.workflow.nodes import NodeType

            if self.node_type == NodeType.TOOL.value and "tool_info" in self.execution_metadata_dict:
                tool_info: dict[str, Any] = self.execution_metadata_dict["tool_info"]
                extras["icon"] = ToolManager.get_tool_icon(
                    tenant_id=self.tenant_id,
                    provider_type=tool_info["provider_type"],
                    provider_id=tool_info["provider_id"],
                )
            elif self.node_type == NodeType.DATASOURCE.value and "datasource_info" in self.execution_metadata_dict:
                datasource_info = self.execution_metadata_dict["datasource_info"]
                extras["icon"] = datasource_info.get("icon")
        return extras

    def _get_offload_by_type(self, type_: ExecutionOffLoadType) -> Optional["WorkflowNodeExecutionOffload"]:
        return next(iter([i for i in self.offload_data if i.type_ == type_]), None)

    @property
    def inputs_truncated(self) -> bool:
        """Check if inputs were truncated (offloaded to external storage)."""
        return self._get_offload_by_type(ExecutionOffLoadType.INPUTS) is not None

    @property
    def outputs_truncated(self) -> bool:
        """Check if outputs were truncated (offloaded to external storage)."""
        return self._get_offload_by_type(ExecutionOffLoadType.OUTPUTS) is not None

    @property
    def process_data_truncated(self) -> bool:
        """Check if process_data were truncated (offloaded to external storage)."""
        return self._get_offload_by_type(ExecutionOffLoadType.PROCESS_DATA) is not None

    @staticmethod
    def _load_full_content(session: orm.Session, file_id: str, storage: Storage):
        from .model import UploadFile

        stmt = sa.select(UploadFile).where(UploadFile.id == file_id)
        file = session.scalars(stmt).first()
        assert file is not None, f"UploadFile with id {file_id} should exist but not"
        content = storage.load(file.key)
        return json.loads(content)

    def load_full_inputs(self, session: orm.Session, storage: Storage) -> Mapping[str, Any] | None:
        offload = self._get_offload_by_type(ExecutionOffLoadType.INPUTS)
        if offload is None:
            return self.inputs_dict

        return self._load_full_content(session, offload.file_id, storage)

    def load_full_outputs(self, session: orm.Session, storage: Storage) -> Mapping[str, Any] | None:
        offload: WorkflowNodeExecutionOffload | None = self._get_offload_by_type(ExecutionOffLoadType.OUTPUTS)
        if offload is None:
            return self.outputs_dict

        return self._load_full_content(session, offload.file_id, storage)

    def load_full_process_data(self, session: orm.Session, storage: Storage) -> Mapping[str, Any] | None:
        offload: WorkflowNodeExecutionOffload | None = self._get_offload_by_type(ExecutionOffLoadType.PROCESS_DATA)
        if offload is None:
            return self.process_data_dict

        return self._load_full_content(session, offload.file_id, storage)


class WorkflowNodeExecutionOffload(Base):
    __tablename__ = "workflow_node_execution_offload"
    __table_args__ = (
        UniqueConstraint(
            "node_execution_id",
            "type",
            # Treat `NULL` as distinct for this unique index, so
            # we can have mutitple records with `NULL` node_exeution_id, simplify garbage collection process.
            postgresql_nulls_not_distinct=False,
        ),
    )
    _HASH_COL_SIZE = 64

    id: Mapped[str] = mapped_column(
        StringUUID,
        primary_key=True,
        server_default=sa.text("uuidv7()"),
    )

    created_at: Mapped[datetime] = mapped_column(
        DateTime, default=naive_utc_now, server_default=func.current_timestamp()
    )

    tenant_id: Mapped[str] = mapped_column(StringUUID)
    app_id: Mapped[str] = mapped_column(StringUUID)

    # `node_execution_id` indicates the `WorkflowNodeExecutionModel` associated with this offload record.
    # A value of `None` signifies that this offload record is not linked to any execution record
    # and should be considered for garbage collection.
    node_execution_id: Mapped[str | None] = mapped_column(StringUUID, nullable=True)
    type_: Mapped[ExecutionOffLoadType] = mapped_column(EnumText(ExecutionOffLoadType), name="type", nullable=False)

    # Design Decision: Combining inputs and outputs into a single object was considered to reduce I/O
    # operations. However, due to the current design of `WorkflowNodeExecutionRepository`,
    # the `save` method is called at two distinct times:
    #
    # - When the node starts execution: the `inputs` field exists, but the `outputs` field is absent
    # - When the node completes execution (either succeeded or failed): the `outputs` field becomes available
    #
    # It's difficult to correlate these two successive calls to `save` for combined storage.
    # Converting the `WorkflowNodeExecutionRepository` to buffer the first `save` call and flush
    # when execution completes was also considered, but this would make the execution state unobservable
    # until completion, significantly damaging the observability of workflow execution.
    #
    # Given these constraints, `inputs` and `outputs` are stored separately to maintain real-time
    # observability and system reliability.

    # `file_id` references to the offloaded storage object containing the data.
    file_id: Mapped[str] = mapped_column(StringUUID, nullable=False)

    execution: Mapped[WorkflowNodeExecutionModel] = orm.relationship(
        foreign_keys=[node_execution_id],
        lazy="raise",
        uselist=False,
        primaryjoin="WorkflowNodeExecutionOffload.node_execution_id == WorkflowNodeExecutionModel.id",
        back_populates="offload_data",
    )

    file: Mapped[Optional["UploadFile"]] = orm.relationship(
        foreign_keys=[file_id],
        lazy="raise",
        uselist=False,
        primaryjoin="WorkflowNodeExecutionOffload.file_id == UploadFile.id",
    )


class WorkflowAppLogCreatedFrom(StrEnum):
    """
    Workflow App Log Created From Enum
    """

    SERVICE_API = "service-api"
    WEB_APP = "web-app"
    INSTALLED_APP = "installed-app"

    @classmethod
    def value_of(cls, value: str) -> "WorkflowAppLogCreatedFrom":
        """
        Get value of given mode.

        :param value: mode value
        :return: mode
        """
        for mode in cls:
            if mode.value == value:
                return mode
        raise ValueError(f"invalid workflow app log created from value {value}")


class WorkflowAppLog(Base):
    """
    Workflow App execution log, excluding workflow debugging records.

    Attributes:

    - id (uuid) run ID
    - tenant_id (uuid) Workspace ID
    - app_id (uuid) App ID
    - workflow_id (uuid) Associated Workflow ID
    - workflow_run_id (uuid) Associated Workflow Run ID
    - created_from (string) Creation source

        `service-api` App Execution OpenAPI

        `web-app` WebApp

        `installed-app` Installed App

    - created_by_role (string) Creator role

        - `account` Console account

        - `end_user` End user

    - created_by (uuid) Creator ID, depends on the user table according to created_by_role
    - created_at (timestamp) Creation time
    """

    __tablename__ = "workflow_app_logs"
    __table_args__ = (
        sa.PrimaryKeyConstraint("id", name="workflow_app_log_pkey"),
        sa.Index("workflow_app_log_app_idx", "tenant_id", "app_id"),
        sa.Index("workflow_app_log_workflow_run_id_idx", "workflow_run_id"),
    )

    id: Mapped[str] = mapped_column(StringUUID, server_default=sa.text("uuid_generate_v4()"))
    tenant_id: Mapped[str] = mapped_column(StringUUID)
    app_id: Mapped[str] = mapped_column(StringUUID)
    workflow_id: Mapped[str] = mapped_column(StringUUID, nullable=False)
    workflow_run_id: Mapped[str] = mapped_column(StringUUID)
    created_from: Mapped[str] = mapped_column(String(255), nullable=False)
    created_by_role: Mapped[str] = mapped_column(String(255), nullable=False)
    created_by: Mapped[str] = mapped_column(StringUUID, nullable=False)
    created_at: Mapped[datetime] = mapped_column(DateTime, nullable=False, server_default=func.current_timestamp())

    @property
    def workflow_run(self):
        return db.session.get(WorkflowRun, self.workflow_run_id)

    @property
    def created_by_account(self):
        created_by_role = CreatorUserRole(self.created_by_role)
        return db.session.get(Account, self.created_by) if created_by_role == CreatorUserRole.ACCOUNT else None

    @property
    def created_by_end_user(self):
        from models.model import EndUser

        created_by_role = CreatorUserRole(self.created_by_role)
        return db.session.get(EndUser, self.created_by) if created_by_role == CreatorUserRole.END_USER else None

    def to_dict(self):
        return {
            "id": self.id,
            "tenant_id": self.tenant_id,
            "app_id": self.app_id,
            "workflow_id": self.workflow_id,
            "workflow_run_id": self.workflow_run_id,
            "created_from": self.created_from,
            "created_by_role": self.created_by_role,
            "created_by": self.created_by,
            "created_at": self.created_at,
        }


class ConversationVariable(Base):
    __tablename__ = "workflow_conversation_variables"

    id: Mapped[str] = mapped_column(StringUUID, primary_key=True)
    conversation_id: Mapped[str] = mapped_column(StringUUID, nullable=False, primary_key=True, index=True)
    app_id: Mapped[str] = mapped_column(StringUUID, nullable=False, index=True)
    data: Mapped[str] = mapped_column(sa.Text, nullable=False)
    created_at: Mapped[datetime] = mapped_column(
        DateTime, nullable=False, server_default=func.current_timestamp(), index=True
    )
    updated_at: Mapped[datetime] = mapped_column(
        DateTime, nullable=False, server_default=func.current_timestamp(), onupdate=func.current_timestamp()
    )

    def __init__(self, *, id: str, app_id: str, conversation_id: str, data: str):
        self.id = id
        self.app_id = app_id
        self.conversation_id = conversation_id
        self.data = data

    @classmethod
    def from_variable(cls, *, app_id: str, conversation_id: str, variable: Variable) -> "ConversationVariable":
        obj = cls(
            id=variable.id,
            app_id=app_id,
            conversation_id=conversation_id,
            data=variable.model_dump_json(),
        )
        return obj

    def to_variable(self) -> Variable:
        mapping = json.loads(self.data)
        return variable_factory.build_conversation_variable_from_mapping(mapping)


# Only `sys.query` and `sys.files` could be modified.
_EDITABLE_SYSTEM_VARIABLE = frozenset(["query", "files"])


def _naive_utc_datetime():
    return naive_utc_now()


class WorkflowDraftVariable(Base):
    """`WorkflowDraftVariable` record variables and outputs generated during
    debugging workflow or chatflow.

    IMPORTANT: This model maintains multiple invariant rules that must be preserved.
    Do not instantiate this class directly with the constructor.

    Instead, use the factory methods (`new_conversation_variable`, `new_sys_variable`,
    `new_node_variable`) defined below to ensure all invariants are properly maintained.
    """

    @staticmethod
    def unique_app_id_node_id_name() -> list[str]:
        return [
            "app_id",
            "node_id",
            "name",
        ]

    __tablename__ = "workflow_draft_variables"
    __table_args__ = (
        UniqueConstraint(*unique_app_id_node_id_name()),
        Index("workflow_draft_variable_file_id_idx", "file_id"),
    )
    # Required for instance variable annotation.
    __allow_unmapped__ = True

    # id is the unique identifier of a draft variable.
    id: Mapped[str] = mapped_column(StringUUID, primary_key=True, server_default=sa.text("uuid_generate_v4()"))

    created_at: Mapped[datetime] = mapped_column(
        DateTime,
        nullable=False,
        default=_naive_utc_datetime,
        server_default=func.current_timestamp(),
    )

    updated_at: Mapped[datetime] = mapped_column(
        DateTime,
        nullable=False,
        default=_naive_utc_datetime,
        server_default=func.current_timestamp(),
        onupdate=func.current_timestamp(),
    )

    # "`app_id` maps to the `id` field in the `model.App` model."
    app_id: Mapped[str] = mapped_column(StringUUID, nullable=False)

    # `last_edited_at` records when the value of a given draft variable
    # is edited.
    #
    # If it's not edited after creation, its value is `None`.
    last_edited_at: Mapped[datetime | None] = mapped_column(
        DateTime,
        nullable=True,
        default=None,
    )

    # The `node_id` field is special.
    #
    # If the variable is a conversation variable or a system variable, then the value of `node_id`
    # is `conversation` or `sys`, respective.
    #
    # Otherwise, if the variable is a variable belonging to a specific node, the value of `_node_id` is
    # the identity of correspond node in graph definition. An example of node id is `"1745769620734"`.
    #
    # However, there's one caveat. The id of the first "Answer" node in chatflow is "answer". (Other
    # "Answer" node conform the rules above.)
    node_id: Mapped[str] = mapped_column(sa.String(255), nullable=False, name="node_id")

    # From `VARIABLE_PATTERN`, we may conclude that the length of a top level variable is less than
    # 80 chars.
    #
    # ref: api/core/workflow/entities/variable_pool.py:18
    name: Mapped[str] = mapped_column(sa.String(255), nullable=False)
    description: Mapped[str] = mapped_column(
        sa.String(255),
        default="",
        nullable=False,
    )

    selector: Mapped[str] = mapped_column(sa.String(255), nullable=False, name="selector")

    # The data type of this variable's value
    #
    # If the variable is offloaded, `value_type` represents the type of the truncated value,
    # which may differ from the original value's type. Typically, they are the same,
    # but in cases where the structurally truncated  value still exceeds the size limit,
    # text slicing is applied, and the `value_type` is converted to `STRING`.
    value_type: Mapped[SegmentType] = mapped_column(EnumText(SegmentType, length=20))

    # The variable's value serialized as a JSON string
    #
    # If the variable is offloaded, `value` contains a truncated version, not the full original value.
    value: Mapped[str] = mapped_column(sa.Text, nullable=False, name="value")

    # Controls whether the variable should be displayed in the variable inspection panel
    visible: Mapped[bool] = mapped_column(sa.Boolean, nullable=False, default=True)

    # Determines whether this variable can be modified by users
    editable: Mapped[bool] = mapped_column(sa.Boolean, nullable=False, default=False)

    # The `node_execution_id` field identifies the workflow node execution that created this variable.
    # It corresponds to the `id` field in the `WorkflowNodeExecutionModel` model.
    #
    # This field is not `None` for system variables and node variables, and is  `None`
    # for conversation variables.
    node_execution_id: Mapped[str | None] = mapped_column(
        StringUUID,
        nullable=True,
        default=None,
    )

    # Reference to WorkflowDraftVariableFile for offloaded large variables
    #
    # Indicates whether the current draft variable is offloaded.
    # If not offloaded, this field will be None.
    file_id: Mapped[str | None] = mapped_column(
        StringUUID,
        nullable=True,
        default=None,
        comment="Reference to WorkflowDraftVariableFile if variable is offloaded to external storage",
    )

    is_default_value: Mapped[bool] = mapped_column(
        sa.Boolean,
        nullable=False,
        default=False,
        comment=(
            "Indicates whether the current value is the default for a conversation variable. "
            "Always `FALSE` for other types of variables."
        ),
    )

    # Relationship to WorkflowDraftVariableFile
    variable_file: Mapped[Optional["WorkflowDraftVariableFile"]] = orm.relationship(
        foreign_keys=[file_id],
        lazy="raise",
        uselist=False,
        primaryjoin="WorkflowDraftVariableFile.id == WorkflowDraftVariable.file_id",
    )

    # Cache for deserialized value
    #
    # NOTE(QuantumGhost): This field serves two purposes:
    #
    # 1. Caches deserialized values to reduce repeated parsing costs
    # 2. Allows modification of the deserialized value after retrieval,
    #    particularly important for `File`` variables which require database
    #    lookups to obtain storage_key and other metadata
    #
    # Use double underscore prefix for better encapsulation,
    # making this attribute harder to access from outside the class.
    __value: Segment | None

    def __init__(self, *args: Any, **kwargs: Any) -> None:
        """
        The constructor of `WorkflowDraftVariable` is not intended for
        direct use outside this file. Its solo purpose is setup private state
        used by the model instance.

        Please use the factory methods
        (`new_conversation_variable`, `new_sys_variable`, `new_node_variable`)
        defined below to create instances of this class.
        """
        super().__init__(*args, **kwargs)
        self.__value = None

    @orm.reconstructor
    def _init_on_load(self):
        self.__value = None

    def get_selector(self) -> list[str]:
        selector: Any = json.loads(self.selector)
        if not isinstance(selector, list):
            logger.error(
                "invalid selector loaded from database, type=%s, value=%s",
                type(selector).__name__,
                self.selector,
            )
            raise ValueError("invalid selector.")
        return cast(list[str], selector)

    def _set_selector(self, value: list[str]):
        self.selector = json.dumps(value)

    def _loads_value(self) -> Segment:
        value = json.loads(self.value)
        return self.build_segment_with_type(self.value_type, value)

    @staticmethod
    def rebuild_file_types(value: Any):
        # NOTE(QuantumGhost): Temporary workaround for structured data handling.
        # By this point, `output` has been converted to dict by
        # `WorkflowEntry.handle_special_values`, so we need to
        # reconstruct File objects from their serialized form
        # to maintain proper variable saving behavior.
        #
        # Ideally, we should work with structured data objects directly
        # rather than their serialized forms.
        # However, multiple components in the codebase depend on
        # `WorkflowEntry.handle_special_values`, making a comprehensive migration challenging.
        if isinstance(value, dict):
            if not maybe_file_object(value):
                return cast(Any, value)
            return File.model_validate(value)
        elif isinstance(value, list) and value:
            value_list = cast(list[Any], value)
            first: Any = value_list[0]
            if not maybe_file_object(first):
                return cast(Any, value)
            file_list: list[File] = [File.model_validate(cast(dict[str, Any], i)) for i in value_list]
            return cast(Any, file_list)
        else:
            return cast(Any, value)

    @classmethod
    def build_segment_with_type(cls, segment_type: SegmentType, value: Any) -> Segment:
        # Extends `variable_factory.build_segment_with_type` functionality by
        # reconstructing `FileSegment`` or `ArrayFileSegment`` objects from
        # their serialized dictionary or list representations, respectively.
        if segment_type == SegmentType.FILE:
            if isinstance(value, File):
                return build_segment_with_type(segment_type, value)
            elif isinstance(value, dict):
                file = cls.rebuild_file_types(value)
                return build_segment_with_type(segment_type, file)
            else:
                raise TypeMismatchError(f"expected dict or File for FileSegment, got {type(value)}")
        if segment_type == SegmentType.ARRAY_FILE:
            if not isinstance(value, list):
                raise TypeMismatchError(f"expected list for ArrayFileSegment, got {type(value)}")
            file_list = cls.rebuild_file_types(value)
            return build_segment_with_type(segment_type=segment_type, value=file_list)

        return build_segment_with_type(segment_type=segment_type, value=value)

    def get_value(self) -> Segment:
        """Decode the serialized value into its corresponding `Segment` object.

        This method caches the result, so repeated calls will return the same
        object instance without re-parsing the serialized data.

        If you need to modify the returned `Segment`, use `value.model_copy()`
        to create a copy first to avoid affecting the cached instance.

        For more information about the caching mechanism, see the documentation
        of the `__value` field.

        Returns:
            Segment: The deserialized value as a Segment object.
        """

        if self.__value is not None:
            return self.__value
        value = self._loads_value()
        self.__value = value
        return value

    def set_name(self, name: str):
        self.name = name
        self._set_selector([self.node_id, name])

    def set_value(self, value: Segment):
        """Updates the `value` and corresponding `value_type` fields in the database model.

        This method also stores the provided Segment object in the deserialized cache
        without creating a copy, allowing for efficient value access.

        Args:
            value: The Segment object to store as the variable's value.
        """
        self.__value = value
        self.value = variable_utils.dumps_with_segments(value)
        self.value_type = value.value_type

    def get_node_id(self) -> str | None:
        if self.get_variable_type() == DraftVariableType.NODE:
            return self.node_id
        else:
            return None

    def get_variable_type(self) -> DraftVariableType:
        match self.node_id:
            case DraftVariableType.CONVERSATION:
                return DraftVariableType.CONVERSATION
            case DraftVariableType.SYS:
                return DraftVariableType.SYS
            case _:
                return DraftVariableType.NODE

    def is_truncated(self) -> bool:
        return self.file_id is not None

    @classmethod
    def _new(
        cls,
        *,
        app_id: str,
        node_id: str,
        name: str,
        value: Segment,
        node_execution_id: str | None,
        description: str = "",
        file_id: str | None = None,
    ) -> "WorkflowDraftVariable":
        variable = WorkflowDraftVariable()
        variable.created_at = _naive_utc_datetime()
        variable.updated_at = _naive_utc_datetime()
        variable.description = description
        variable.app_id = app_id
        variable.node_id = node_id
        variable.name = name
        variable.set_value(value)
        variable.file_id = file_id
        variable._set_selector(list(variable_utils.to_selector(node_id, name)))
        variable.node_execution_id = node_execution_id
        return variable

    @classmethod
    def new_conversation_variable(
        cls,
        *,
        app_id: str,
        name: str,
        value: Segment,
        description: str = "",
    ) -> "WorkflowDraftVariable":
        variable = cls._new(
            app_id=app_id,
            node_id=CONVERSATION_VARIABLE_NODE_ID,
            name=name,
            value=value,
            description=description,
            node_execution_id=None,
        )
        variable.editable = True
        return variable

    @classmethod
    def new_sys_variable(
        cls,
        *,
        app_id: str,
        name: str,
        value: Segment,
        node_execution_id: str,
        editable: bool = False,
    ) -> "WorkflowDraftVariable":
        variable = cls._new(
            app_id=app_id,
            node_id=SYSTEM_VARIABLE_NODE_ID,
            name=name,
            node_execution_id=node_execution_id,
            value=value,
        )
        variable.editable = editable
        return variable

    @classmethod
    def new_node_variable(
        cls,
        *,
        app_id: str,
        node_id: str,
        name: str,
        value: Segment,
        node_execution_id: str,
        visible: bool = True,
        editable: bool = True,
        file_id: str | None = None,
    ) -> "WorkflowDraftVariable":
        variable = cls._new(
            app_id=app_id,
            node_id=node_id,
            name=name,
            node_execution_id=node_execution_id,
            value=value,
            file_id=file_id,
        )
        variable.visible = visible
        variable.editable = editable
        return variable

    @property
    def edited(self):
        return self.last_edited_at is not None


class WorkflowDraftVariableFile(Base):
    """Stores metadata about files associated with large workflow draft variables.

    This model acts as an intermediary between WorkflowDraftVariable and UploadFile,
    allowing for proper cleanup of orphaned files when variables are updated or deleted.

    The MIME type of the stored content is recorded in `UploadFile.mime_type`.
    Possible values are 'application/json' for JSON types other than plain text,
    and 'text/plain' for JSON strings.
    """

    __tablename__ = "workflow_draft_variable_files"

    # Primary key
    id: Mapped[str] = mapped_column(
        StringUUID,
        primary_key=True,
        default=uuidv7,
        server_default=sa.text("uuidv7()"),
    )

    created_at: Mapped[datetime] = mapped_column(
        DateTime,
        nullable=False,
        default=_naive_utc_datetime,
        server_default=func.current_timestamp(),
    )

    tenant_id: Mapped[str] = mapped_column(
        StringUUID,
        nullable=False,
        comment="The tenant to which the WorkflowDraftVariableFile belongs, referencing Tenant.id",
    )

    app_id: Mapped[str] = mapped_column(
        StringUUID,
        nullable=False,
        comment="The application to which the WorkflowDraftVariableFile belongs, referencing App.id",
    )

    user_id: Mapped[str] = mapped_column(
        StringUUID,
        nullable=False,
        comment="The owner to of the WorkflowDraftVariableFile, referencing Account.id",
    )

    # Reference to the `UploadFile.id` field
    upload_file_id: Mapped[str] = mapped_column(
        StringUUID,
        nullable=False,
        comment="Reference to UploadFile containing the large variable data",
    )

    # -------------- metadata about the variable content --------------

    # The `size` is already recorded in UploadFiles. It is duplicated here to avoid an additional database lookup.
    size: Mapped[int | None] = mapped_column(
        sa.BigInteger,
        nullable=False,
        comment="Size of the original variable content in bytes",
    )

    length: Mapped[Optional[int]] = mapped_column(
        sa.Integer,
        nullable=True,
        comment=(
            "Length of the original variable content. For array and array-like types, "
            "this represents the number of elements. For object types, it indicates the number of keys. "
            "For other types, the value is NULL."
        ),
    )

    # The `value_type` field records the type of the original value.
    value_type: Mapped[SegmentType] = mapped_column(
        EnumText(SegmentType, length=20),
        nullable=False,
    )

    # Relationship to UploadFile
    upload_file: Mapped["UploadFile"] = orm.relationship(
        foreign_keys=[upload_file_id],
        lazy="raise",
        uselist=False,
        primaryjoin="WorkflowDraftVariableFile.upload_file_id == UploadFile.id",
    )


def is_system_variable_editable(name: str) -> bool:
    return name in _EDITABLE_SYSTEM_VARIABLE<|MERGE_RESOLUTION|>--- conflicted
+++ resolved
@@ -2,7 +2,7 @@
 import logging
 from collections.abc import Mapping, Sequence
 from datetime import datetime
-from enum import StrEnum, auto
+from enum import StrEnum
 from typing import TYPE_CHECKING, Any, Union, cast
 from uuid import uuid4
 
@@ -48,14 +48,9 @@
     Workflow Type Enum
     """
 
-<<<<<<< HEAD
     WORKFLOW = "workflow"
     CHAT = "chat"
     RAG_PIPELINE = "rag-pipeline"
-=======
-    WORKFLOW = auto()
-    CHAT = auto()
->>>>>>> bdd85b36
 
     @classmethod
     def value_of(cls, value: str) -> "WorkflowType":
