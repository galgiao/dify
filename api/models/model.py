import json
import re
import uuid
from collections.abc import Mapping
from datetime import datetime
from enum import StrEnum, auto
from typing import TYPE_CHECKING, Any, Literal, Optional, cast

import sqlalchemy as sa
from flask import request
from flask_login import UserMixin  # type: ignore[import-untyped]
from sqlalchemy import Float, Index, PrimaryKeyConstraint, String, exists, func, select, text
from sqlalchemy.orm import Mapped, Session, mapped_column

from configs import dify_config
from constants import DEFAULT_FILE_NUMBER_LIMITS
from core.file import FILE_MODEL_IDENTITY, File, FileTransferMethod, FileType
from core.file import helpers as file_helpers
from core.tools.signature import sign_tool_file
from core.workflow.enums import WorkflowExecutionStatus
from libs.helper import generate_string  # type: ignore[import-not-found]

from .account import Account, Tenant
from .base import Base
from .engine import db
from .enums import CreatorUserRole
from .provider_ids import GenericProviderID
from .types import StringUUID

if TYPE_CHECKING:
    from models.workflow import Workflow


class DifySetup(Base):
    __tablename__ = "dify_setups"
    __table_args__ = (sa.PrimaryKeyConstraint("version", name="dify_setup_pkey"),)

    version: Mapped[str] = mapped_column(String(255), nullable=False)
    setup_at = mapped_column(sa.DateTime, nullable=False, server_default=func.current_timestamp())


class AppMode(StrEnum):
    COMPLETION = "completion"
    WORKFLOW = "workflow"
    CHAT = "chat"
    ADVANCED_CHAT = "advanced-chat"
    AGENT_CHAT = "agent-chat"
    CHANNEL = "channel"
    RAG_PIPELINE = "rag-pipeline"

    @classmethod
    def value_of(cls, value: str) -> "AppMode":
        """
        Get value of given mode.

        :param value: mode value
        :return: mode
        """
        for mode in cls:
            if mode.value == value:
                return mode
        raise ValueError(f"invalid mode value {value}")


class IconType(StrEnum):
    IMAGE = auto()
    EMOJI = auto()


class App(Base):
    __tablename__ = "apps"
    __table_args__ = (sa.PrimaryKeyConstraint("id", name="app_pkey"), sa.Index("app_tenant_id_idx", "tenant_id"))

    id: Mapped[str] = mapped_column(StringUUID, server_default=sa.text("uuid_generate_v4()"))
    tenant_id: Mapped[str] = mapped_column(StringUUID)
    name: Mapped[str] = mapped_column(String(255))
    description: Mapped[str] = mapped_column(sa.Text, server_default=sa.text("''::character varying"))
    mode: Mapped[str] = mapped_column(String(255))
    icon_type: Mapped[str | None] = mapped_column(String(255))  # image, emoji
    icon = mapped_column(String(255))
    icon_background: Mapped[str | None] = mapped_column(String(255))
    app_model_config_id = mapped_column(StringUUID, nullable=True)
    workflow_id = mapped_column(StringUUID, nullable=True)
    status: Mapped[str] = mapped_column(String(255), server_default=sa.text("'normal'::character varying"))
    enable_site: Mapped[bool] = mapped_column(sa.Boolean)
    enable_api: Mapped[bool] = mapped_column(sa.Boolean)
    api_rpm: Mapped[int] = mapped_column(sa.Integer, server_default=sa.text("0"))
    api_rph: Mapped[int] = mapped_column(sa.Integer, server_default=sa.text("0"))
    is_demo: Mapped[bool] = mapped_column(sa.Boolean, server_default=sa.text("false"))
    is_public: Mapped[bool] = mapped_column(sa.Boolean, server_default=sa.text("false"))
    is_universal: Mapped[bool] = mapped_column(sa.Boolean, server_default=sa.text("false"))
    tracing = mapped_column(sa.Text, nullable=True)
    max_active_requests: Mapped[int | None]
    created_by = mapped_column(StringUUID, nullable=True)
    created_at = mapped_column(sa.DateTime, nullable=False, server_default=func.current_timestamp())
    updated_by = mapped_column(StringUUID, nullable=True)
    updated_at: Mapped[datetime] = mapped_column(sa.DateTime, nullable=False, server_default=func.current_timestamp())
    use_icon_as_answer_icon: Mapped[bool] = mapped_column(sa.Boolean, nullable=False, server_default=sa.text("false"))

    @property
    def desc_or_prompt(self) -> str:
        if self.description:
            return self.description
        else:
            app_model_config = self.app_model_config
            if app_model_config:
                return app_model_config.pre_prompt
            else:
                return ""

    @property
    def site(self) -> Optional["Site"]:
        site = db.session.query(Site).where(Site.app_id == self.id).first()
        return site

    @property
    def app_model_config(self) -> Optional["AppModelConfig"]:
        if self.app_model_config_id:
            return db.session.query(AppModelConfig).where(AppModelConfig.id == self.app_model_config_id).first()

        return None

    @property
    def workflow(self) -> Optional["Workflow"]:
        if self.workflow_id:
            from .workflow import Workflow

            return db.session.query(Workflow).where(Workflow.id == self.workflow_id).first()

        return None

    @property
    def api_base_url(self) -> str:
        return (dify_config.SERVICE_API_URL or request.host_url.rstrip("/")) + "/v1"

    @property
    def tenant(self) -> Tenant | None:
        tenant = db.session.query(Tenant).where(Tenant.id == self.tenant_id).first()
        return tenant

    @property
    def is_agent(self) -> bool:
        app_model_config = self.app_model_config
        if not app_model_config:
            return False
        if not app_model_config.agent_mode:
            return False

        if app_model_config.agent_mode_dict.get("enabled", False) and app_model_config.agent_mode_dict.get(
            "strategy", ""
        ) in {"function_call", "react"}:
            self.mode = AppMode.AGENT_CHAT
            db.session.commit()
            return True
        return False

    @property
    def mode_compatible_with_agent(self) -> str:
        if self.mode == AppMode.CHAT and self.is_agent:
            return AppMode.AGENT_CHAT

        return str(self.mode)

    @property
    def deleted_tools(self) -> list[dict[str, str]]:
        from core.tools.tool_manager import ToolManager, ToolProviderType
        from services.plugin.plugin_service import PluginService

        # get agent mode tools
        app_model_config = self.app_model_config
        if not app_model_config:
            return []

        if not app_model_config.agent_mode:
            return []

        agent_mode = app_model_config.agent_mode_dict
        tools = agent_mode.get("tools", [])

        api_provider_ids: list[str] = []

        builtin_provider_ids: list[GenericProviderID] = []

        for tool in tools:
            keys = list(tool.keys())
            if len(keys) >= 4:
                provider_type = tool.get("provider_type", "")
                provider_id = tool.get("provider_id", "")
                if provider_type == ToolProviderType.API.value:
                    try:
                        uuid.UUID(provider_id)
                    except Exception:
                        continue
                    api_provider_ids.append(provider_id)
                if provider_type == ToolProviderType.BUILT_IN.value:
                    try:
                        # check if it's hardcoded
                        try:
                            ToolManager.get_hardcoded_provider(provider_id)
                            is_hardcoded = True
                        except Exception:
                            is_hardcoded = False

                        provider_id = GenericProviderID(provider_id, is_hardcoded)
                    except Exception:
                        continue

                    builtin_provider_ids.append(provider_id)

        if not api_provider_ids and not builtin_provider_ids:
            return []

        with Session(db.engine) as session:
            if api_provider_ids:
                existing_api_providers = [
                    api_provider.id
                    for api_provider in session.execute(
                        text("SELECT id FROM tool_api_providers WHERE id IN :provider_ids"),
                        {"provider_ids": tuple(api_provider_ids)},
                    ).fetchall()
                ]
            else:
                existing_api_providers = []

        if builtin_provider_ids:
            # get the non-hardcoded builtin providers
            non_hardcoded_builtin_providers = [
                provider_id for provider_id in builtin_provider_ids if not provider_id.is_hardcoded
            ]
            if non_hardcoded_builtin_providers:
                existence = list(PluginService.check_tools_existence(self.tenant_id, non_hardcoded_builtin_providers))
            else:
                existence = []
            # add the hardcoded builtin providers
            existence.extend([True] * (len(builtin_provider_ids) - len(non_hardcoded_builtin_providers)))
            builtin_provider_ids = non_hardcoded_builtin_providers + [
                provider_id for provider_id in builtin_provider_ids if provider_id.is_hardcoded
            ]
        else:
            existence = []

        existing_builtin_providers = {
            provider_id.provider_name: existence[i] for i, provider_id in enumerate(builtin_provider_ids)
        }

        deleted_tools: list[dict[str, str]] = []

        for tool in tools:
            keys = list(tool.keys())
            if len(keys) >= 4:
                provider_type = tool.get("provider_type", "")
                provider_id = tool.get("provider_id", "")

                if provider_type == ToolProviderType.API.value:
                    if uuid.UUID(provider_id) not in existing_api_providers:
                        deleted_tools.append(
                            {
                                "type": ToolProviderType.API.value,
                                "tool_name": tool["tool_name"],
                                "provider_id": provider_id,
                            }
                        )

                if provider_type == ToolProviderType.BUILT_IN.value:
                    generic_provider_id = GenericProviderID(provider_id)

                    if not existing_builtin_providers[generic_provider_id.provider_name]:
                        deleted_tools.append(
                            {
                                "type": ToolProviderType.BUILT_IN.value,
                                "tool_name": tool["tool_name"],
                                "provider_id": provider_id,  # use the original one
                            }
                        )

        return deleted_tools

    @property
    def tags(self) -> list["Tag"]:
        tags = (
            db.session.query(Tag)
            .join(TagBinding, Tag.id == TagBinding.tag_id)
            .where(
                TagBinding.target_id == self.id,
                TagBinding.tenant_id == self.tenant_id,
                Tag.tenant_id == self.tenant_id,
                Tag.type == "app",
            )
            .all()
        )

        return tags or []

    @property
    def author_name(self) -> str | None:
        if self.created_by:
            account = db.session.query(Account).where(Account.id == self.created_by).first()
            if account:
                return account.name

        return None


class AppModelConfig(Base):
    __tablename__ = "app_model_configs"
    __table_args__ = (sa.PrimaryKeyConstraint("id", name="app_model_config_pkey"), sa.Index("app_app_id_idx", "app_id"))

    id = mapped_column(StringUUID, server_default=sa.text("uuid_generate_v4()"))
    app_id = mapped_column(StringUUID, nullable=False)
    provider = mapped_column(String(255), nullable=True)
    model_id = mapped_column(String(255), nullable=True)
    configs = mapped_column(sa.JSON, nullable=True)
    created_by = mapped_column(StringUUID, nullable=True)
    created_at = mapped_column(sa.DateTime, nullable=False, server_default=func.current_timestamp())
    updated_by = mapped_column(StringUUID, nullable=True)
    updated_at = mapped_column(sa.DateTime, nullable=False, server_default=func.current_timestamp())
    opening_statement = mapped_column(sa.Text)
    suggested_questions = mapped_column(sa.Text)
    suggested_questions_after_answer = mapped_column(sa.Text)
    speech_to_text = mapped_column(sa.Text)
    text_to_speech = mapped_column(sa.Text)
    more_like_this = mapped_column(sa.Text)
    model = mapped_column(sa.Text)
    user_input_form = mapped_column(sa.Text)
    dataset_query_variable = mapped_column(String(255))
    pre_prompt = mapped_column(sa.Text)
    agent_mode = mapped_column(sa.Text)
    sensitive_word_avoidance = mapped_column(sa.Text)
    retriever_resource = mapped_column(sa.Text)
    prompt_type = mapped_column(String(255), nullable=False, server_default=sa.text("'simple'::character varying"))
    chat_prompt_config = mapped_column(sa.Text)
    completion_prompt_config = mapped_column(sa.Text)
    dataset_configs = mapped_column(sa.Text)
    external_data_tools = mapped_column(sa.Text)
    file_upload = mapped_column(sa.Text)

    @property
    def app(self) -> App | None:
        app = db.session.query(App).where(App.id == self.app_id).first()
        return app

    @property
    def model_dict(self) -> dict[str, Any]:
        return json.loads(self.model) if self.model else {}

    @property
    def suggested_questions_list(self) -> list[str]:
        return json.loads(self.suggested_questions) if self.suggested_questions else []

    @property
    def suggested_questions_after_answer_dict(self) -> dict[str, Any]:
        return (
            json.loads(self.suggested_questions_after_answer)
            if self.suggested_questions_after_answer
            else {"enabled": False}
        )

    @property
    def speech_to_text_dict(self) -> dict[str, Any]:
        return json.loads(self.speech_to_text) if self.speech_to_text else {"enabled": False}

    @property
    def text_to_speech_dict(self) -> dict[str, Any]:
        return json.loads(self.text_to_speech) if self.text_to_speech else {"enabled": False}

    @property
    def retriever_resource_dict(self) -> dict[str, Any]:
        return json.loads(self.retriever_resource) if self.retriever_resource else {"enabled": True}

    @property
    def annotation_reply_dict(self) -> dict[str, Any]:
        annotation_setting = (
            db.session.query(AppAnnotationSetting).where(AppAnnotationSetting.app_id == self.app_id).first()
        )
        if annotation_setting:
            collection_binding_detail = annotation_setting.collection_binding_detail
            if not collection_binding_detail:
                raise ValueError("Collection binding detail not found")

            return {
                "id": annotation_setting.id,
                "enabled": True,
                "score_threshold": annotation_setting.score_threshold,
                "embedding_model": {
                    "embedding_provider_name": collection_binding_detail.provider_name,
                    "embedding_model_name": collection_binding_detail.model_name,
                },
            }

        else:
            return {"enabled": False}

    @property
    def more_like_this_dict(self) -> dict[str, Any]:
        return json.loads(self.more_like_this) if self.more_like_this else {"enabled": False}

    @property
    def sensitive_word_avoidance_dict(self) -> dict[str, Any]:
        return (
            json.loads(self.sensitive_word_avoidance)
            if self.sensitive_word_avoidance
            else {"enabled": False, "type": "", "configs": []}
        )

    @property
    def external_data_tools_list(self) -> list[dict[str, Any]]:
        return json.loads(self.external_data_tools) if self.external_data_tools else []

    @property
    def user_input_form_list(self) -> list[dict[str, Any]]:
        return json.loads(self.user_input_form) if self.user_input_form else []

    @property
    def agent_mode_dict(self) -> dict[str, Any]:
        return (
            json.loads(self.agent_mode)
            if self.agent_mode
            else {"enabled": False, "strategy": None, "tools": [], "prompt": None}
        )

    @property
    def chat_prompt_config_dict(self) -> dict[str, Any]:
        return json.loads(self.chat_prompt_config) if self.chat_prompt_config else {}

    @property
    def completion_prompt_config_dict(self) -> dict[str, Any]:
        return json.loads(self.completion_prompt_config) if self.completion_prompt_config else {}

    @property
    def dataset_configs_dict(self) -> dict[str, Any]:
        if self.dataset_configs:
            dataset_configs: dict[str, Any] = json.loads(self.dataset_configs)
            if "retrieval_model" not in dataset_configs:
                return {"retrieval_model": "single"}
            else:
                return dataset_configs
        return {
            "retrieval_model": "multiple",
        }

    @property
    def file_upload_dict(self) -> dict[str, Any]:
        return (
            json.loads(self.file_upload)
            if self.file_upload
            else {
                "image": {
                    "enabled": False,
                    "number_limits": DEFAULT_FILE_NUMBER_LIMITS,
                    "detail": "high",
                    "transfer_methods": ["remote_url", "local_file"],
                }
            }
        )

    def to_dict(self) -> dict[str, Any]:
        return {
            "opening_statement": self.opening_statement,
            "suggested_questions": self.suggested_questions_list,
            "suggested_questions_after_answer": self.suggested_questions_after_answer_dict,
            "speech_to_text": self.speech_to_text_dict,
            "text_to_speech": self.text_to_speech_dict,
            "retriever_resource": self.retriever_resource_dict,
            "annotation_reply": self.annotation_reply_dict,
            "more_like_this": self.more_like_this_dict,
            "sensitive_word_avoidance": self.sensitive_word_avoidance_dict,
            "external_data_tools": self.external_data_tools_list,
            "model": self.model_dict,
            "user_input_form": self.user_input_form_list,
            "dataset_query_variable": self.dataset_query_variable,
            "pre_prompt": self.pre_prompt,
            "agent_mode": self.agent_mode_dict,
            "prompt_type": self.prompt_type,
            "chat_prompt_config": self.chat_prompt_config_dict,
            "completion_prompt_config": self.completion_prompt_config_dict,
            "dataset_configs": self.dataset_configs_dict,
            "file_upload": self.file_upload_dict,
        }

    def from_model_config_dict(self, model_config: Mapping[str, Any]):
        self.opening_statement = model_config.get("opening_statement")
        self.suggested_questions = (
            json.dumps(model_config["suggested_questions"]) if model_config.get("suggested_questions") else None
        )
        self.suggested_questions_after_answer = (
            json.dumps(model_config["suggested_questions_after_answer"])
            if model_config.get("suggested_questions_after_answer")
            else None
        )
        self.speech_to_text = json.dumps(model_config["speech_to_text"]) if model_config.get("speech_to_text") else None
        self.text_to_speech = json.dumps(model_config["text_to_speech"]) if model_config.get("text_to_speech") else None
        self.more_like_this = json.dumps(model_config["more_like_this"]) if model_config.get("more_like_this") else None
        self.sensitive_word_avoidance = (
            json.dumps(model_config["sensitive_word_avoidance"])
            if model_config.get("sensitive_word_avoidance")
            else None
        )
        self.external_data_tools = (
            json.dumps(model_config["external_data_tools"]) if model_config.get("external_data_tools") else None
        )
        self.model = json.dumps(model_config["model"]) if model_config.get("model") else None
        self.user_input_form = (
            json.dumps(model_config["user_input_form"]) if model_config.get("user_input_form") else None
        )
        self.dataset_query_variable = model_config.get("dataset_query_variable")
        self.pre_prompt = model_config["pre_prompt"]
        self.agent_mode = json.dumps(model_config["agent_mode"]) if model_config.get("agent_mode") else None
        self.retriever_resource = (
            json.dumps(model_config["retriever_resource"]) if model_config.get("retriever_resource") else None
        )
        self.prompt_type = model_config.get("prompt_type", "simple")
        self.chat_prompt_config = (
            json.dumps(model_config.get("chat_prompt_config")) if model_config.get("chat_prompt_config") else None
        )
        self.completion_prompt_config = (
            json.dumps(model_config.get("completion_prompt_config"))
            if model_config.get("completion_prompt_config")
            else None
        )
        self.dataset_configs = (
            json.dumps(model_config.get("dataset_configs")) if model_config.get("dataset_configs") else None
        )
        self.file_upload = json.dumps(model_config.get("file_upload")) if model_config.get("file_upload") else None
        return self


class RecommendedApp(Base):
    __tablename__ = "recommended_apps"
    __table_args__ = (
        sa.PrimaryKeyConstraint("id", name="recommended_app_pkey"),
        sa.Index("recommended_app_app_id_idx", "app_id"),
        sa.Index("recommended_app_is_listed_idx", "is_listed", "language"),
    )

    id = mapped_column(StringUUID, primary_key=True, server_default=sa.text("uuid_generate_v4()"))
    app_id = mapped_column(StringUUID, nullable=False)
    description = mapped_column(sa.JSON, nullable=False)
    copyright: Mapped[str] = mapped_column(String(255), nullable=False)
    privacy_policy: Mapped[str] = mapped_column(String(255), nullable=False)
    custom_disclaimer: Mapped[str] = mapped_column(sa.TEXT, default="")
    category: Mapped[str] = mapped_column(String(255), nullable=False)
    position: Mapped[int] = mapped_column(sa.Integer, nullable=False, default=0)
    is_listed: Mapped[bool] = mapped_column(sa.Boolean, nullable=False, default=True)
    install_count: Mapped[int] = mapped_column(sa.Integer, nullable=False, default=0)
    language = mapped_column(String(255), nullable=False, server_default=sa.text("'en-US'::character varying"))
    created_at = mapped_column(sa.DateTime, nullable=False, server_default=func.current_timestamp())
    updated_at = mapped_column(sa.DateTime, nullable=False, server_default=func.current_timestamp())

    @property
    def app(self) -> App | None:
        app = db.session.query(App).where(App.id == self.app_id).first()
        return app


class InstalledApp(Base):
    __tablename__ = "installed_apps"
    __table_args__ = (
        sa.PrimaryKeyConstraint("id", name="installed_app_pkey"),
        sa.Index("installed_app_tenant_id_idx", "tenant_id"),
        sa.Index("installed_app_app_id_idx", "app_id"),
        sa.UniqueConstraint("tenant_id", "app_id", name="unique_tenant_app"),
    )

    id = mapped_column(StringUUID, server_default=sa.text("uuid_generate_v4()"))
    tenant_id = mapped_column(StringUUID, nullable=False)
    app_id = mapped_column(StringUUID, nullable=False)
    app_owner_tenant_id = mapped_column(StringUUID, nullable=False)
    position: Mapped[int] = mapped_column(sa.Integer, nullable=False, default=0)
    is_pinned: Mapped[bool] = mapped_column(sa.Boolean, nullable=False, server_default=sa.text("false"))
    last_used_at = mapped_column(sa.DateTime, nullable=True)
    created_at = mapped_column(sa.DateTime, nullable=False, server_default=func.current_timestamp())

    @property
    def app(self) -> App | None:
        app = db.session.query(App).where(App.id == self.app_id).first()
        return app

    @property
    def tenant(self) -> Tenant | None:
        tenant = db.session.query(Tenant).where(Tenant.id == self.tenant_id).first()
        return tenant


class OAuthProviderApp(Base):
    """
    Globally shared OAuth provider app information.
    Only for Dify Cloud.
    """

    __tablename__ = "oauth_provider_apps"
    __table_args__ = (
        sa.PrimaryKeyConstraint("id", name="oauth_provider_app_pkey"),
        sa.Index("oauth_provider_app_client_id_idx", "client_id"),
    )

    id = mapped_column(StringUUID, server_default=sa.text("uuidv7()"))
    app_icon = mapped_column(String(255), nullable=False)
    app_label = mapped_column(sa.JSON, nullable=False, server_default="{}")
    client_id = mapped_column(String(255), nullable=False)
    client_secret = mapped_column(String(255), nullable=False)
    redirect_uris = mapped_column(sa.JSON, nullable=False, server_default="[]")
    scope = mapped_column(
        String(255),
        nullable=False,
        server_default=sa.text("'read:name read:email read:avatar read:interface_language read:timezone'"),
    )
    created_at = mapped_column(sa.DateTime, nullable=False, server_default=sa.text("CURRENT_TIMESTAMP(0)"))


class Conversation(Base):
    __tablename__ = "conversations"
    __table_args__ = (
        sa.PrimaryKeyConstraint("id", name="conversation_pkey"),
        sa.Index("conversation_app_from_user_idx", "app_id", "from_source", "from_end_user_id"),
    )

    id: Mapped[str] = mapped_column(StringUUID, server_default=sa.text("uuid_generate_v4()"))
    app_id = mapped_column(StringUUID, nullable=False)
    app_model_config_id = mapped_column(StringUUID, nullable=True)
    model_provider = mapped_column(String(255), nullable=True)
    override_model_configs = mapped_column(sa.Text)
    model_id = mapped_column(String(255), nullable=True)
    mode: Mapped[str] = mapped_column(String(255))
    name: Mapped[str] = mapped_column(String(255), nullable=False)
    summary = mapped_column(sa.Text)
    _inputs: Mapped[dict[str, Any]] = mapped_column("inputs", sa.JSON)
    introduction = mapped_column(sa.Text)
    system_instruction = mapped_column(sa.Text)
    system_instruction_tokens: Mapped[int] = mapped_column(sa.Integer, nullable=False, server_default=sa.text("0"))
    status: Mapped[str] = mapped_column(String(255), nullable=False)

    # The `invoke_from` records how the conversation is created.
    #
    # Its value corresponds to the members of `InvokeFrom`.
    # (api/core/app/entities/app_invoke_entities.py)
    invoke_from = mapped_column(String(255), nullable=True)

    # ref: ConversationSource.
    from_source: Mapped[str] = mapped_column(String(255), nullable=False)
    from_end_user_id = mapped_column(StringUUID)
    from_account_id = mapped_column(StringUUID)
    read_at = mapped_column(sa.DateTime)
    read_account_id = mapped_column(StringUUID)
    dialogue_count: Mapped[int] = mapped_column(default=0)
    created_at = mapped_column(sa.DateTime, nullable=False, server_default=func.current_timestamp())
    updated_at = mapped_column(sa.DateTime, nullable=False, server_default=func.current_timestamp())

    messages = db.relationship("Message", backref="conversation", lazy="select", passive_deletes="all")
    message_annotations = db.relationship(
        "MessageAnnotation", backref="conversation", lazy="select", passive_deletes="all"
    )

    is_deleted: Mapped[bool] = mapped_column(sa.Boolean, nullable=False, server_default=sa.text("false"))

    @property
    def inputs(self) -> dict[str, Any]:
        inputs = self._inputs.copy()

        # Convert file mapping to File object
        for key, value in inputs.items():
            # NOTE: It's not the best way to implement this, but it's the only way to avoid circular import for now.
            from factories import file_factory

            if (
                isinstance(value, dict)
                and cast(dict[str, Any], value).get("dify_model_identity") == FILE_MODEL_IDENTITY
            ):
                value_dict = cast(dict[str, Any], value)
                if value_dict["transfer_method"] == FileTransferMethod.TOOL_FILE:
                    value_dict["tool_file_id"] = value_dict["related_id"]
                elif value_dict["transfer_method"] in [FileTransferMethod.LOCAL_FILE, FileTransferMethod.REMOTE_URL]:
                    value_dict["upload_file_id"] = value_dict["related_id"]
                tenant_id = cast(str, value_dict.get("tenant_id", ""))
                inputs[key] = file_factory.build_from_mapping(mapping=value_dict, tenant_id=tenant_id)
            elif isinstance(value, list):
                value_list = cast(list[Any], value)
                if all(
                    isinstance(item, dict)
                    and cast(dict[str, Any], item).get("dify_model_identity") == FILE_MODEL_IDENTITY
                    for item in value_list
                ):
                    file_list: list[File] = []
                    for item in value_list:
                        if not isinstance(item, dict):
                            continue
                        item_dict = cast(dict[str, Any], item)
                        if item_dict["transfer_method"] == FileTransferMethod.TOOL_FILE:
                            item_dict["tool_file_id"] = item_dict["related_id"]
                        elif item_dict["transfer_method"] in [
                            FileTransferMethod.LOCAL_FILE,
                            FileTransferMethod.REMOTE_URL,
                        ]:
                            item_dict["upload_file_id"] = item_dict["related_id"]
                        tenant_id = cast(str, item_dict.get("tenant_id", ""))
                        file_list.append(file_factory.build_from_mapping(mapping=item_dict, tenant_id=tenant_id))
                    inputs[key] = file_list

        return inputs

    @inputs.setter
    def inputs(self, value: Mapping[str, Any]):
        inputs = dict(value)
        for k, v in inputs.items():
            if isinstance(v, File):
                inputs[k] = v.model_dump()
            elif isinstance(v, list):
                v_list = cast(list[Any], v)
                if all(isinstance(item, File) for item in v_list):
                    inputs[k] = [item.model_dump() for item in v_list if isinstance(item, File)]
        self._inputs = inputs

    @property
    def model_config(self):
        model_config = {}
        app_model_config: AppModelConfig | None = None

        if self.mode == AppMode.ADVANCED_CHAT:
            if self.override_model_configs:
                override_model_configs = json.loads(self.override_model_configs)
                model_config = override_model_configs
        else:
            if self.override_model_configs:
                override_model_configs = json.loads(self.override_model_configs)

                if "model" in override_model_configs:
                    app_model_config = AppModelConfig()
                    app_model_config = app_model_config.from_model_config_dict(override_model_configs)
                    model_config = app_model_config.to_dict()
                else:
                    model_config["configs"] = override_model_configs
            else:
                app_model_config = (
                    db.session.query(AppModelConfig).where(AppModelConfig.id == self.app_model_config_id).first()
                )
                if app_model_config:
                    model_config = app_model_config.to_dict()

        model_config["model_id"] = self.model_id
        model_config["provider"] = self.model_provider

        return model_config

    @property
    def summary_or_query(self):
        if self.summary:
            return self.summary
        else:
            first_message = self.first_message
            if first_message:
                return first_message.query
            else:
                return ""

    @property
    def annotated(self):
        return db.session.query(MessageAnnotation).where(MessageAnnotation.conversation_id == self.id).count() > 0

    @property
    def annotation(self):
        return db.session.query(MessageAnnotation).where(MessageAnnotation.conversation_id == self.id).first()

    @property
    def message_count(self):
        return db.session.query(Message).where(Message.conversation_id == self.id).count()

    @property
    def user_feedback_stats(self):
        like = (
            db.session.query(MessageFeedback)
            .where(
                MessageFeedback.conversation_id == self.id,
                MessageFeedback.from_source == "user",
                MessageFeedback.rating == "like",
            )
            .count()
        )

        dislike = (
            db.session.query(MessageFeedback)
            .where(
                MessageFeedback.conversation_id == self.id,
                MessageFeedback.from_source == "user",
                MessageFeedback.rating == "dislike",
            )
            .count()
        )

        return {"like": like, "dislike": dislike}

    @property
    def admin_feedback_stats(self):
        like = (
            db.session.query(MessageFeedback)
            .where(
                MessageFeedback.conversation_id == self.id,
                MessageFeedback.from_source == "admin",
                MessageFeedback.rating == "like",
            )
            .count()
        )

        dislike = (
            db.session.query(MessageFeedback)
            .where(
                MessageFeedback.conversation_id == self.id,
                MessageFeedback.from_source == "admin",
                MessageFeedback.rating == "dislike",
            )
            .count()
        )

        return {"like": like, "dislike": dislike}

    @property
    def status_count(self):
        messages = db.session.scalars(select(Message).where(Message.conversation_id == self.id)).all()
        status_counts = {
            WorkflowExecutionStatus.RUNNING: 0,
            WorkflowExecutionStatus.SUCCEEDED: 0,
            WorkflowExecutionStatus.FAILED: 0,
            WorkflowExecutionStatus.STOPPED: 0,
            WorkflowExecutionStatus.PARTIAL_SUCCEEDED: 0,
        }

        for message in messages:
            if message.workflow_run:
                status_counts[WorkflowExecutionStatus(message.workflow_run.status)] += 1

        return (
            {
                "success": status_counts[WorkflowExecutionStatus.SUCCEEDED],
                "failed": status_counts[WorkflowExecutionStatus.FAILED],
                "partial_success": status_counts[WorkflowExecutionStatus.PARTIAL_SUCCEEDED],
            }
            if messages
            else None
        )

    @property
    def first_message(self):
        return (
            db.session.query(Message)
            .where(Message.conversation_id == self.id)
            .order_by(Message.created_at.asc())
            .first()
        )

    @property
<<<<<<< HEAD
    def app(self) -> Optional[App]:
=======
    def app(self) -> App | None:
>>>>>>> 1cf788c4
        with Session(db.engine, expire_on_commit=False) as session:
            return session.query(App).where(App.id == self.app_id).first()

    @property
    def from_end_user_session_id(self):
        if self.from_end_user_id:
            end_user = db.session.query(EndUser).where(EndUser.id == self.from_end_user_id).first()
            if end_user:
                return end_user.session_id

        return None

    @property
    def from_account_name(self) -> str | None:
        if self.from_account_id:
            account = db.session.query(Account).where(Account.id == self.from_account_id).first()
            if account:
                return account.name

        return None

    @property
    def in_debug_mode(self) -> bool:
        return self.override_model_configs is not None

    def to_dict(self) -> dict[str, Any]:
        return {
            "id": self.id,
            "app_id": self.app_id,
            "app_model_config_id": self.app_model_config_id,
            "model_provider": self.model_provider,
            "override_model_configs": self.override_model_configs,
            "model_id": self.model_id,
            "mode": self.mode,
            "name": self.name,
            "summary": self.summary,
            "inputs": self.inputs,
            "introduction": self.introduction,
            "system_instruction": self.system_instruction,
            "system_instruction_tokens": self.system_instruction_tokens,
            "status": self.status,
            "invoke_from": self.invoke_from,
            "from_source": self.from_source,
            "from_end_user_id": self.from_end_user_id,
            "from_account_id": self.from_account_id,
            "read_at": self.read_at,
            "read_account_id": self.read_account_id,
            "dialogue_count": self.dialogue_count,
            "created_at": self.created_at,
            "updated_at": self.updated_at,
        }


class Message(Base):
    __tablename__ = "messages"
    __table_args__ = (
        PrimaryKeyConstraint("id", name="message_pkey"),
        Index("message_app_id_idx", "app_id", "created_at"),
        Index("message_conversation_id_idx", "conversation_id"),
        Index("message_end_user_idx", "app_id", "from_source", "from_end_user_id"),
        Index("message_account_idx", "app_id", "from_source", "from_account_id"),
        Index("message_workflow_run_id_idx", "conversation_id", "workflow_run_id"),
        Index("message_created_at_idx", "created_at"),
    )

    id: Mapped[str] = mapped_column(StringUUID, server_default=sa.text("uuid_generate_v4()"))
    app_id = mapped_column(StringUUID, nullable=False)
    model_provider = mapped_column(String(255), nullable=True)
    model_id = mapped_column(String(255), nullable=True)
    override_model_configs = mapped_column(sa.Text)
    conversation_id = mapped_column(StringUUID, sa.ForeignKey("conversations.id"), nullable=False)
    _inputs: Mapped[dict[str, Any]] = mapped_column("inputs", sa.JSON)
    query: Mapped[str] = mapped_column(sa.Text, nullable=False)
    message = mapped_column(sa.JSON, nullable=False)
    message_tokens: Mapped[int] = mapped_column(sa.Integer, nullable=False, server_default=sa.text("0"))
    message_unit_price = mapped_column(sa.Numeric(10, 4), nullable=False)
    message_price_unit = mapped_column(sa.Numeric(10, 7), nullable=False, server_default=sa.text("0.001"))
    answer: Mapped[str] = mapped_column(sa.Text, nullable=False)
    answer_tokens: Mapped[int] = mapped_column(sa.Integer, nullable=False, server_default=sa.text("0"))
    answer_unit_price = mapped_column(sa.Numeric(10, 4), nullable=False)
    answer_price_unit = mapped_column(sa.Numeric(10, 7), nullable=False, server_default=sa.text("0.001"))
    parent_message_id = mapped_column(StringUUID, nullable=True)
    provider_response_latency = mapped_column(sa.Float, nullable=False, server_default=sa.text("0"))
    total_price = mapped_column(sa.Numeric(10, 7))
    currency: Mapped[str] = mapped_column(String(255), nullable=False)
    status = mapped_column(String(255), nullable=False, server_default=sa.text("'normal'::character varying"))
    error = mapped_column(sa.Text)
    message_metadata = mapped_column(sa.Text)
    invoke_from: Mapped[str | None] = mapped_column(String(255), nullable=True)
    from_source: Mapped[str] = mapped_column(String(255), nullable=False)
    from_end_user_id: Mapped[str | None] = mapped_column(StringUUID)
    from_account_id: Mapped[str | None] = mapped_column(StringUUID)
    created_at: Mapped[datetime] = mapped_column(sa.DateTime, server_default=func.current_timestamp())
    updated_at = mapped_column(sa.DateTime, nullable=False, server_default=func.current_timestamp())
    agent_based: Mapped[bool] = mapped_column(sa.Boolean, nullable=False, server_default=sa.text("false"))
    workflow_run_id: Mapped[str | None] = mapped_column(StringUUID)

    @property
    def inputs(self) -> dict[str, Any]:
        inputs = self._inputs.copy()
        for key, value in inputs.items():
            # NOTE: It's not the best way to implement this, but it's the only way to avoid circular import for now.
            from factories import file_factory

            if (
                isinstance(value, dict)
                and cast(dict[str, Any], value).get("dify_model_identity") == FILE_MODEL_IDENTITY
            ):
                value_dict = cast(dict[str, Any], value)
                if value_dict["transfer_method"] == FileTransferMethod.TOOL_FILE:
                    value_dict["tool_file_id"] = value_dict["related_id"]
                elif value_dict["transfer_method"] in [FileTransferMethod.LOCAL_FILE, FileTransferMethod.REMOTE_URL]:
                    value_dict["upload_file_id"] = value_dict["related_id"]
                tenant_id = cast(str, value_dict.get("tenant_id", ""))
                inputs[key] = file_factory.build_from_mapping(mapping=value_dict, tenant_id=tenant_id)
            elif isinstance(value, list):
                value_list = cast(list[Any], value)
                if all(
                    isinstance(item, dict)
                    and cast(dict[str, Any], item).get("dify_model_identity") == FILE_MODEL_IDENTITY
                    for item in value_list
                ):
                    file_list: list[File] = []
                    for item in value_list:
                        if not isinstance(item, dict):
                            continue
                        item_dict = cast(dict[str, Any], item)
                        if item_dict["transfer_method"] == FileTransferMethod.TOOL_FILE:
                            item_dict["tool_file_id"] = item_dict["related_id"]
                        elif item_dict["transfer_method"] in [
                            FileTransferMethod.LOCAL_FILE,
                            FileTransferMethod.REMOTE_URL,
                        ]:
                            item_dict["upload_file_id"] = item_dict["related_id"]
                        tenant_id = cast(str, item_dict.get("tenant_id", ""))
                        file_list.append(file_factory.build_from_mapping(mapping=item_dict, tenant_id=tenant_id))
                    inputs[key] = file_list
        return inputs

    @inputs.setter
    def inputs(self, value: Mapping[str, Any]):
        inputs = dict(value)
        for k, v in inputs.items():
            if isinstance(v, File):
                inputs[k] = v.model_dump()
            elif isinstance(v, list):
                v_list = cast(list[Any], v)
                if all(isinstance(item, File) for item in v_list):
                    inputs[k] = [item.model_dump() for item in v_list if isinstance(item, File)]
        self._inputs = inputs

    @property
    def re_sign_file_url_answer(self) -> str:
        if not self.answer:
            return self.answer

        pattern = r"\[!?.*?\]\((((http|https):\/\/.+)?\/files\/(tools\/)?[\w-]+.*?timestamp=.*&nonce=.*&sign=.*)\)"
        matches = re.findall(pattern, self.answer)

        if not matches:
            return self.answer

        urls = [match[0] for match in matches]

        # remove duplicate urls
        urls = list(set(urls))

        if not urls:
            return self.answer

        re_sign_file_url_answer = self.answer
        for url in urls:
            if "files/tools" in url:
                # get tool file id
                tool_file_id_pattern = r"\/files\/tools\/([\.\w-]+)?\?timestamp="
                result = re.search(tool_file_id_pattern, url)
                if not result:
                    continue

                tool_file_id = result.group(1)

                # get extension
                if "." in tool_file_id:
                    split_result = tool_file_id.split(".")
                    extension = f".{split_result[-1]}"
                    if len(extension) > 10:
                        extension = ".bin"
                    tool_file_id = split_result[0]
                else:
                    extension = ".bin"

                if not tool_file_id:
                    continue

                sign_url = sign_tool_file(tool_file_id=tool_file_id, extension=extension)
            elif "file-preview" in url:
                # get upload file id
                upload_file_id_pattern = r"\/files\/([\w-]+)\/file-preview?\?timestamp="
                result = re.search(upload_file_id_pattern, url)
                if not result:
                    continue

                upload_file_id = result.group(1)
                if not upload_file_id:
                    continue
                sign_url = file_helpers.get_signed_file_url(upload_file_id)
            elif "image-preview" in url:
                # image-preview is deprecated, use file-preview instead
                upload_file_id_pattern = r"\/files\/([\w-]+)\/image-preview?\?timestamp="
                result = re.search(upload_file_id_pattern, url)
                if not result:
                    continue
                upload_file_id = result.group(1)
                if not upload_file_id:
                    continue
                sign_url = file_helpers.get_signed_file_url(upload_file_id)
            else:
                continue
            # if as_attachment is in the url, add it to the sign_url.
            if "as_attachment" in url:
                sign_url += "&as_attachment=true"
            re_sign_file_url_answer = re_sign_file_url_answer.replace(url, sign_url)

        return re_sign_file_url_answer

    @property
    def user_feedback(self):
        feedback = (
            db.session.query(MessageFeedback)
            .where(MessageFeedback.message_id == self.id, MessageFeedback.from_source == "user")
            .first()
        )
        return feedback

    @property
    def admin_feedback(self):
        feedback = (
            db.session.query(MessageFeedback)
            .where(MessageFeedback.message_id == self.id, MessageFeedback.from_source == "admin")
            .first()
        )
        return feedback

    @property
    def feedbacks(self):
        feedbacks = db.session.scalars(select(MessageFeedback).where(MessageFeedback.message_id == self.id)).all()
        return feedbacks

    @property
    def annotation(self):
        annotation = db.session.query(MessageAnnotation).where(MessageAnnotation.message_id == self.id).first()
        return annotation

    @property
    def annotation_hit_history(self):
        annotation_history = (
            db.session.query(AppAnnotationHitHistory).where(AppAnnotationHitHistory.message_id == self.id).first()
        )
        if annotation_history:
            annotation = (
                db.session.query(MessageAnnotation)
                .where(MessageAnnotation.id == annotation_history.annotation_id)
                .first()
            )
            return annotation
        return None

    @property
    def app_model_config(self):
        conversation = db.session.query(Conversation).where(Conversation.id == self.conversation_id).first()
        if conversation:
            return db.session.query(AppModelConfig).where(AppModelConfig.id == conversation.app_model_config_id).first()

        return None

    @property
    def in_debug_mode(self) -> bool:
        return self.override_model_configs is not None

    @property
    def message_metadata_dict(self) -> dict[str, Any]:
        return json.loads(self.message_metadata) if self.message_metadata else {}

    @property
    def agent_thoughts(self) -> list["MessageAgentThought"]:
        return (
            db.session.query(MessageAgentThought)
            .where(MessageAgentThought.message_id == self.id)
            .order_by(MessageAgentThought.position.asc())
            .all()
        )

    @property
    def retriever_resources(self) -> Any:
        return self.message_metadata_dict.get("retriever_resources") if self.message_metadata else []

    @property
    def message_files(self) -> list[dict[str, Any]]:
        from factories import file_factory

        message_files = db.session.scalars(select(MessageFile).where(MessageFile.message_id == self.id)).all()
        current_app = db.session.query(App).where(App.id == self.app_id).first()
        if not current_app:
            raise ValueError(f"App {self.app_id} not found")

        files: list[File] = []
        for message_file in message_files:
            if message_file.transfer_method == FileTransferMethod.LOCAL_FILE.value:
                if message_file.upload_file_id is None:
                    raise ValueError(f"MessageFile {message_file.id} is a local file but has no upload_file_id")
                file = file_factory.build_from_mapping(
                    mapping={
                        "id": message_file.id,
                        "type": message_file.type,
                        "transfer_method": message_file.transfer_method,
                        "upload_file_id": message_file.upload_file_id,
                    },
                    tenant_id=current_app.tenant_id,
                )
            elif message_file.transfer_method == FileTransferMethod.REMOTE_URL.value:
                if message_file.url is None:
                    raise ValueError(f"MessageFile {message_file.id} is a remote url but has no url")
                file = file_factory.build_from_mapping(
                    mapping={
                        "id": message_file.id,
                        "type": message_file.type,
                        "transfer_method": message_file.transfer_method,
                        "upload_file_id": message_file.upload_file_id,
                        "url": message_file.url,
                    },
                    tenant_id=current_app.tenant_id,
                )
            elif message_file.transfer_method == FileTransferMethod.TOOL_FILE.value:
                if message_file.upload_file_id is None:
                    assert message_file.url is not None
                    message_file.upload_file_id = message_file.url.split("/")[-1].split(".")[0]
                mapping = {
                    "id": message_file.id,
                    "type": message_file.type,
                    "transfer_method": message_file.transfer_method,
                    "tool_file_id": message_file.upload_file_id,
                }
                file = file_factory.build_from_mapping(
                    mapping=mapping,
                    tenant_id=current_app.tenant_id,
                )
            else:
                raise ValueError(
                    f"MessageFile {message_file.id} has an invalid transfer_method {message_file.transfer_method}"
                )
            files.append(file)

        result: list[dict[str, Any]] = [
            {"belongs_to": message_file.belongs_to, "upload_file_id": message_file.upload_file_id, **file.to_dict()}
            for (file, message_file) in zip(files, message_files)
        ]

        db.session.commit()
        return result

    @property
    def workflow_run(self):
        if self.workflow_run_id:
            from .workflow import WorkflowRun

            return db.session.query(WorkflowRun).where(WorkflowRun.id == self.workflow_run_id).first()

        return None

    def to_dict(self) -> dict[str, Any]:
        return {
            "id": self.id,
            "app_id": self.app_id,
            "conversation_id": self.conversation_id,
            "model_id": self.model_id,
            "inputs": self.inputs,
            "query": self.query,
            "total_price": self.total_price,
            "message": self.message,
            "answer": self.answer,
            "status": self.status,
            "error": self.error,
            "message_metadata": self.message_metadata_dict,
            "from_source": self.from_source,
            "from_end_user_id": self.from_end_user_id,
            "from_account_id": self.from_account_id,
            "created_at": self.created_at.isoformat(),
            "updated_at": self.updated_at.isoformat(),
            "agent_based": self.agent_based,
            "workflow_run_id": self.workflow_run_id,
        }

    @classmethod
    def from_dict(cls, data: dict[str, Any]) -> "Message":
        return cls(
            id=data["id"],
            app_id=data["app_id"],
            conversation_id=data["conversation_id"],
            model_id=data["model_id"],
            inputs=data["inputs"],
            total_price=data["total_price"],
            query=data["query"],
            message=data["message"],
            answer=data["answer"],
            status=data["status"],
            error=data["error"],
            message_metadata=json.dumps(data["message_metadata"]),
            from_source=data["from_source"],
            from_end_user_id=data["from_end_user_id"],
            from_account_id=data["from_account_id"],
            created_at=data["created_at"],
            updated_at=data["updated_at"],
            agent_based=data["agent_based"],
            workflow_run_id=data["workflow_run_id"],
        )


class MessageFeedback(Base):
    __tablename__ = "message_feedbacks"
    __table_args__ = (
        sa.PrimaryKeyConstraint("id", name="message_feedback_pkey"),
        sa.Index("message_feedback_app_idx", "app_id"),
        sa.Index("message_feedback_message_idx", "message_id", "from_source"),
        sa.Index("message_feedback_conversation_idx", "conversation_id", "from_source", "rating"),
    )

    id = mapped_column(StringUUID, server_default=sa.text("uuid_generate_v4()"))
    app_id = mapped_column(StringUUID, nullable=False)
    conversation_id = mapped_column(StringUUID, nullable=False)
    message_id = mapped_column(StringUUID, nullable=False)
    rating: Mapped[str] = mapped_column(String(255), nullable=False)
    content = mapped_column(sa.Text)
    from_source: Mapped[str] = mapped_column(String(255), nullable=False)
    from_end_user_id = mapped_column(StringUUID)
    from_account_id = mapped_column(StringUUID)
    created_at = mapped_column(sa.DateTime, nullable=False, server_default=func.current_timestamp())
    updated_at = mapped_column(sa.DateTime, nullable=False, server_default=func.current_timestamp())

    @property
    def from_account(self):
        account = db.session.query(Account).where(Account.id == self.from_account_id).first()
        return account

    def to_dict(self) -> dict[str, Any]:
        return {
            "id": str(self.id),
            "app_id": str(self.app_id),
            "conversation_id": str(self.conversation_id),
            "message_id": str(self.message_id),
            "rating": self.rating,
            "content": self.content,
            "from_source": self.from_source,
            "from_end_user_id": str(self.from_end_user_id) if self.from_end_user_id else None,
            "from_account_id": str(self.from_account_id) if self.from_account_id else None,
            "created_at": self.created_at.isoformat(),
            "updated_at": self.updated_at.isoformat(),
        }


class MessageFile(Base):
    __tablename__ = "message_files"
    __table_args__ = (
        sa.PrimaryKeyConstraint("id", name="message_file_pkey"),
        sa.Index("message_file_message_idx", "message_id"),
        sa.Index("message_file_created_by_idx", "created_by"),
    )

    def __init__(
        self,
        *,
        message_id: str,
        type: FileType,
        transfer_method: FileTransferMethod,
        url: str | None = None,
        belongs_to: Literal["user", "assistant"] | None = None,
        upload_file_id: str | None = None,
        created_by_role: CreatorUserRole,
        created_by: str,
    ):
        self.message_id = message_id
        self.type = type
        self.transfer_method = transfer_method
        self.url = url
        self.belongs_to = belongs_to
        self.upload_file_id = upload_file_id
        self.created_by_role = created_by_role.value
        self.created_by = created_by

    id: Mapped[str] = mapped_column(StringUUID, server_default=sa.text("uuid_generate_v4()"))
    message_id: Mapped[str] = mapped_column(StringUUID, nullable=False)
    type: Mapped[str] = mapped_column(String(255), nullable=False)
    transfer_method: Mapped[str] = mapped_column(String(255), nullable=False)
    url: Mapped[str | None] = mapped_column(sa.Text, nullable=True)
    belongs_to: Mapped[str | None] = mapped_column(String(255), nullable=True)
    upload_file_id: Mapped[str | None] = mapped_column(StringUUID, nullable=True)
    created_by_role: Mapped[str] = mapped_column(String(255), nullable=False)
    created_by: Mapped[str] = mapped_column(StringUUID, nullable=False)
    created_at: Mapped[datetime] = mapped_column(sa.DateTime, nullable=False, server_default=func.current_timestamp())


class MessageAnnotation(Base):
    __tablename__ = "message_annotations"
    __table_args__ = (
        sa.PrimaryKeyConstraint("id", name="message_annotation_pkey"),
        sa.Index("message_annotation_app_idx", "app_id"),
        sa.Index("message_annotation_conversation_idx", "conversation_id"),
        sa.Index("message_annotation_message_idx", "message_id"),
    )

    id: Mapped[str] = mapped_column(StringUUID, server_default=sa.text("uuid_generate_v4()"))
    app_id: Mapped[str] = mapped_column(StringUUID)
    conversation_id: Mapped[str | None] = mapped_column(StringUUID, sa.ForeignKey("conversations.id"))
    message_id: Mapped[str | None] = mapped_column(StringUUID)
    question = mapped_column(sa.Text, nullable=True)
    content = mapped_column(sa.Text, nullable=False)
    hit_count: Mapped[int] = mapped_column(sa.Integer, nullable=False, server_default=sa.text("0"))
    account_id = mapped_column(StringUUID, nullable=False)
    created_at = mapped_column(sa.DateTime, nullable=False, server_default=func.current_timestamp())
    updated_at = mapped_column(sa.DateTime, nullable=False, server_default=func.current_timestamp())

    @property
    def account(self):
        account = db.session.query(Account).where(Account.id == self.account_id).first()
        return account

    @property
    def annotation_create_account(self):
        account = db.session.query(Account).where(Account.id == self.account_id).first()
        return account


class AppAnnotationHitHistory(Base):
    __tablename__ = "app_annotation_hit_histories"
    __table_args__ = (
        sa.PrimaryKeyConstraint("id", name="app_annotation_hit_histories_pkey"),
        sa.Index("app_annotation_hit_histories_app_idx", "app_id"),
        sa.Index("app_annotation_hit_histories_account_idx", "account_id"),
        sa.Index("app_annotation_hit_histories_annotation_idx", "annotation_id"),
        sa.Index("app_annotation_hit_histories_message_idx", "message_id"),
    )

    id = mapped_column(StringUUID, server_default=sa.text("uuid_generate_v4()"))
    app_id = mapped_column(StringUUID, nullable=False)
    annotation_id: Mapped[str] = mapped_column(StringUUID, nullable=False)
    source = mapped_column(sa.Text, nullable=False)
    question = mapped_column(sa.Text, nullable=False)
    account_id = mapped_column(StringUUID, nullable=False)
    created_at = mapped_column(sa.DateTime, nullable=False, server_default=func.current_timestamp())
    score = mapped_column(Float, nullable=False, server_default=sa.text("0"))
    message_id = mapped_column(StringUUID, nullable=False)
    annotation_question = mapped_column(sa.Text, nullable=False)
    annotation_content = mapped_column(sa.Text, nullable=False)

    @property
    def account(self):
        account = (
            db.session.query(Account)
            .join(MessageAnnotation, MessageAnnotation.account_id == Account.id)
            .where(MessageAnnotation.id == self.annotation_id)
            .first()
        )
        return account

    @property
    def annotation_create_account(self):
        account = db.session.query(Account).where(Account.id == self.account_id).first()
        return account


class AppAnnotationSetting(Base):
    __tablename__ = "app_annotation_settings"
    __table_args__ = (
        sa.PrimaryKeyConstraint("id", name="app_annotation_settings_pkey"),
        sa.Index("app_annotation_settings_app_idx", "app_id"),
    )

    id = mapped_column(StringUUID, server_default=sa.text("uuid_generate_v4()"))
    app_id = mapped_column(StringUUID, nullable=False)
    score_threshold = mapped_column(Float, nullable=False, server_default=sa.text("0"))
    collection_binding_id = mapped_column(StringUUID, nullable=False)
    created_user_id = mapped_column(StringUUID, nullable=False)
    created_at = mapped_column(sa.DateTime, nullable=False, server_default=func.current_timestamp())
    updated_user_id = mapped_column(StringUUID, nullable=False)
    updated_at = mapped_column(sa.DateTime, nullable=False, server_default=func.current_timestamp())

    @property
    def collection_binding_detail(self):
        from .dataset import DatasetCollectionBinding

        collection_binding_detail = (
            db.session.query(DatasetCollectionBinding)
            .where(DatasetCollectionBinding.id == self.collection_binding_id)
            .first()
        )
        return collection_binding_detail


class OperationLog(Base):
    __tablename__ = "operation_logs"
    __table_args__ = (
        sa.PrimaryKeyConstraint("id", name="operation_log_pkey"),
        sa.Index("operation_log_account_action_idx", "tenant_id", "account_id", "action"),
    )

    id = mapped_column(StringUUID, server_default=sa.text("uuid_generate_v4()"))
    tenant_id = mapped_column(StringUUID, nullable=False)
    account_id = mapped_column(StringUUID, nullable=False)
    action: Mapped[str] = mapped_column(String(255), nullable=False)
    content = mapped_column(sa.JSON)
    created_at = mapped_column(sa.DateTime, nullable=False, server_default=func.current_timestamp())
    created_ip: Mapped[str] = mapped_column(String(255), nullable=False)
    updated_at = mapped_column(sa.DateTime, nullable=False, server_default=func.current_timestamp())


class DefaultEndUserSessionID(StrEnum):
    """
    End User Session ID enum.
    """

    DEFAULT_SESSION_ID = "DEFAULT-USER"


class EndUser(Base, UserMixin):
    __tablename__ = "end_users"
    __table_args__ = (
        sa.PrimaryKeyConstraint("id", name="end_user_pkey"),
        sa.Index("end_user_session_id_idx", "session_id", "type"),
        sa.Index("end_user_tenant_session_id_idx", "tenant_id", "session_id", "type"),
    )

    id = mapped_column(StringUUID, server_default=sa.text("uuid_generate_v4()"))
    tenant_id: Mapped[str] = mapped_column(StringUUID, nullable=False)
    app_id = mapped_column(StringUUID, nullable=True)
    type: Mapped[str] = mapped_column(String(255), nullable=False)
    external_user_id = mapped_column(String(255), nullable=True)
    name = mapped_column(String(255))
    _is_anonymous: Mapped[bool] = mapped_column(
        "is_anonymous", sa.Boolean, nullable=False, server_default=sa.text("true")
    )

    @property
    def is_anonymous(self) -> Literal[False]:
        return False

    @is_anonymous.setter
    def is_anonymous(self, value: bool) -> None:
        self._is_anonymous = value

    session_id: Mapped[str] = mapped_column()
    created_at = mapped_column(sa.DateTime, nullable=False, server_default=func.current_timestamp())
    updated_at = mapped_column(sa.DateTime, nullable=False, server_default=func.current_timestamp())


class AppMCPServer(Base):
    __tablename__ = "app_mcp_servers"
    __table_args__ = (
        sa.PrimaryKeyConstraint("id", name="app_mcp_server_pkey"),
        sa.UniqueConstraint("tenant_id", "app_id", name="unique_app_mcp_server_tenant_app_id"),
        sa.UniqueConstraint("server_code", name="unique_app_mcp_server_server_code"),
    )
    id = mapped_column(StringUUID, server_default=sa.text("uuid_generate_v4()"))
    tenant_id = mapped_column(StringUUID, nullable=False)
    app_id = mapped_column(StringUUID, nullable=False)
    name: Mapped[str] = mapped_column(String(255), nullable=False)
    description: Mapped[str] = mapped_column(String(255), nullable=False)
    server_code: Mapped[str] = mapped_column(String(255), nullable=False)
    status = mapped_column(String(255), nullable=False, server_default=sa.text("'normal'::character varying"))
    parameters = mapped_column(sa.Text, nullable=False)

    created_at = mapped_column(sa.DateTime, nullable=False, server_default=func.current_timestamp())
    updated_at = mapped_column(sa.DateTime, nullable=False, server_default=func.current_timestamp())

    @staticmethod
    def generate_server_code(n: int) -> str:
        while True:
            result = generate_string(n)
            while db.session.query(AppMCPServer).where(AppMCPServer.server_code == result).count() > 0:
                result = generate_string(n)

            return result

    @property
    def parameters_dict(self) -> dict[str, Any]:
        return cast(dict[str, Any], json.loads(self.parameters))


class Site(Base):
    __tablename__ = "sites"
    __table_args__ = (
        sa.PrimaryKeyConstraint("id", name="site_pkey"),
        sa.Index("site_app_id_idx", "app_id"),
        sa.Index("site_code_idx", "code", "status"),
    )

    id = mapped_column(StringUUID, server_default=sa.text("uuid_generate_v4()"))
    app_id = mapped_column(StringUUID, nullable=False)
    title: Mapped[str] = mapped_column(String(255), nullable=False)
    icon_type = mapped_column(String(255), nullable=True)
    icon = mapped_column(String(255))
    icon_background = mapped_column(String(255))
    description = mapped_column(sa.Text)
    default_language: Mapped[str] = mapped_column(String(255), nullable=False)
    chat_color_theme = mapped_column(String(255))
    chat_color_theme_inverted: Mapped[bool] = mapped_column(sa.Boolean, nullable=False, server_default=sa.text("false"))
    copyright = mapped_column(String(255))
    privacy_policy = mapped_column(String(255))
    show_workflow_steps: Mapped[bool] = mapped_column(sa.Boolean, nullable=False, server_default=sa.text("true"))
    use_icon_as_answer_icon: Mapped[bool] = mapped_column(sa.Boolean, nullable=False, server_default=sa.text("false"))
    _custom_disclaimer: Mapped[str] = mapped_column("custom_disclaimer", sa.TEXT, default="")
    customize_domain = mapped_column(String(255))
    customize_token_strategy: Mapped[str] = mapped_column(String(255), nullable=False)
    prompt_public: Mapped[bool] = mapped_column(sa.Boolean, nullable=False, server_default=sa.text("false"))
    status = mapped_column(String(255), nullable=False, server_default=sa.text("'normal'::character varying"))
    created_by = mapped_column(StringUUID, nullable=True)
    created_at = mapped_column(sa.DateTime, nullable=False, server_default=func.current_timestamp())
    updated_by = mapped_column(StringUUID, nullable=True)
    updated_at = mapped_column(sa.DateTime, nullable=False, server_default=func.current_timestamp())
    code = mapped_column(String(255))

    @property
    def custom_disclaimer(self):
        return self._custom_disclaimer

    @custom_disclaimer.setter
    def custom_disclaimer(self, value: str):
        if len(value) > 512:
            raise ValueError("Custom disclaimer cannot exceed 512 characters.")
        self._custom_disclaimer = value

    @staticmethod
    def generate_code(n: int) -> str:
        while True:
            result = generate_string(n)
            while db.session.query(Site).where(Site.code == result).count() > 0:
                result = generate_string(n)

            return result

    @property
    def app_base_url(self):
        return dify_config.APP_WEB_URL or request.url_root.rstrip("/")


class ApiToken(Base):
    __tablename__ = "api_tokens"
    __table_args__ = (
        sa.PrimaryKeyConstraint("id", name="api_token_pkey"),
        sa.Index("api_token_app_id_type_idx", "app_id", "type"),
        sa.Index("api_token_token_idx", "token", "type"),
        sa.Index("api_token_tenant_idx", "tenant_id", "type"),
    )

    id = mapped_column(StringUUID, server_default=sa.text("uuid_generate_v4()"))
    app_id = mapped_column(StringUUID, nullable=True)
    tenant_id = mapped_column(StringUUID, nullable=True)
    type = mapped_column(String(16), nullable=False)
    token: Mapped[str] = mapped_column(String(255), nullable=False)
    last_used_at = mapped_column(sa.DateTime, nullable=True)
    created_at = mapped_column(sa.DateTime, nullable=False, server_default=func.current_timestamp())

    @staticmethod
    def generate_api_key(prefix: str, n: int) -> str:
        while True:
            result = prefix + generate_string(n)
            if db.session.scalar(select(exists().where(ApiToken.token == result))):
                continue
            return result


class UploadFile(Base):
    __tablename__ = "upload_files"
    __table_args__ = (
        sa.PrimaryKeyConstraint("id", name="upload_file_pkey"),
        sa.Index("upload_file_tenant_idx", "tenant_id"),
    )

    # NOTE: The `id` field is generated within the application to minimize extra roundtrips
    # (especially when generating `source_url`).
    # The `server_default` serves as a fallback mechanism.
    id: Mapped[str] = mapped_column(StringUUID, server_default=sa.text("uuid_generate_v4()"))
    tenant_id: Mapped[str] = mapped_column(StringUUID, nullable=False)
    storage_type: Mapped[str] = mapped_column(String(255), nullable=False)
    key: Mapped[str] = mapped_column(String(255), nullable=False)
    name: Mapped[str] = mapped_column(String(255), nullable=False)
    size: Mapped[int] = mapped_column(sa.Integer, nullable=False)
    extension: Mapped[str] = mapped_column(String(255), nullable=False)
    mime_type: Mapped[str] = mapped_column(String(255), nullable=True)

    # The `created_by_role` field indicates whether the file was created by an `Account` or an `EndUser`.
    # Its value is derived from the `CreatorUserRole` enumeration.
    created_by_role: Mapped[str] = mapped_column(
        String(255), nullable=False, server_default=sa.text("'account'::character varying")
    )

    # The `created_by` field stores the ID of the entity that created this upload file.
    #
    # If `created_by_role` is `ACCOUNT`, it corresponds to `Account.id`.
    # Otherwise, it corresponds to `EndUser.id`.
    created_by: Mapped[str] = mapped_column(StringUUID, nullable=False)
    created_at: Mapped[datetime] = mapped_column(sa.DateTime, nullable=False, server_default=func.current_timestamp())

    # The fields `used` and `used_by` are not consistently maintained.
    #
    # When using this model in new code, ensure the following:
    #
    # 1. Set `used` to `true` when the file is utilized.
    # 2. Assign `used_by` to the corresponding `Account.id` or `EndUser.id` based on the `created_by_role`.
    # 3. Avoid relying on these fields for logic, as their values may not always be accurate.
    #
    # `used` may indicate whether the file has been utilized by another service.
    used: Mapped[bool] = mapped_column(sa.Boolean, nullable=False, server_default=sa.text("false"))

    # `used_by` may indicate the ID of the user who utilized this file.
    used_by: Mapped[str | None] = mapped_column(StringUUID, nullable=True)
    used_at: Mapped[datetime | None] = mapped_column(sa.DateTime, nullable=True)
    hash: Mapped[str | None] = mapped_column(String(255), nullable=True)
    source_url: Mapped[str] = mapped_column(sa.TEXT, default="")

    def __init__(
        self,
        *,
        tenant_id: str,
        storage_type: str,
        key: str,
        name: str,
        size: int,
        extension: str,
        mime_type: str,
        created_by_role: CreatorUserRole,
        created_by: str,
        created_at: datetime,
        used: bool,
        used_by: str | None = None,
        used_at: datetime | None = None,
        hash: str | None = None,
        source_url: str = "",
    ):
        self.id = str(uuid.uuid4())
        self.tenant_id = tenant_id
        self.storage_type = storage_type
        self.key = key
        self.name = name
        self.size = size
        self.extension = extension
        self.mime_type = mime_type
        self.created_by_role = created_by_role.value
        self.created_by = created_by
        self.created_at = created_at
        self.used = used
        self.used_by = used_by
        self.used_at = used_at
        self.hash = hash
        self.source_url = source_url


class ApiRequest(Base):
    __tablename__ = "api_requests"
    __table_args__ = (
        sa.PrimaryKeyConstraint("id", name="api_request_pkey"),
        sa.Index("api_request_token_idx", "tenant_id", "api_token_id"),
    )

    id = mapped_column(StringUUID, nullable=False, server_default=sa.text("uuid_generate_v4()"))
    tenant_id = mapped_column(StringUUID, nullable=False)
    api_token_id = mapped_column(StringUUID, nullable=False)
    path: Mapped[str] = mapped_column(String(255), nullable=False)
    request = mapped_column(sa.Text, nullable=True)
    response = mapped_column(sa.Text, nullable=True)
    ip: Mapped[str] = mapped_column(String(255), nullable=False)
    created_at = mapped_column(sa.DateTime, nullable=False, server_default=func.current_timestamp())


class MessageChain(Base):
    __tablename__ = "message_chains"
    __table_args__ = (
        sa.PrimaryKeyConstraint("id", name="message_chain_pkey"),
        sa.Index("message_chain_message_id_idx", "message_id"),
    )

    id = mapped_column(StringUUID, nullable=False, server_default=sa.text("uuid_generate_v4()"))
    message_id = mapped_column(StringUUID, nullable=False)
    type: Mapped[str] = mapped_column(String(255), nullable=False)
    input = mapped_column(sa.Text, nullable=True)
    output = mapped_column(sa.Text, nullable=True)
    created_at = mapped_column(sa.DateTime, nullable=False, server_default=db.func.current_timestamp())


class MessageAgentThought(Base):
    __tablename__ = "message_agent_thoughts"
    __table_args__ = (
        sa.PrimaryKeyConstraint("id", name="message_agent_thought_pkey"),
        sa.Index("message_agent_thought_message_id_idx", "message_id"),
        sa.Index("message_agent_thought_message_chain_id_idx", "message_chain_id"),
    )

    id = mapped_column(StringUUID, nullable=False, server_default=sa.text("uuid_generate_v4()"))
    message_id = mapped_column(StringUUID, nullable=False)
    message_chain_id = mapped_column(StringUUID, nullable=True)
    position: Mapped[int] = mapped_column(sa.Integer, nullable=False)
    thought = mapped_column(sa.Text, nullable=True)
    tool = mapped_column(sa.Text, nullable=True)
    tool_labels_str = mapped_column(sa.Text, nullable=False, server_default=sa.text("'{}'::text"))
    tool_meta_str = mapped_column(sa.Text, nullable=False, server_default=sa.text("'{}'::text"))
    tool_input = mapped_column(sa.Text, nullable=True)
    observation = mapped_column(sa.Text, nullable=True)
    # plugin_id = mapped_column(StringUUID, nullable=True)  ## for future design
    tool_process_data = mapped_column(sa.Text, nullable=True)
    message = mapped_column(sa.Text, nullable=True)
    message_token: Mapped[int | None] = mapped_column(sa.Integer, nullable=True)
    message_unit_price = mapped_column(sa.Numeric, nullable=True)
    message_price_unit = mapped_column(sa.Numeric(10, 7), nullable=False, server_default=sa.text("0.001"))
    message_files = mapped_column(sa.Text, nullable=True)
    answer = mapped_column(sa.Text, nullable=True)
    answer_token: Mapped[int | None] = mapped_column(sa.Integer, nullable=True)
    answer_unit_price = mapped_column(sa.Numeric, nullable=True)
    answer_price_unit = mapped_column(sa.Numeric(10, 7), nullable=False, server_default=sa.text("0.001"))
    tokens: Mapped[int | None] = mapped_column(sa.Integer, nullable=True)
    total_price = mapped_column(sa.Numeric, nullable=True)
    currency = mapped_column(String, nullable=True)
    latency: Mapped[float | None] = mapped_column(sa.Float, nullable=True)
    created_by_role = mapped_column(String, nullable=False)
    created_by = mapped_column(StringUUID, nullable=False)
    created_at = mapped_column(sa.DateTime, nullable=False, server_default=db.func.current_timestamp())

    @property
    def files(self) -> list[Any]:
        if self.message_files:
            return cast(list[Any], json.loads(self.message_files))
        else:
            return []

    @property
    def tools(self) -> list[str]:
        return self.tool.split(";") if self.tool else []

    @property
    def tool_labels(self) -> dict[str, Any]:
        try:
            if self.tool_labels_str:
                return cast(dict[str, Any], json.loads(self.tool_labels_str))
            else:
                return {}
        except Exception:
            return {}

    @property
    def tool_meta(self) -> dict[str, Any]:
        try:
            if self.tool_meta_str:
                return cast(dict[str, Any], json.loads(self.tool_meta_str))
            else:
                return {}
        except Exception:
            return {}

    @property
    def tool_inputs_dict(self) -> dict[str, Any]:
        tools = self.tools
        try:
            if self.tool_input:
                data = json.loads(self.tool_input)
                result: dict[str, Any] = {}
                for tool in tools:
                    if tool in data:
                        result[tool] = data[tool]
                    else:
                        if len(tools) == 1:
                            result[tool] = data
                        else:
                            result[tool] = {}
                return result
            else:
                return {tool: {} for tool in tools}
        except Exception:
            return {}

    @property
    def tool_outputs_dict(self) -> dict[str, Any]:
        tools = self.tools
        try:
            if self.observation:
                data = json.loads(self.observation)
                result: dict[str, Any] = {}
                for tool in tools:
                    if tool in data:
                        result[tool] = data[tool]
                    else:
                        if len(tools) == 1:
                            result[tool] = data
                        else:
                            result[tool] = {}
                return result
            else:
                return {tool: {} for tool in tools}
        except Exception:
            if self.observation:
                return dict.fromkeys(tools, self.observation)
            else:
                return {}


class DatasetRetrieverResource(Base):
    __tablename__ = "dataset_retriever_resources"
    __table_args__ = (
        sa.PrimaryKeyConstraint("id", name="dataset_retriever_resource_pkey"),
        sa.Index("dataset_retriever_resource_message_id_idx", "message_id"),
    )

    id = mapped_column(StringUUID, nullable=False, server_default=sa.text("uuid_generate_v4()"))
    message_id = mapped_column(StringUUID, nullable=False)
    position: Mapped[int] = mapped_column(sa.Integer, nullable=False)
    dataset_id = mapped_column(StringUUID, nullable=False)
    dataset_name = mapped_column(sa.Text, nullable=False)
    document_id = mapped_column(StringUUID, nullable=True)
    document_name = mapped_column(sa.Text, nullable=False)
    data_source_type = mapped_column(sa.Text, nullable=True)
    segment_id = mapped_column(StringUUID, nullable=True)
    score: Mapped[float | None] = mapped_column(sa.Float, nullable=True)
    content = mapped_column(sa.Text, nullable=False)
    hit_count: Mapped[int | None] = mapped_column(sa.Integer, nullable=True)
    word_count: Mapped[int | None] = mapped_column(sa.Integer, nullable=True)
    segment_position: Mapped[int | None] = mapped_column(sa.Integer, nullable=True)
    index_node_hash = mapped_column(sa.Text, nullable=True)
    retriever_from = mapped_column(sa.Text, nullable=False)
    created_by = mapped_column(StringUUID, nullable=False)
    created_at = mapped_column(sa.DateTime, nullable=False, server_default=db.func.current_timestamp())


class Tag(Base):
    __tablename__ = "tags"
    __table_args__ = (
        sa.PrimaryKeyConstraint("id", name="tag_pkey"),
        sa.Index("tag_type_idx", "type"),
        sa.Index("tag_name_idx", "name"),
    )

    TAG_TYPE_LIST = ["knowledge", "app"]

    id = mapped_column(StringUUID, server_default=sa.text("uuid_generate_v4()"))
    tenant_id = mapped_column(StringUUID, nullable=True)
    type = mapped_column(String(16), nullable=False)
    name: Mapped[str] = mapped_column(String(255), nullable=False)
    created_by = mapped_column(StringUUID, nullable=False)
    created_at = mapped_column(sa.DateTime, nullable=False, server_default=func.current_timestamp())


class TagBinding(Base):
    __tablename__ = "tag_bindings"
    __table_args__ = (
        sa.PrimaryKeyConstraint("id", name="tag_binding_pkey"),
        sa.Index("tag_bind_target_id_idx", "target_id"),
        sa.Index("tag_bind_tag_id_idx", "tag_id"),
    )

    id = mapped_column(StringUUID, server_default=sa.text("uuid_generate_v4()"))
    tenant_id = mapped_column(StringUUID, nullable=True)
    tag_id = mapped_column(StringUUID, nullable=True)
    target_id = mapped_column(StringUUID, nullable=True)
    created_by = mapped_column(StringUUID, nullable=False)
    created_at = mapped_column(sa.DateTime, nullable=False, server_default=func.current_timestamp())


class TraceAppConfig(Base):
    __tablename__ = "trace_app_config"
    __table_args__ = (
        sa.PrimaryKeyConstraint("id", name="tracing_app_config_pkey"),
        sa.Index("trace_app_config_app_id_idx", "app_id"),
    )

    id = mapped_column(StringUUID, server_default=sa.text("uuid_generate_v4()"))
    app_id = mapped_column(StringUUID, nullable=False)
    tracing_provider = mapped_column(String(255), nullable=True)
    tracing_config = mapped_column(sa.JSON, nullable=True)
    created_at = mapped_column(sa.DateTime, nullable=False, server_default=func.current_timestamp())
    updated_at = mapped_column(
        sa.DateTime, nullable=False, server_default=func.current_timestamp(), onupdate=func.current_timestamp()
    )
    is_active: Mapped[bool] = mapped_column(sa.Boolean, nullable=False, server_default=sa.text("true"))

    @property
    def tracing_config_dict(self) -> dict[str, Any]:
        return self.tracing_config or {}

    @property
    def tracing_config_str(self) -> str:
        return json.dumps(self.tracing_config_dict)

    def to_dict(self) -> dict[str, Any]:
        return {
            "id": self.id,
            "app_id": self.app_id,
            "tracing_provider": self.tracing_provider,
            "tracing_config": self.tracing_config_dict,
            "is_active": self.is_active,
            "created_at": str(self.created_at) if self.created_at else None,
            "updated_at": str(self.updated_at) if self.updated_at else None,
        }<|MERGE_RESOLUTION|>--- conflicted
+++ resolved
@@ -846,11 +846,7 @@
         )
 
     @property
-<<<<<<< HEAD
-    def app(self) -> Optional[App]:
-=======
     def app(self) -> App | None:
->>>>>>> 1cf788c4
         with Session(db.engine, expire_on_commit=False) as session:
             return session.query(App).where(App.id == self.app_id).first()
 
