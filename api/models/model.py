import json
import re
import uuid
from collections.abc import Mapping
from datetime import datetime
<<<<<<< HEAD
from enum import Enum
from typing import TYPE_CHECKING, Optional

if TYPE_CHECKING:
    from models.workflow import Workflow

from typing import Any, Literal
=======
from enum import Enum, StrEnum
from typing import Any, Literal, Optional
>>>>>>> 8028e75f

import sqlalchemy as sa
from flask import request
from flask_login import UserMixin
from sqlalchemy import Float, Index, PrimaryKeyConstraint, func, text
from sqlalchemy.orm import Mapped, mapped_column

from configs import dify_config
from core.file import FILE_MODEL_IDENTITY, File, FileTransferMethod, FileType
from core.file import helpers as file_helpers
from core.file.tool_file_parser import ToolFileParser
from extensions.ext_database import db
from libs.helper import generate_string
from models.base import Base
from models.enums import CreatedByRole

from .account import Account, Tenant
from .types import StringUUID


class DifySetup(Base):
    __tablename__ = "dify_setups"
    __table_args__ = (db.PrimaryKeyConstraint("version", name="dify_setup_pkey"),)

    version = db.Column(db.String(255), nullable=False)
    setup_at = db.Column(db.DateTime, nullable=False, server_default=db.text("CURRENT_TIMESTAMP(0)"))


class AppMode(StrEnum):
    COMPLETION = "completion"
    WORKFLOW = "workflow"
    CHAT = "chat"
    ADVANCED_CHAT = "advanced-chat"
    AGENT_CHAT = "agent-chat"
    CHANNEL = "channel"

    @classmethod
    def value_of(cls, value: str) -> "AppMode":
        """
        Get value of given mode.

        :param value: mode value
        :return: mode
        """
        for mode in cls:
            if mode.value == value:
                return mode
        raise ValueError(f"invalid mode value {value}")


class IconType(Enum):
    IMAGE = "image"
    EMOJI = "emoji"


class App(Base):
    __tablename__ = "apps"
    __table_args__ = (db.PrimaryKeyConstraint("id", name="app_pkey"), db.Index("app_tenant_id_idx", "tenant_id"))

    id = db.Column(StringUUID, server_default=db.text("uuid_generate_v4()"))
    tenant_id: Mapped[str] = db.Column(StringUUID, nullable=False)
    name = db.Column(db.String(255), nullable=False)
    description = db.Column(db.Text, nullable=False, server_default=db.text("''::character varying"))
    mode = db.Column(db.String(255), nullable=False)
    icon_type = db.Column(db.String(255), nullable=True)  # image, emoji
    icon = db.Column(db.String(255))
    icon_background = db.Column(db.String(255))
    app_model_config_id = db.Column(StringUUID, nullable=True)
    workflow_id = db.Column(StringUUID, nullable=True)
    status = db.Column(db.String(255), nullable=False, server_default=db.text("'normal'::character varying"))
    enable_site = db.Column(db.Boolean, nullable=False)
    enable_api = db.Column(db.Boolean, nullable=False)
    api_rpm = db.Column(db.Integer, nullable=False, server_default=db.text("0"))
    api_rph = db.Column(db.Integer, nullable=False, server_default=db.text("0"))
    is_demo = db.Column(db.Boolean, nullable=False, server_default=db.text("false"))
    is_public = db.Column(db.Boolean, nullable=False, server_default=db.text("false"))
    is_universal = db.Column(db.Boolean, nullable=False, server_default=db.text("false"))
    tracing = db.Column(db.Text, nullable=True)
    max_active_requests = db.Column(db.Integer, nullable=True)
    created_by = db.Column(StringUUID, nullable=True)
    created_at = db.Column(db.DateTime, nullable=False, server_default=db.text("CURRENT_TIMESTAMP(0)"))
    updated_by = db.Column(StringUUID, nullable=True)
    updated_at = db.Column(db.DateTime, nullable=False, server_default=db.text("CURRENT_TIMESTAMP(0)"))
    use_icon_as_answer_icon = db.Column(db.Boolean, nullable=False, server_default=db.text("false"))

    @property
    def desc_or_prompt(self):
        if self.description:
            return self.description
        else:
            app_model_config = self.app_model_config
            if app_model_config:
                return app_model_config.pre_prompt
            else:
                return ""

    @property
    def site(self):
        site = db.session.query(Site).filter(Site.app_id == self.id).first()
        return site

    @property
    def app_model_config(self):
        if self.app_model_config_id:
            return db.session.query(AppModelConfig).filter(AppModelConfig.id == self.app_model_config_id).first()

        return None

    @property
    def workflow(self) -> Optional["Workflow"]:
        if self.workflow_id:
            from .workflow import Workflow

            return db.session.query(Workflow).filter(Workflow.id == self.workflow_id).first()

        return None

    @property
    def api_base_url(self):
        return (dify_config.SERVICE_API_URL or request.host_url.rstrip("/")) + "/v1"

    @property
    def tenant(self):
        tenant = db.session.query(Tenant).filter(Tenant.id == self.tenant_id).first()
        return tenant

    @property
    def is_agent(self) -> bool:
        app_model_config = self.app_model_config
        if not app_model_config:
            return False
        if not app_model_config.agent_mode:
            return False

        if app_model_config.agent_mode_dict.get("enabled", False) and app_model_config.agent_mode_dict.get(
            "strategy", ""
        ) in {"function_call", "react"}:
            self.mode = AppMode.AGENT_CHAT.value
            db.session.commit()
            return True
        return False

    @property
    def mode_compatible_with_agent(self) -> str:
        if self.mode == AppMode.CHAT.value and self.is_agent:
            return AppMode.AGENT_CHAT.value

        return self.mode

    @property
    def deleted_tools(self) -> list:
        # get agent mode tools
        app_model_config = self.app_model_config
        if not app_model_config:
            return []
        if not app_model_config.agent_mode:
            return []
        agent_mode = app_model_config.agent_mode_dict
        tools = agent_mode.get("tools", [])

        provider_ids = []

        for tool in tools:
            keys = list(tool.keys())
            if len(keys) >= 4:
                provider_type = tool.get("provider_type", "")
                provider_id = tool.get("provider_id", "")
                if provider_type == "api":
                    # check if provider id is a uuid string, if not, skip
                    try:
                        uuid.UUID(provider_id)
                    except Exception:
                        continue
                    provider_ids.append(provider_id)

        if not provider_ids:
            return []

        api_providers = db.session.execute(
            text("SELECT id FROM tool_api_providers WHERE id IN :provider_ids"), {"provider_ids": tuple(provider_ids)}
        ).fetchall()

        deleted_tools = []
        current_api_provider_ids = [str(api_provider.id) for api_provider in api_providers]

        for tool in tools:
            keys = list(tool.keys())
            if len(keys) >= 4:
                provider_type = tool.get("provider_type", "")
                provider_id = tool.get("provider_id", "")
                if provider_type == "api" and provider_id not in current_api_provider_ids:
                    deleted_tools.append(tool["tool_name"])

        return deleted_tools

    @property
    def tags(self):
        tags = (
            db.session.query(Tag)
            .join(TagBinding, Tag.id == TagBinding.tag_id)
            .filter(
                TagBinding.target_id == self.id,
                TagBinding.tenant_id == self.tenant_id,
                Tag.tenant_id == self.tenant_id,
                Tag.type == "app",
            )
            .all()
        )

        return tags or []


class AppModelConfig(Base):
    __tablename__ = "app_model_configs"
    __table_args__ = (db.PrimaryKeyConstraint("id", name="app_model_config_pkey"), db.Index("app_app_id_idx", "app_id"))

    id = db.Column(StringUUID, server_default=db.text("uuid_generate_v4()"))
    app_id = db.Column(StringUUID, nullable=False)
    provider = db.Column(db.String(255), nullable=True)
    model_id = db.Column(db.String(255), nullable=True)
    configs = db.Column(db.JSON, nullable=True)
    created_by = db.Column(StringUUID, nullable=True)
    created_at = db.Column(db.DateTime, nullable=False, server_default=db.text("CURRENT_TIMESTAMP(0)"))
    updated_by = db.Column(StringUUID, nullable=True)
    updated_at = db.Column(db.DateTime, nullable=False, server_default=db.text("CURRENT_TIMESTAMP(0)"))
    opening_statement = db.Column(db.Text)
    suggested_questions = db.Column(db.Text)
    suggested_questions_after_answer = db.Column(db.Text)
    speech_to_text = db.Column(db.Text)
    text_to_speech = db.Column(db.Text)
    more_like_this = db.Column(db.Text)
    model = db.Column(db.Text)
    user_input_form = db.Column(db.Text)
    dataset_query_variable = db.Column(db.String(255))
    pre_prompt = db.Column(db.Text)
    agent_mode = db.Column(db.Text)
    sensitive_word_avoidance = db.Column(db.Text)
    retriever_resource = db.Column(db.Text)
    prompt_type = db.Column(db.String(255), nullable=False, server_default=db.text("'simple'::character varying"))
    chat_prompt_config = db.Column(db.Text)
    completion_prompt_config = db.Column(db.Text)
    dataset_configs = db.Column(db.Text)
    external_data_tools = db.Column(db.Text)
    file_upload = db.Column(db.Text)

    @property
    def app(self):
        app = db.session.query(App).filter(App.id == self.app_id).first()
        return app

    @property
<<<<<<< HEAD
    def model_dict(self):
        return json.loads(self.model) if self.model else None
=======
    def model_dict(self) -> dict:
        return json.loads(self.model) if self.model else {}
>>>>>>> 8028e75f

    @property
    def suggested_questions_list(self) -> list:
        return json.loads(self.suggested_questions) if self.suggested_questions else []

    @property
    def suggested_questions_after_answer_dict(self) -> dict:
        return (
            json.loads(self.suggested_questions_after_answer)
            if self.suggested_questions_after_answer
            else {"enabled": False}
        )

    @property
    def speech_to_text_dict(self) -> dict:
        return json.loads(self.speech_to_text) if self.speech_to_text else {"enabled": False}

    @property
    def text_to_speech_dict(self) -> dict:
        return json.loads(self.text_to_speech) if self.text_to_speech else {"enabled": False}

    @property
    def retriever_resource_dict(self) -> dict:
        return json.loads(self.retriever_resource) if self.retriever_resource else {"enabled": True}

    @property
    def annotation_reply_dict(self) -> dict:
        annotation_setting = (
            db.session.query(AppAnnotationSetting).filter(AppAnnotationSetting.app_id == self.app_id).first()
        )
        if annotation_setting:
            collection_binding_detail = annotation_setting.collection_binding_detail
            if not collection_binding_detail:
                raise ValueError("Collection binding detail not found")

            return {
                "id": annotation_setting.id,
                "enabled": True,
                "score_threshold": annotation_setting.score_threshold,
                "embedding_model": {
                    "embedding_provider_name": collection_binding_detail.provider_name,
                    "embedding_model_name": collection_binding_detail.model_name,
                },
            }

        else:
            return {"enabled": False}

    @property
    def more_like_this_dict(self) -> dict:
        return json.loads(self.more_like_this) if self.more_like_this else {"enabled": False}

    @property
    def sensitive_word_avoidance_dict(self) -> dict:
        return (
            json.loads(self.sensitive_word_avoidance)
            if self.sensitive_word_avoidance
            else {"enabled": False, "type": "", "configs": []}
        )

    @property
    def external_data_tools_list(self) -> list[dict]:
        return json.loads(self.external_data_tools) if self.external_data_tools else []

    @property
    def user_input_form_list(self):
        return json.loads(self.user_input_form) if self.user_input_form else []

    @property
    def agent_mode_dict(self) -> dict:
        return (
            json.loads(self.agent_mode)
            if self.agent_mode
            else {"enabled": False, "strategy": None, "tools": [], "prompt": None}
        )

    @property
    def chat_prompt_config_dict(self) -> dict:
        return json.loads(self.chat_prompt_config) if self.chat_prompt_config else {}

    @property
    def completion_prompt_config_dict(self) -> dict:
        return json.loads(self.completion_prompt_config) if self.completion_prompt_config else {}

    @property
    def dataset_configs_dict(self) -> dict:
        if self.dataset_configs:
            dataset_configs = json.loads(self.dataset_configs)
            if "retrieval_model" not in dataset_configs:
                return {"retrieval_model": "single"}
            else:
                return dataset_configs
        return {
            "retrieval_model": "multiple",
        }

    @property
    def file_upload_dict(self) -> dict:
        return (
            json.loads(self.file_upload)
            if self.file_upload
            else {
                "image": {
                    "enabled": False,
                    "number_limits": 3,
                    "detail": "high",
                    "transfer_methods": ["remote_url", "local_file"],
                }
            }
        )

    def to_dict(self) -> dict:
        return {
            "opening_statement": self.opening_statement,
            "suggested_questions": self.suggested_questions_list,
            "suggested_questions_after_answer": self.suggested_questions_after_answer_dict,
            "speech_to_text": self.speech_to_text_dict,
            "text_to_speech": self.text_to_speech_dict,
            "retriever_resource": self.retriever_resource_dict,
            "annotation_reply": self.annotation_reply_dict,
            "more_like_this": self.more_like_this_dict,
            "sensitive_word_avoidance": self.sensitive_word_avoidance_dict,
            "external_data_tools": self.external_data_tools_list,
            "model": self.model_dict,
            "user_input_form": self.user_input_form_list,
            "dataset_query_variable": self.dataset_query_variable,
            "pre_prompt": self.pre_prompt,
            "agent_mode": self.agent_mode_dict,
            "prompt_type": self.prompt_type,
            "chat_prompt_config": self.chat_prompt_config_dict,
            "completion_prompt_config": self.completion_prompt_config_dict,
            "dataset_configs": self.dataset_configs_dict,
            "file_upload": self.file_upload_dict,
        }

    def from_model_config_dict(self, model_config: Mapping[str, Any]):
        self.opening_statement = model_config.get("opening_statement")
        self.suggested_questions = (
            json.dumps(model_config["suggested_questions"]) if model_config.get("suggested_questions") else None
        )
        self.suggested_questions_after_answer = (
            json.dumps(model_config["suggested_questions_after_answer"])
            if model_config.get("suggested_questions_after_answer")
            else None
        )
        self.speech_to_text = json.dumps(model_config["speech_to_text"]) if model_config.get("speech_to_text") else None
        self.text_to_speech = json.dumps(model_config["text_to_speech"]) if model_config.get("text_to_speech") else None
        self.more_like_this = json.dumps(model_config["more_like_this"]) if model_config.get("more_like_this") else None
        self.sensitive_word_avoidance = (
            json.dumps(model_config["sensitive_word_avoidance"])
            if model_config.get("sensitive_word_avoidance")
            else None
        )
        self.external_data_tools = (
            json.dumps(model_config["external_data_tools"]) if model_config.get("external_data_tools") else None
        )
        self.model = json.dumps(model_config["model"]) if model_config.get("model") else None
        self.user_input_form = (
            json.dumps(model_config["user_input_form"]) if model_config.get("user_input_form") else None
        )
        self.dataset_query_variable = model_config.get("dataset_query_variable")
        self.pre_prompt = model_config["pre_prompt"]
        self.agent_mode = json.dumps(model_config["agent_mode"]) if model_config.get("agent_mode") else None
        self.retriever_resource = (
            json.dumps(model_config["retriever_resource"]) if model_config.get("retriever_resource") else None
        )
        self.prompt_type = model_config.get("prompt_type", "simple")
        self.chat_prompt_config = (
            json.dumps(model_config.get("chat_prompt_config")) if model_config.get("chat_prompt_config") else None
        )
        self.completion_prompt_config = (
            json.dumps(model_config.get("completion_prompt_config"))
            if model_config.get("completion_prompt_config")
            else None
        )
        self.dataset_configs = (
            json.dumps(model_config.get("dataset_configs")) if model_config.get("dataset_configs") else None
        )
        self.file_upload = json.dumps(model_config.get("file_upload")) if model_config.get("file_upload") else None
        return self

    def copy(self):
        new_app_model_config = AppModelConfig(
            id=self.id,
            app_id=self.app_id,
            opening_statement=self.opening_statement,
            suggested_questions=self.suggested_questions,
            suggested_questions_after_answer=self.suggested_questions_after_answer,
            speech_to_text=self.speech_to_text,
            text_to_speech=self.text_to_speech,
            more_like_this=self.more_like_this,
            sensitive_word_avoidance=self.sensitive_word_avoidance,
            external_data_tools=self.external_data_tools,
            model=self.model,
            user_input_form=self.user_input_form,
            dataset_query_variable=self.dataset_query_variable,
            pre_prompt=self.pre_prompt,
            agent_mode=self.agent_mode,
            retriever_resource=self.retriever_resource,
            prompt_type=self.prompt_type,
            chat_prompt_config=self.chat_prompt_config,
            completion_prompt_config=self.completion_prompt_config,
            dataset_configs=self.dataset_configs,
            file_upload=self.file_upload,
        )

        return new_app_model_config


class RecommendedApp(Base):
    __tablename__ = "recommended_apps"
    __table_args__ = (
        db.PrimaryKeyConstraint("id", name="recommended_app_pkey"),
        db.Index("recommended_app_app_id_idx", "app_id"),
        db.Index("recommended_app_is_listed_idx", "is_listed", "language"),
    )

    id = db.Column(StringUUID, primary_key=True, server_default=db.text("uuid_generate_v4()"))
    app_id = db.Column(StringUUID, nullable=False)
    description = db.Column(db.JSON, nullable=False)
    copyright = db.Column(db.String(255), nullable=False)
    privacy_policy = db.Column(db.String(255), nullable=False)
    custom_disclaimer: Mapped[str] = mapped_column(sa.TEXT, default="")
    category = db.Column(db.String(255), nullable=False)
    position = db.Column(db.Integer, nullable=False, default=0)
    is_listed = db.Column(db.Boolean, nullable=False, default=True)
    install_count = db.Column(db.Integer, nullable=False, default=0)
    language = db.Column(db.String(255), nullable=False, server_default=db.text("'en-US'::character varying"))
    created_at = db.Column(db.DateTime, nullable=False, server_default=db.text("CURRENT_TIMESTAMP(0)"))
    updated_at = db.Column(db.DateTime, nullable=False, server_default=db.text("CURRENT_TIMESTAMP(0)"))

    @property
    def app(self):
        app = db.session.query(App).filter(App.id == self.app_id).first()
        return app


class InstalledApp(Base):
    __tablename__ = "installed_apps"
    __table_args__ = (
        db.PrimaryKeyConstraint("id", name="installed_app_pkey"),
        db.Index("installed_app_tenant_id_idx", "tenant_id"),
        db.Index("installed_app_app_id_idx", "app_id"),
        db.UniqueConstraint("tenant_id", "app_id", name="unique_tenant_app"),
    )

    id = db.Column(StringUUID, server_default=db.text("uuid_generate_v4()"))
    tenant_id = db.Column(StringUUID, nullable=False)
    app_id = db.Column(StringUUID, nullable=False)
    app_owner_tenant_id = db.Column(StringUUID, nullable=False)
    position = db.Column(db.Integer, nullable=False, default=0)
    is_pinned = db.Column(db.Boolean, nullable=False, server_default=db.text("false"))
    last_used_at = db.Column(db.DateTime, nullable=True)
    created_at = db.Column(db.DateTime, nullable=False, server_default=db.text("CURRENT_TIMESTAMP(0)"))

    @property
    def app(self):
        app = db.session.query(App).filter(App.id == self.app_id).first()
        return app

    @property
    def tenant(self):
        tenant = db.session.query(Tenant).filter(Tenant.id == self.tenant_id).first()
        return tenant


class Conversation(Base):
    __tablename__ = "conversations"
    __table_args__ = (
        db.PrimaryKeyConstraint("id", name="conversation_pkey"),
        db.Index("conversation_app_from_user_idx", "app_id", "from_source", "from_end_user_id"),
    )

    id = db.Column(StringUUID, server_default=db.text("uuid_generate_v4()"))
    app_id = db.Column(StringUUID, nullable=False)
    app_model_config_id = db.Column(StringUUID, nullable=True)
    model_provider = db.Column(db.String(255), nullable=True)
    override_model_configs = db.Column(db.Text)
    model_id = db.Column(db.String(255), nullable=True)
    mode = db.Column(db.String(255), nullable=False)
    name = db.Column(db.String(255), nullable=False)
    summary = db.Column(db.Text)
    _inputs: Mapped[dict] = mapped_column("inputs", db.JSON)
    introduction = db.Column(db.Text)
    system_instruction = db.Column(db.Text)
    system_instruction_tokens = db.Column(db.Integer, nullable=False, server_default=db.text("0"))
    status = db.Column(db.String(255), nullable=False)
    invoke_from = db.Column(db.String(255), nullable=True)
    from_source = db.Column(db.String(255), nullable=False)
    from_end_user_id = db.Column(StringUUID)
    from_account_id = db.Column(StringUUID)
    read_at = db.Column(db.DateTime)
    read_account_id = db.Column(StringUUID)
    dialogue_count: Mapped[int] = mapped_column(default=0)
    created_at = db.Column(db.DateTime, nullable=False, server_default=db.text("CURRENT_TIMESTAMP(0)"))
    updated_at = db.Column(db.DateTime, nullable=False, server_default=db.text("CURRENT_TIMESTAMP(0)"))

    messages = db.relationship("Message", backref="conversation", lazy="select", passive_deletes="all")
    message_annotations = db.relationship(
        "MessageAnnotation", backref="conversation", lazy="select", passive_deletes="all"
    )

    is_deleted = db.Column(db.Boolean, nullable=False, server_default=db.text("false"))

    @property
    def inputs(self):
        inputs = self._inputs.copy()
        for key, value in inputs.items():
            if isinstance(value, dict) and value.get("dify_model_identity") == FILE_MODEL_IDENTITY:
                inputs[key] = File.model_validate(value)
            elif isinstance(value, list) and all(
                isinstance(item, dict) and item.get("dify_model_identity") == FILE_MODEL_IDENTITY for item in value
            ):
                inputs[key] = [File.model_validate(item) for item in value]
        return inputs

    @inputs.setter
    def inputs(self, value: Mapping[str, Any]):
        inputs = dict(value)
        for k, v in inputs.items():
            if isinstance(v, File):
                inputs[k] = v.model_dump()
            elif isinstance(v, list) and all(isinstance(item, File) for item in v):
                inputs[k] = [item.model_dump() for item in v]
        self._inputs = inputs

    @property
    def model_config(self):
        model_config = {}
        if self.mode == AppMode.ADVANCED_CHAT.value:
            if self.override_model_configs:
                override_model_configs = json.loads(self.override_model_configs)
                model_config = override_model_configs
        else:
            if self.override_model_configs:
                override_model_configs = json.loads(self.override_model_configs)

                if "model" in override_model_configs:
                    app_model_config = AppModelConfig()
                    app_model_config = app_model_config.from_model_config_dict(override_model_configs)
                    model_config = app_model_config.to_dict()
                else:
                    model_config["configs"] = override_model_configs
            else:
                app_model_config = (
                    db.session.query(AppModelConfig).filter(AppModelConfig.id == self.app_model_config_id).first()
                )
<<<<<<< HEAD

                if not app_model_config:
                    return {}

                model_config = app_model_config.to_dict()
=======
                if app_model_config:
                    model_config = app_model_config.to_dict()
>>>>>>> 8028e75f

        model_config["model_id"] = self.model_id
        model_config["provider"] = self.model_provider

        return model_config

    @property
    def summary_or_query(self):
        if self.summary:
            return self.summary
        else:
            first_message = self.first_message
            if first_message:
                return first_message.query
            else:
                return ""

    @property
    def annotated(self):
        return db.session.query(MessageAnnotation).filter(MessageAnnotation.conversation_id == self.id).count() > 0

    @property
    def annotation(self):
        return db.session.query(MessageAnnotation).filter(MessageAnnotation.conversation_id == self.id).first()

    @property
    def message_count(self):
        return db.session.query(Message).filter(Message.conversation_id == self.id).count()

    @property
    def user_feedback_stats(self):
        like = (
            db.session.query(MessageFeedback)
            .filter(
                MessageFeedback.conversation_id == self.id,
                MessageFeedback.from_source == "user",
                MessageFeedback.rating == "like",
            )
            .count()
        )

        dislike = (
            db.session.query(MessageFeedback)
            .filter(
                MessageFeedback.conversation_id == self.id,
                MessageFeedback.from_source == "user",
                MessageFeedback.rating == "dislike",
            )
            .count()
        )

        return {"like": like, "dislike": dislike}

    @property
    def admin_feedback_stats(self):
        like = (
            db.session.query(MessageFeedback)
            .filter(
                MessageFeedback.conversation_id == self.id,
                MessageFeedback.from_source == "admin",
                MessageFeedback.rating == "like",
            )
            .count()
        )

        dislike = (
            db.session.query(MessageFeedback)
            .filter(
                MessageFeedback.conversation_id == self.id,
                MessageFeedback.from_source == "admin",
                MessageFeedback.rating == "dislike",
            )
            .count()
        )

        return {"like": like, "dislike": dislike}

    @property
    def first_message(self):
        return db.session.query(Message).filter(Message.conversation_id == self.id).first()

    @property
    def app(self):
        return db.session.query(App).filter(App.id == self.app_id).first()

    @property
    def from_end_user_session_id(self):
        if self.from_end_user_id:
            end_user = db.session.query(EndUser).filter(EndUser.id == self.from_end_user_id).first()
            if end_user:
                return end_user.session_id

        return None

    @property
    def from_account_name(self):
        if self.from_account_id:
            account = db.session.query(Account).filter(Account.id == self.from_account_id).first()
            if account:
                return account.name

        return None

    @property
    def in_debug_mode(self):
        return self.override_model_configs is not None


class Message(Base):
    __tablename__ = "messages"
    __table_args__ = (
        PrimaryKeyConstraint("id", name="message_pkey"),
        Index("message_app_id_idx", "app_id", "created_at"),
        Index("message_conversation_id_idx", "conversation_id"),
        Index("message_end_user_idx", "app_id", "from_source", "from_end_user_id"),
        Index("message_account_idx", "app_id", "from_source", "from_account_id"),
        Index("message_workflow_run_id_idx", "conversation_id", "workflow_run_id"),
        Index("message_created_at_idx", "created_at"),
    )

    id = db.Column(StringUUID, server_default=db.text("uuid_generate_v4()"))
    app_id = db.Column(StringUUID, nullable=False)
    model_provider = db.Column(db.String(255), nullable=True)
    model_id = db.Column(db.String(255), nullable=True)
    override_model_configs = db.Column(db.Text)
    conversation_id = db.Column(StringUUID, db.ForeignKey("conversations.id"), nullable=False)
    _inputs: Mapped[dict] = mapped_column("inputs", db.JSON)
    query: Mapped[str] = db.Column(db.Text, nullable=False)
    message = db.Column(db.JSON, nullable=False)
    message_tokens = db.Column(db.Integer, nullable=False, server_default=db.text("0"))
    message_unit_price = db.Column(db.Numeric(10, 4), nullable=False)
    message_price_unit = db.Column(db.Numeric(10, 7), nullable=False, server_default=db.text("0.001"))
    answer: Mapped[str] = db.Column(db.Text, nullable=False)
    answer_tokens = db.Column(db.Integer, nullable=False, server_default=db.text("0"))
    answer_unit_price = db.Column(db.Numeric(10, 4), nullable=False)
    answer_price_unit = db.Column(db.Numeric(10, 7), nullable=False, server_default=db.text("0.001"))
    parent_message_id = db.Column(StringUUID, nullable=True)
    provider_response_latency = db.Column(db.Float, nullable=False, server_default=db.text("0"))
    total_price = db.Column(db.Numeric(10, 7))
    currency = db.Column(db.String(255), nullable=False)
    status = db.Column(db.String(255), nullable=False, server_default=db.text("'normal'::character varying"))
    error = db.Column(db.Text)
    message_metadata = db.Column(db.Text)
    invoke_from: Mapped[Optional[str]] = db.Column(db.String(255), nullable=True)
    from_source = db.Column(db.String(255), nullable=False)
    from_end_user_id: Mapped[Optional[str]] = db.Column(StringUUID)
    from_account_id: Mapped[Optional[str]] = db.Column(StringUUID)
    created_at = db.Column(db.DateTime, nullable=False, server_default=db.text("CURRENT_TIMESTAMP(0)"))
    updated_at = db.Column(db.DateTime, nullable=False, server_default=db.text("CURRENT_TIMESTAMP(0)"))
    agent_based = db.Column(db.Boolean, nullable=False, server_default=db.text("false"))
    workflow_run_id = db.Column(StringUUID)

    @property
    def inputs(self):
        inputs = self._inputs.copy()
        for key, value in inputs.items():
            if isinstance(value, dict) and value.get("dify_model_identity") == FILE_MODEL_IDENTITY:
                inputs[key] = File.model_validate(value)
            elif isinstance(value, list) and all(
                isinstance(item, dict) and item.get("dify_model_identity") == FILE_MODEL_IDENTITY for item in value
            ):
                inputs[key] = [File.model_validate(item) for item in value]
        return inputs

    @inputs.setter
    def inputs(self, value: Mapping[str, Any]):
        inputs = dict(value)
        for k, v in inputs.items():
            if isinstance(v, File):
                inputs[k] = v.model_dump()
            elif isinstance(v, list) and all(isinstance(item, File) for item in v):
                inputs[k] = [item.model_dump() for item in v]
        self._inputs = inputs

    @property
    def re_sign_file_url_answer(self) -> str:
        if not self.answer:
            return self.answer

        pattern = r"\[!?.*?\]\((((http|https):\/\/.+)?\/files\/(tools\/)?[\w-]+.*?timestamp=.*&nonce=.*&sign=.*)\)"
        matches = re.findall(pattern, self.answer)

        if not matches:
            return self.answer

        urls = [match[0] for match in matches]

        # remove duplicate urls
        urls = list(set(urls))

        if not urls:
            return self.answer

        re_sign_file_url_answer = self.answer
        for url in urls:
            if "files/tools" in url:
                # get tool file id
                tool_file_id_pattern = r"\/files\/tools\/([\.\w-]+)?\?timestamp="
                result = re.search(tool_file_id_pattern, url)
                if not result:
                    continue

                tool_file_id = result.group(1)

                # get extension
                if "." in tool_file_id:
                    split_result = tool_file_id.split(".")
                    extension = f".{split_result[-1]}"
                    if len(extension) > 10:
                        extension = ".bin"
                    tool_file_id = split_result[0]
                else:
                    extension = ".bin"

                if not tool_file_id:
                    continue

                sign_url = ToolFileParser.get_tool_file_manager().sign_file(
                    tool_file_id=tool_file_id, extension=extension
                )
            elif "file-preview" in url:
                # get upload file id
                upload_file_id_pattern = r"\/files\/([\w-]+)\/file-preview?\?timestamp="
                result = re.search(upload_file_id_pattern, url)
                if not result:
                    continue

                upload_file_id = result.group(1)
                if not upload_file_id:
                    continue
                sign_url = file_helpers.get_signed_file_url(upload_file_id)
            elif "image-preview" in url:
                # image-preview is deprecated, use file-preview instead
                upload_file_id_pattern = r"\/files\/([\w-]+)\/image-preview?\?timestamp="
                result = re.search(upload_file_id_pattern, url)
                if not result:
                    continue
                upload_file_id = result.group(1)
                if not upload_file_id:
                    continue
                sign_url = file_helpers.get_signed_file_url(upload_file_id)
            else:
                continue

            re_sign_file_url_answer = re_sign_file_url_answer.replace(url, sign_url)

        return re_sign_file_url_answer

    @property
    def user_feedback(self):
        feedback = (
            db.session.query(MessageFeedback)
            .filter(MessageFeedback.message_id == self.id, MessageFeedback.from_source == "user")
            .first()
        )
        return feedback

    @property
    def admin_feedback(self):
        feedback = (
            db.session.query(MessageFeedback)
            .filter(MessageFeedback.message_id == self.id, MessageFeedback.from_source == "admin")
            .first()
        )
        return feedback

    @property
    def feedbacks(self):
        feedbacks = db.session.query(MessageFeedback).filter(MessageFeedback.message_id == self.id).all()
        return feedbacks

    @property
    def annotation(self):
        annotation = db.session.query(MessageAnnotation).filter(MessageAnnotation.message_id == self.id).first()
        return annotation

    @property
    def annotation_hit_history(self):
        annotation_history = (
            db.session.query(AppAnnotationHitHistory).filter(AppAnnotationHitHistory.message_id == self.id).first()
        )
        if annotation_history:
            annotation = (
                db.session.query(MessageAnnotation)
                .filter(MessageAnnotation.id == annotation_history.annotation_id)
                .first()
            )
            return annotation
        return None

    @property
    def app_model_config(self):
        conversation = db.session.query(Conversation).filter(Conversation.id == self.conversation_id).first()
        if conversation:
            return (
                db.session.query(AppModelConfig).filter(AppModelConfig.id == conversation.app_model_config_id).first()
            )

        return None

    @property
    def in_debug_mode(self):
        return self.override_model_configs is not None

    @property
    def message_metadata_dict(self) -> dict:
        return json.loads(self.message_metadata) if self.message_metadata else {}

    @property
    def agent_thoughts(self):
        return (
            db.session.query(MessageAgentThought)
            .filter(MessageAgentThought.message_id == self.id)
            .order_by(MessageAgentThought.position.asc())
            .all()
        )

    @property
    def retriever_resources(self):
        return (
            db.session.query(DatasetRetrieverResource)
            .filter(DatasetRetrieverResource.message_id == self.id)
            .order_by(DatasetRetrieverResource.position.asc())
            .all()
        )

    @property
    def message_files(self):
        from factories import file_factory

        message_files = db.session.query(MessageFile).filter(MessageFile.message_id == self.id).all()
        current_app = db.session.query(App).filter(App.id == self.app_id).first()
        if not current_app:
            raise ValueError(f"App {self.app_id} not found")

        files: list[File] = []
        for message_file in message_files:
            if message_file.transfer_method == "local_file":
                if message_file.upload_file_id is None:
                    raise ValueError(f"MessageFile {message_file.id} is a local file but has no upload_file_id")
                file = file_factory.build_from_mapping(
                    mapping={
                        "id": message_file.id,
                        "upload_file_id": message_file.upload_file_id,
                        "transfer_method": message_file.transfer_method,
                        "type": message_file.type,
                    },
                    tenant_id=current_app.tenant_id,
                )
            elif message_file.transfer_method == "remote_url":
                if message_file.url is None:
                    raise ValueError(f"MessageFile {message_file.id} is a remote url but has no url")
                file = file_factory.build_from_mapping(
                    mapping={
                        "id": message_file.id,
                        "type": message_file.type,
                        "transfer_method": message_file.transfer_method,
                        "url": message_file.url,
                    },
                    tenant_id=current_app.tenant_id,
                )
            elif message_file.transfer_method == "tool_file":
                if message_file.upload_file_id is None:
                    assert message_file.url is not None
                    message_file.upload_file_id = message_file.url.split("/")[-1].split(".")[0]
                mapping = {
                    "id": message_file.id,
                    "type": message_file.type,
                    "transfer_method": message_file.transfer_method,
                    "tool_file_id": message_file.upload_file_id,
                }
                file = file_factory.build_from_mapping(
                    mapping=mapping,
                    tenant_id=current_app.tenant_id,
                )
            else:
                raise ValueError(
                    f"MessageFile {message_file.id} has an invalid transfer_method {message_file.transfer_method}"
                )
            files.append(file)

        result = [
            {"belongs_to": message_file.belongs_to, **file.to_dict()}
            for (file, message_file) in zip(files, message_files)
        ]

        db.session.commit()
        return result

    @property
    def workflow_run(self):
        if self.workflow_run_id:
            from .workflow import WorkflowRun

            return db.session.query(WorkflowRun).filter(WorkflowRun.id == self.workflow_run_id).first()

        return None

    def to_dict(self) -> dict:
        return {
            "id": self.id,
            "app_id": self.app_id,
            "conversation_id": self.conversation_id,
            "inputs": self.inputs,
            "query": self.query,
            "message": self.message,
            "answer": self.answer,
            "status": self.status,
            "error": self.error,
            "message_metadata": self.message_metadata_dict,
            "from_source": self.from_source,
            "from_end_user_id": self.from_end_user_id,
            "from_account_id": self.from_account_id,
            "created_at": self.created_at.isoformat(),
            "updated_at": self.updated_at.isoformat(),
            "agent_based": self.agent_based,
            "workflow_run_id": self.workflow_run_id,
        }

    @classmethod
    def from_dict(cls, data: dict):
        return cls(
            id=data["id"],
            app_id=data["app_id"],
            conversation_id=data["conversation_id"],
            inputs=data["inputs"],
            query=data["query"],
            message=data["message"],
            answer=data["answer"],
            status=data["status"],
            error=data["error"],
            message_metadata=json.dumps(data["message_metadata"]),
            from_source=data["from_source"],
            from_end_user_id=data["from_end_user_id"],
            from_account_id=data["from_account_id"],
            created_at=data["created_at"],
            updated_at=data["updated_at"],
            agent_based=data["agent_based"],
            workflow_run_id=data["workflow_run_id"],
        )


class MessageFeedback(Base):
    __tablename__ = "message_feedbacks"
    __table_args__ = (
        db.PrimaryKeyConstraint("id", name="message_feedback_pkey"),
        db.Index("message_feedback_app_idx", "app_id"),
        db.Index("message_feedback_message_idx", "message_id", "from_source"),
        db.Index("message_feedback_conversation_idx", "conversation_id", "from_source", "rating"),
    )

    id = db.Column(StringUUID, server_default=db.text("uuid_generate_v4()"))
    app_id = db.Column(StringUUID, nullable=False)
    conversation_id = db.Column(StringUUID, nullable=False)
    message_id = db.Column(StringUUID, nullable=False)
    rating = db.Column(db.String(255), nullable=False)
    content = db.Column(db.Text)
    from_source = db.Column(db.String(255), nullable=False)
    from_end_user_id = db.Column(StringUUID)
    from_account_id = db.Column(StringUUID)
    created_at = db.Column(db.DateTime, nullable=False, server_default=db.text("CURRENT_TIMESTAMP(0)"))
    updated_at = db.Column(db.DateTime, nullable=False, server_default=db.text("CURRENT_TIMESTAMP(0)"))

    @property
    def from_account(self):
        account = db.session.query(Account).filter(Account.id == self.from_account_id).first()
        return account


class MessageFile(Base):
    __tablename__ = "message_files"
    __table_args__ = (
        db.PrimaryKeyConstraint("id", name="message_file_pkey"),
        db.Index("message_file_message_idx", "message_id"),
        db.Index("message_file_created_by_idx", "created_by"),
    )

    def __init__(
        self,
        *,
        message_id: str,
        type: FileType,
        transfer_method: FileTransferMethod,
        url: str | None = None,
        belongs_to: Literal["user", "assistant"] | None = None,
        upload_file_id: str | None = None,
        created_by_role: CreatedByRole,
        created_by: str,
    ):
        self.message_id = message_id
        self.type = type
        self.transfer_method = transfer_method
        self.url = url
        self.belongs_to = belongs_to
        self.upload_file_id = upload_file_id
        self.created_by_role = created_by_role.value
        self.created_by = created_by

    id: Mapped[str] = db.Column(StringUUID, server_default=db.text("uuid_generate_v4()"))
    message_id: Mapped[str] = db.Column(StringUUID, nullable=False)
    type: Mapped[str] = db.Column(db.String(255), nullable=False)
    transfer_method: Mapped[str] = db.Column(db.String(255), nullable=False)
    url: Mapped[Optional[str]] = db.Column(db.Text, nullable=True)
    belongs_to: Mapped[Optional[str]] = db.Column(db.String(255), nullable=True)
    upload_file_id: Mapped[Optional[str]] = db.Column(StringUUID, nullable=True)
    created_by_role: Mapped[str] = db.Column(db.String(255), nullable=False)
    created_by: Mapped[str] = db.Column(StringUUID, nullable=False)
    created_at: Mapped[datetime] = db.Column(
        db.DateTime, nullable=False, server_default=db.text("CURRENT_TIMESTAMP(0)")
    )


class MessageAnnotation(Base):
    __tablename__ = "message_annotations"
    __table_args__ = (
        db.PrimaryKeyConstraint("id", name="message_annotation_pkey"),
        db.Index("message_annotation_app_idx", "app_id"),
        db.Index("message_annotation_conversation_idx", "conversation_id"),
        db.Index("message_annotation_message_idx", "message_id"),
    )

    id = db.Column(StringUUID, server_default=db.text("uuid_generate_v4()"))
    app_id = db.Column(StringUUID, nullable=False)
    conversation_id = db.Column(StringUUID, db.ForeignKey("conversations.id"), nullable=True)
    message_id = db.Column(StringUUID, nullable=True)
    question = db.Column(db.Text, nullable=True)
    content = db.Column(db.Text, nullable=False)
    hit_count = db.Column(db.Integer, nullable=False, server_default=db.text("0"))
    account_id = db.Column(StringUUID, nullable=False)
    created_at = db.Column(db.DateTime, nullable=False, server_default=db.text("CURRENT_TIMESTAMP(0)"))
    updated_at = db.Column(db.DateTime, nullable=False, server_default=db.text("CURRENT_TIMESTAMP(0)"))

    @property
    def account(self):
        account = db.session.query(Account).filter(Account.id == self.account_id).first()
        return account

    @property
    def annotation_create_account(self):
        account = db.session.query(Account).filter(Account.id == self.account_id).first()
        return account


class AppAnnotationHitHistory(Base):
    __tablename__ = "app_annotation_hit_histories"
    __table_args__ = (
        db.PrimaryKeyConstraint("id", name="app_annotation_hit_histories_pkey"),
        db.Index("app_annotation_hit_histories_app_idx", "app_id"),
        db.Index("app_annotation_hit_histories_account_idx", "account_id"),
        db.Index("app_annotation_hit_histories_annotation_idx", "annotation_id"),
        db.Index("app_annotation_hit_histories_message_idx", "message_id"),
    )

    id = db.Column(StringUUID, server_default=db.text("uuid_generate_v4()"))
    app_id = db.Column(StringUUID, nullable=False)
    annotation_id = db.Column(StringUUID, nullable=False)
    source = db.Column(db.Text, nullable=False)
    question = db.Column(db.Text, nullable=False)
    account_id = db.Column(StringUUID, nullable=False)
    created_at = db.Column(db.DateTime, nullable=False, server_default=db.text("CURRENT_TIMESTAMP(0)"))
    score = db.Column(Float, nullable=False, server_default=db.text("0"))
    message_id = db.Column(StringUUID, nullable=False)
    annotation_question = db.Column(db.Text, nullable=False)
    annotation_content = db.Column(db.Text, nullable=False)

    @property
    def account(self):
        account = (
            db.session.query(Account)
            .join(MessageAnnotation, MessageAnnotation.account_id == Account.id)
            .filter(MessageAnnotation.id == self.annotation_id)
            .first()
        )
        return account

    @property
    def annotation_create_account(self):
        account = db.session.query(Account).filter(Account.id == self.account_id).first()
        return account


class AppAnnotationSetting(Base):
    __tablename__ = "app_annotation_settings"
    __table_args__ = (
        db.PrimaryKeyConstraint("id", name="app_annotation_settings_pkey"),
        db.Index("app_annotation_settings_app_idx", "app_id"),
    )

    id = db.Column(StringUUID, server_default=db.text("uuid_generate_v4()"))
    app_id = db.Column(StringUUID, nullable=False)
    score_threshold = db.Column(Float, nullable=False, server_default=db.text("0"))
    collection_binding_id = db.Column(StringUUID, nullable=False)
    created_user_id = db.Column(StringUUID, nullable=False)
    created_at = db.Column(db.DateTime, nullable=False, server_default=db.text("CURRENT_TIMESTAMP(0)"))
    updated_user_id = db.Column(StringUUID, nullable=False)
    updated_at = db.Column(db.DateTime, nullable=False, server_default=db.text("CURRENT_TIMESTAMP(0)"))

    @property
    def created_account(self):
        account = (
            db.session.query(Account)
            .join(AppAnnotationSetting, AppAnnotationSetting.created_user_id == Account.id)
            .filter(AppAnnotationSetting.id == self.annotation_id)
            .first()
        )
        return account

    @property
    def updated_account(self):
        account = (
            db.session.query(Account)
            .join(AppAnnotationSetting, AppAnnotationSetting.updated_user_id == Account.id)
            .filter(AppAnnotationSetting.id == self.annotation_id)
            .first()
        )
        return account

    @property
    def collection_binding_detail(self):
        from .dataset import DatasetCollectionBinding

        collection_binding_detail = (
            db.session.query(DatasetCollectionBinding)
            .filter(DatasetCollectionBinding.id == self.collection_binding_id)
            .first()
        )
        return collection_binding_detail


class OperationLog(Base):
    __tablename__ = "operation_logs"
    __table_args__ = (
        db.PrimaryKeyConstraint("id", name="operation_log_pkey"),
        db.Index("operation_log_account_action_idx", "tenant_id", "account_id", "action"),
    )

    id = db.Column(StringUUID, server_default=db.text("uuid_generate_v4()"))
    tenant_id = db.Column(StringUUID, nullable=False)
    account_id = db.Column(StringUUID, nullable=False)
    action = db.Column(db.String(255), nullable=False)
    content = db.Column(db.JSON)
    created_at = db.Column(db.DateTime, nullable=False, server_default=db.text("CURRENT_TIMESTAMP(0)"))
    created_ip = db.Column(db.String(255), nullable=False)
    updated_at = db.Column(db.DateTime, nullable=False, server_default=db.text("CURRENT_TIMESTAMP(0)"))


class EndUser(Base, UserMixin):
    __tablename__ = "end_users"
    __table_args__ = (
        db.PrimaryKeyConstraint("id", name="end_user_pkey"),
        db.Index("end_user_session_id_idx", "session_id", "type"),
        db.Index("end_user_tenant_session_id_idx", "tenant_id", "session_id", "type"),
    )

    id = db.Column(StringUUID, server_default=db.text("uuid_generate_v4()"))
    tenant_id = db.Column(StringUUID, nullable=False)
    app_id = db.Column(StringUUID, nullable=True)
    type = db.Column(db.String(255), nullable=False)
    external_user_id = db.Column(db.String(255), nullable=True)
    name = db.Column(db.String(255))
    is_anonymous = db.Column(db.Boolean, nullable=False, server_default=db.text("true"))
    session_id = db.Column(db.String(255), nullable=False)
    created_at = db.Column(db.DateTime, nullable=False, server_default=db.text("CURRENT_TIMESTAMP(0)"))
    updated_at = db.Column(db.DateTime, nullable=False, server_default=db.text("CURRENT_TIMESTAMP(0)"))


class Site(Base):
    __tablename__ = "sites"
    __table_args__ = (
        db.PrimaryKeyConstraint("id", name="site_pkey"),
        db.Index("site_app_id_idx", "app_id"),
        db.Index("site_code_idx", "code", "status"),
    )

    id = db.Column(StringUUID, server_default=db.text("uuid_generate_v4()"))
    app_id = db.Column(StringUUID, nullable=False)
    title = db.Column(db.String(255), nullable=False)
    icon_type = db.Column(db.String(255), nullable=True)
    icon = db.Column(db.String(255))
    icon_background = db.Column(db.String(255))
    description = db.Column(db.Text)
    default_language = db.Column(db.String(255), nullable=False)
    chat_color_theme = db.Column(db.String(255))
    chat_color_theme_inverted = db.Column(db.Boolean, nullable=False, server_default=db.text("false"))
    copyright = db.Column(db.String(255))
    privacy_policy = db.Column(db.String(255))
    show_workflow_steps = db.Column(db.Boolean, nullable=False, server_default=db.text("true"))
    use_icon_as_answer_icon = db.Column(db.Boolean, nullable=False, server_default=db.text("false"))
    _custom_disclaimer: Mapped[str] = mapped_column("custom_disclaimer", sa.TEXT, default="")
    customize_domain = db.Column(db.String(255))
    customize_token_strategy = db.Column(db.String(255), nullable=False)
    prompt_public = db.Column(db.Boolean, nullable=False, server_default=db.text("false"))
    status = db.Column(db.String(255), nullable=False, server_default=db.text("'normal'::character varying"))
    created_by = db.Column(StringUUID, nullable=True)
    created_at = db.Column(db.DateTime, nullable=False, server_default=db.text("CURRENT_TIMESTAMP(0)"))
    updated_by = db.Column(StringUUID, nullable=True)
    updated_at = db.Column(db.DateTime, nullable=False, server_default=db.text("CURRENT_TIMESTAMP(0)"))
    code = db.Column(db.String(255))

    @property
    def custom_disclaimer(self):
        return self._custom_disclaimer

    @custom_disclaimer.setter
    def custom_disclaimer(self, value: str):
        if len(value) > 512:
            raise ValueError("Custom disclaimer cannot exceed 512 characters.")
        self._custom_disclaimer = value

    @staticmethod
    def generate_code(n):
        while True:
            result = generate_string(n)
            while db.session.query(Site).filter(Site.code == result).count() > 0:
                result = generate_string(n)

            return result

    @property
    def app_base_url(self):
        return dify_config.APP_WEB_URL or request.url_root.rstrip("/")


class ApiToken(Base):
    __tablename__ = "api_tokens"
    __table_args__ = (
        db.PrimaryKeyConstraint("id", name="api_token_pkey"),
        db.Index("api_token_app_id_type_idx", "app_id", "type"),
        db.Index("api_token_token_idx", "token", "type"),
        db.Index("api_token_tenant_idx", "tenant_id", "type"),
    )

    id = db.Column(StringUUID, server_default=db.text("uuid_generate_v4()"))
    app_id = db.Column(StringUUID, nullable=True)
    tenant_id = db.Column(StringUUID, nullable=True)
    type = db.Column(db.String(16), nullable=False)
    token = db.Column(db.String(255), nullable=False)
    last_used_at = db.Column(db.DateTime, nullable=True)
    created_at = db.Column(db.DateTime, nullable=False, server_default=db.text("CURRENT_TIMESTAMP(0)"))

    @staticmethod
    def generate_api_key(prefix, n):
        while True:
            result = prefix + generate_string(n)
            while db.session.query(ApiToken).filter(ApiToken.token == result).count() > 0:
                result = prefix + generate_string(n)

            return result


class UploadFile(Base):
    __tablename__ = "upload_files"
    __table_args__ = (
        db.PrimaryKeyConstraint("id", name="upload_file_pkey"),
        db.Index("upload_file_tenant_idx", "tenant_id"),
    )

    id: Mapped[str] = db.Column(StringUUID, server_default=db.text("uuid_generate_v4()"))
    tenant_id: Mapped[str] = db.Column(StringUUID, nullable=False)
    storage_type: Mapped[str] = db.Column(db.String(255), nullable=False)
    key: Mapped[str] = db.Column(db.String(255), nullable=False)
    name: Mapped[str] = db.Column(db.String(255), nullable=False)
    size: Mapped[int] = db.Column(db.Integer, nullable=False)
    extension: Mapped[str] = db.Column(db.String(255), nullable=False)
    mime_type: Mapped[str] = db.Column(db.String(255), nullable=True)
    created_by_role: Mapped[str] = db.Column(
        db.String(255), nullable=False, server_default=db.text("'account'::character varying")
    )
    created_by: Mapped[str] = db.Column(StringUUID, nullable=False)
    created_at: Mapped[datetime] = db.Column(
        db.DateTime, nullable=False, server_default=db.text("CURRENT_TIMESTAMP(0)")
    )
    used: Mapped[bool] = db.Column(db.Boolean, nullable=False, server_default=db.text("false"))
    used_by: Mapped[str | None] = db.Column(StringUUID, nullable=True)
    used_at: Mapped[datetime | None] = db.Column(db.DateTime, nullable=True)
    hash: Mapped[str | None] = db.Column(db.String(255), nullable=True)
    source_url: Mapped[str] = mapped_column(sa.TEXT, default="")

    def __init__(
        self,
        *,
        tenant_id: str,
        storage_type: str,
        key: str,
        name: str,
        size: int,
        extension: str,
        mime_type: str,
        created_by_role: CreatedByRole,
        created_by: str,
        created_at: datetime,
        used: bool,
        used_by: str | None = None,
        used_at: datetime | None = None,
        hash: str | None = None,
        source_url: str = "",
    ):
        self.tenant_id = tenant_id
        self.storage_type = storage_type
        self.key = key
        self.name = name
        self.size = size
        self.extension = extension
        self.mime_type = mime_type
        self.created_by_role = created_by_role.value
        self.created_by = created_by
        self.created_at = created_at
        self.used = used
        self.used_by = used_by
        self.used_at = used_at
        self.hash = hash
        self.source_url = source_url


class ApiRequest(Base):
    __tablename__ = "api_requests"
    __table_args__ = (
        db.PrimaryKeyConstraint("id", name="api_request_pkey"),
        db.Index("api_request_token_idx", "tenant_id", "api_token_id"),
    )

    id = db.Column(StringUUID, nullable=False, server_default=db.text("uuid_generate_v4()"))
    tenant_id = db.Column(StringUUID, nullable=False)
    api_token_id = db.Column(StringUUID, nullable=False)
    path = db.Column(db.String(255), nullable=False)
    request = db.Column(db.Text, nullable=True)
    response = db.Column(db.Text, nullable=True)
    ip = db.Column(db.String(255), nullable=False)
    created_at = db.Column(db.DateTime, nullable=False, server_default=db.text("CURRENT_TIMESTAMP(0)"))


class MessageChain(Base):
    __tablename__ = "message_chains"
    __table_args__ = (
        db.PrimaryKeyConstraint("id", name="message_chain_pkey"),
        db.Index("message_chain_message_id_idx", "message_id"),
    )

    id = db.Column(StringUUID, nullable=False, server_default=db.text("uuid_generate_v4()"))
    message_id = db.Column(StringUUID, nullable=False)
    type = db.Column(db.String(255), nullable=False)
    input = db.Column(db.Text, nullable=True)
    output = db.Column(db.Text, nullable=True)
    created_at = db.Column(db.DateTime, nullable=False, server_default=db.func.current_timestamp())


class MessageAgentThought(Base):
    __tablename__ = "message_agent_thoughts"
    __table_args__ = (
        db.PrimaryKeyConstraint("id", name="message_agent_thought_pkey"),
        db.Index("message_agent_thought_message_id_idx", "message_id"),
        db.Index("message_agent_thought_message_chain_id_idx", "message_chain_id"),
    )

    id = db.Column(StringUUID, nullable=False, server_default=db.text("uuid_generate_v4()"))
    message_id = db.Column(StringUUID, nullable=False)
    message_chain_id = db.Column(StringUUID, nullable=True)
    position = db.Column(db.Integer, nullable=False)
    thought = db.Column(db.Text, nullable=True)
    tool = db.Column(db.Text, nullable=True)
    tool_labels_str = db.Column(db.Text, nullable=False, server_default=db.text("'{}'::text"))
    tool_meta_str = db.Column(db.Text, nullable=False, server_default=db.text("'{}'::text"))
    tool_input = db.Column(db.Text, nullable=True)
    observation = db.Column(db.Text, nullable=True)
    # plugin_id = db.Column(StringUUID, nullable=True)  ## for future design
    tool_process_data = db.Column(db.Text, nullable=True)
    message = db.Column(db.Text, nullable=True)
    message_token = db.Column(db.Integer, nullable=True)
    message_unit_price = db.Column(db.Numeric, nullable=True)
    message_price_unit = db.Column(db.Numeric(10, 7), nullable=False, server_default=db.text("0.001"))
    message_files = db.Column(db.Text, nullable=True)
    answer = db.Column(db.Text, nullable=True)
    answer_token = db.Column(db.Integer, nullable=True)
    answer_unit_price = db.Column(db.Numeric, nullable=True)
    answer_price_unit = db.Column(db.Numeric(10, 7), nullable=False, server_default=db.text("0.001"))
    tokens = db.Column(db.Integer, nullable=True)
    total_price = db.Column(db.Numeric, nullable=True)
    currency = db.Column(db.String, nullable=True)
    latency = db.Column(db.Float, nullable=True)
    created_by_role = db.Column(db.String, nullable=False)
    created_by = db.Column(StringUUID, nullable=False)
    created_at = db.Column(db.DateTime, nullable=False, server_default=db.func.current_timestamp())

    @property
    def files(self) -> list:
        if self.message_files:
            return json.loads(self.message_files)
        else:
            return []

    @property
    def tools(self) -> list[str]:
        return self.tool.split(";") if self.tool else []

    @property
    def tool_labels(self) -> dict:
        try:
            if self.tool_labels_str:
                return json.loads(self.tool_labels_str)
            else:
                return {}
        except Exception as e:
            return {}

    @property
    def tool_meta(self) -> dict:
        try:
            if self.tool_meta_str:
                return json.loads(self.tool_meta_str)
            else:
                return {}
        except Exception as e:
            return {}

    @property
    def tool_inputs_dict(self) -> dict:
        tools = self.tools
        try:
            if self.tool_input:
                data = json.loads(self.tool_input)
                result = {}
                for tool in tools:
                    if tool in data:
                        result[tool] = data[tool]
                    else:
                        if len(tools) == 1:
                            result[tool] = data
                        else:
                            result[tool] = {}
                return result
            else:
                return {tool: {} for tool in tools}
        except Exception as e:
            return {}

    @property
    def tool_outputs_dict(self):
        tools = self.tools
        try:
            if self.observation:
                data = json.loads(self.observation)
                result = {}
                for tool in tools:
                    if tool in data:
                        result[tool] = data[tool]
                    else:
                        if len(tools) == 1:
                            result[tool] = data
                        else:
                            result[tool] = {}
                return result
            else:
                return {tool: {} for tool in tools}
        except Exception as e:
            if self.observation:
                return dict.fromkeys(tools, self.observation)


class DatasetRetrieverResource(Base):
    __tablename__ = "dataset_retriever_resources"
    __table_args__ = (
        db.PrimaryKeyConstraint("id", name="dataset_retriever_resource_pkey"),
        db.Index("dataset_retriever_resource_message_id_idx", "message_id"),
    )

    id = db.Column(StringUUID, nullable=False, server_default=db.text("uuid_generate_v4()"))
    message_id = db.Column(StringUUID, nullable=False)
    position = db.Column(db.Integer, nullable=False)
    dataset_id = db.Column(StringUUID, nullable=False)
    dataset_name = db.Column(db.Text, nullable=False)
    document_id = db.Column(StringUUID, nullable=True)
    document_name = db.Column(db.Text, nullable=False)
    data_source_type = db.Column(db.Text, nullable=True)
    segment_id = db.Column(StringUUID, nullable=True)
    score = db.Column(db.Float, nullable=True)
    content = db.Column(db.Text, nullable=False)
    hit_count = db.Column(db.Integer, nullable=True)
    word_count = db.Column(db.Integer, nullable=True)
    segment_position = db.Column(db.Integer, nullable=True)
    index_node_hash = db.Column(db.Text, nullable=True)
    retriever_from = db.Column(db.Text, nullable=False)
    created_by = db.Column(StringUUID, nullable=False)
    created_at = db.Column(db.DateTime, nullable=False, server_default=db.func.current_timestamp())


class Tag(Base):
    __tablename__ = "tags"
    __table_args__ = (
        db.PrimaryKeyConstraint("id", name="tag_pkey"),
        db.Index("tag_type_idx", "type"),
        db.Index("tag_name_idx", "name"),
    )

    TAG_TYPE_LIST = ["knowledge", "app"]

    id = db.Column(StringUUID, server_default=db.text("uuid_generate_v4()"))
    tenant_id = db.Column(StringUUID, nullable=True)
    type = db.Column(db.String(16), nullable=False)
    name = db.Column(db.String(255), nullable=False)
    created_by = db.Column(StringUUID, nullable=False)
    created_at = db.Column(db.DateTime, nullable=False, server_default=db.text("CURRENT_TIMESTAMP(0)"))


class TagBinding(Base):
    __tablename__ = "tag_bindings"
    __table_args__ = (
        db.PrimaryKeyConstraint("id", name="tag_binding_pkey"),
        db.Index("tag_bind_target_id_idx", "target_id"),
        db.Index("tag_bind_tag_id_idx", "tag_id"),
    )

    id = db.Column(StringUUID, server_default=db.text("uuid_generate_v4()"))
    tenant_id = db.Column(StringUUID, nullable=True)
    tag_id = db.Column(StringUUID, nullable=True)
    target_id = db.Column(StringUUID, nullable=True)
    created_by = db.Column(StringUUID, nullable=False)
    created_at = db.Column(db.DateTime, nullable=False, server_default=db.text("CURRENT_TIMESTAMP(0)"))


class TraceAppConfig(Base):
    __tablename__ = "trace_app_config"
    __table_args__ = (
        db.PrimaryKeyConstraint("id", name="tracing_app_config_pkey"),
        db.Index("trace_app_config_app_id_idx", "app_id"),
    )

    id = db.Column(StringUUID, server_default=db.text("uuid_generate_v4()"))
    app_id = db.Column(StringUUID, nullable=False)
    tracing_provider = db.Column(db.String(255), nullable=True)
    tracing_config = db.Column(db.JSON, nullable=True)
    created_at = db.Column(db.DateTime, nullable=False, server_default=func.now())
    updated_at = db.Column(db.DateTime, nullable=False, server_default=func.now(), onupdate=func.now())
    is_active = db.Column(db.Boolean, nullable=False, server_default=db.text("true"))

    @property
    def tracing_config_dict(self):
        return self.tracing_config or {}

    @property
    def tracing_config_str(self):
        return json.dumps(self.tracing_config_dict)

    def to_dict(self):
        return {
            "id": self.id,
            "app_id": self.app_id,
            "tracing_provider": self.tracing_provider,
            "tracing_config": self.tracing_config_dict,
            "is_active": self.is_active,
            "created_at": str(self.created_at) if self.created_at else None,
            "updated_at": str(self.updated_at) if self.updated_at else None,
        }<|MERGE_RESOLUTION|>--- conflicted
+++ resolved
@@ -3,18 +3,14 @@
 import uuid
 from collections.abc import Mapping
 from datetime import datetime
-<<<<<<< HEAD
 from enum import Enum
 from typing import TYPE_CHECKING, Optional
 
 if TYPE_CHECKING:
     from models.workflow import Workflow
 
+from enum import StrEnum
 from typing import Any, Literal
-=======
-from enum import Enum, StrEnum
-from typing import Any, Literal, Optional
->>>>>>> 8028e75f
 
 import sqlalchemy as sa
 from flask import request
@@ -266,13 +262,8 @@
         return app
 
     @property
-<<<<<<< HEAD
-    def model_dict(self):
-        return json.loads(self.model) if self.model else None
-=======
     def model_dict(self) -> dict:
         return json.loads(self.model) if self.model else {}
->>>>>>> 8028e75f
 
     @property
     def suggested_questions_list(self) -> list:
@@ -620,16 +611,8 @@
                 app_model_config = (
                     db.session.query(AppModelConfig).filter(AppModelConfig.id == self.app_model_config_id).first()
                 )
-<<<<<<< HEAD
-
-                if not app_model_config:
-                    return {}
-
-                model_config = app_model_config.to_dict()
-=======
                 if app_model_config:
                     model_config = app_model_config.to_dict()
->>>>>>> 8028e75f
 
         model_config["model_id"] = self.model_id
         model_config["provider"] = self.model_provider
