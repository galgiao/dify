--- conflicted
+++ resolved
@@ -1,10 +1,6 @@
 import json
-<<<<<<< HEAD
 from datetime import datetime
 from typing import Optional
-=======
-from typing import Any, Optional
->>>>>>> df5fb6dc
 
 import sqlalchemy as sa
 from deprecated import deprecated
