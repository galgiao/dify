from enum import StrEnum


class CreatorUserRole(StrEnum):
    ACCOUNT = "account"
    END_USER = "end_user"


class UserFrom(StrEnum):
    ACCOUNT = "account"
    END_USER = "end-user"


class WorkflowRunTriggeredFrom(StrEnum):
    DEBUGGING = "debugging"
<<<<<<< HEAD
    APP_RUN = "app-run"
    RAG_PIPELINE_RUN = "rag-pipeline-run"
    RAG_PIPELINE_DEBUGGING = "rag-pipeline-debugging"
=======
    APP_RUN = "app-run"  # webapp / service api
    WEBHOOK = "webhook"
    SCHEDULE = "schedule"
    PLUGIN = "plugin"
>>>>>>> c5de91ba


class DraftVariableType(StrEnum):
    # node means that the correspond variable
    NODE = "node"
    SYS = "sys"
    CONVERSATION = "conversation"


class MessageStatus(StrEnum):
    """
    Message Status Enum
    """

    NORMAL = "normal"
    ERROR = "error"


class ExecutionOffLoadType(StrEnum):
    INPUTS = "inputs"
    PROCESS_DATA = "process_data"
    OUTPUTS = "outputs"<|MERGE_RESOLUTION|>--- conflicted
+++ resolved
@@ -13,16 +13,12 @@
 
 class WorkflowRunTriggeredFrom(StrEnum):
     DEBUGGING = "debugging"
-<<<<<<< HEAD
     APP_RUN = "app-run"
     RAG_PIPELINE_RUN = "rag-pipeline-run"
     RAG_PIPELINE_DEBUGGING = "rag-pipeline-debugging"
-=======
-    APP_RUN = "app-run"  # webapp / service api
     WEBHOOK = "webhook"
     SCHEDULE = "schedule"
     PLUGIN = "plugin"
->>>>>>> c5de91ba
 
 
 class DraftVariableType(StrEnum):
