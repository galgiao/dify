"""
Table-driven test framework for GraphEngine workflows.

This file contains property-based tests and specific workflow tests.
The core test framework is in test_table_runner.py.
"""

import time

from hypothesis import HealthCheck, given, settings
from hypothesis import strategies as st

<<<<<<< HEAD
from core.app.entities.app_invoke_entities import InvokeFrom
from core.workflow.graph_engine import GraphEngine
from core.workflow.graph_engine.command_channels import InMemoryChannel
from core.workflow.graph_events import GraphRunStartedEvent, GraphRunSucceededEvent
from models.enums import UserFrom

# Import the test framework from the new module
from .test_table_runner import TableTestRunner, WorkflowRunner, WorkflowTestCase


# Property-based fuzzing tests for the start-end workflow
@given(query_input=st.text())
@settings(max_examples=50, deadline=30000, suppress_health_check=[HealthCheck.too_slow])
def test_echo_workflow_property_basic_strings(query_input):
    """
    Property-based test: Echo workflow should return exactly what was input.

    This tests the fundamental property that for any string input,
    the start-end workflow should echo it back unchanged.
=======
from core.workflow.graph_engine import GraphEngine
from core.workflow.graph_engine.command_channels import InMemoryChannel
from core.workflow.graph_events import GraphRunStartedEvent, GraphRunSucceededEvent

# Import the test framework from the new module
from .test_table_runner import TableTestRunner, WorkflowRunner, WorkflowTestCase


# Property-based fuzzing tests for the start-end workflow
@given(query_input=st.text())
@settings(max_examples=50, deadline=30000, suppress_health_check=[HealthCheck.too_slow])
def test_echo_workflow_property_basic_strings(query_input):
    """
    Property-based test: Echo workflow should return exactly what was input.

    This tests the fundamental property that for any string input,
    the start-end workflow should echo it back unchanged.
    """
    runner = TableTestRunner()

    test_case = WorkflowTestCase(
        fixture_path="simple_passthrough_workflow",
        inputs={"query": query_input},
        expected_outputs={"query": query_input},
        description=f"Fuzzing test with input: {repr(query_input)[:50]}...",
    )

    result = runner.run_test_case(test_case)

    # Property: The workflow should complete successfully
    assert result.success, f"Workflow failed with input {repr(query_input)}: {result.error}"

    # Property: Output should equal input (echo behavior)
    assert result.actual_outputs
    assert result.actual_outputs == {"query": query_input}, (
        f"Echo property violated. Input: {repr(query_input)}, "
        f"Expected: {repr(query_input)}, Got: {repr(result.actual_outputs.get('query'))}"
    )


@given(query_input=st.text(min_size=0, max_size=1000))
@settings(max_examples=30, deadline=20000)
def test_echo_workflow_property_bounded_strings(query_input):
    """
    Property-based test with size bounds to test edge cases more efficiently.

    Tests strings up to 1000 characters to balance thoroughness with performance.
    """
    runner = TableTestRunner()

    test_case = WorkflowTestCase(
        fixture_path="simple_passthrough_workflow",
        inputs={"query": query_input},
        expected_outputs={"query": query_input},
        description=f"Bounded fuzzing test (len={len(query_input)})",
    )

    result = runner.run_test_case(test_case)

    assert result.success, f"Workflow failed with bounded input: {result.error}"
    assert result.actual_outputs == {"query": query_input}


@given(
    query_input=st.one_of(
        st.text(alphabet=st.characters(whitelist_categories=["Lu", "Ll", "Nd", "Po"])),  # Letters, digits, punctuation
        st.text(alphabet="🎉🌟💫⭐🔥💯🚀🎯"),  # Emojis
        st.text(alphabet="αβγδεζηθικλμνξοπρστυφχψω"),  # Greek letters
        st.text(alphabet="中文测试한국어日本語العربية"),  # International characters
        st.just(""),  # Empty string
        st.just(" " * 100),  # Whitespace only
        st.just("\n\t\r\f\v"),  # Special whitespace chars
        st.just('{"json": "like", "data": [1, 2, 3]}'),  # JSON-like string
        st.just("SELECT * FROM users; DROP TABLE users;--"),  # SQL injection attempt
        st.just("<script>alert('xss')</script>"),  # XSS attempt
        st.just("../../etc/passwd"),  # Path traversal attempt
    )
)
@settings(max_examples=40, deadline=25000)
def test_echo_workflow_property_diverse_inputs(query_input):
    """
    Property-based test with diverse input types including edge cases and security payloads.

    Tests various categories of potentially problematic inputs:
    - Unicode characters from different languages
    - Emojis and special symbols
    - Whitespace variations
    - Malicious payloads (SQL injection, XSS, path traversal)
    - JSON-like structures
    """
    runner = TableTestRunner()

    test_case = WorkflowTestCase(
        fixture_path="simple_passthrough_workflow",
        inputs={"query": query_input},
        expected_outputs={"query": query_input},
        description=f"Diverse input fuzzing: {type(query_input).__name__}",
    )

    result = runner.run_test_case(test_case)

    # Property: System should handle all inputs gracefully (no crashes)
    assert result.success, f"Workflow failed with diverse input {repr(query_input)}: {result.error}"

    # Property: Echo behavior must be preserved regardless of input type
    assert result.actual_outputs == {"query": query_input}


@given(query_input=st.text(min_size=1000, max_size=5000))
@settings(max_examples=10, deadline=60000)
def test_echo_workflow_property_large_inputs(query_input):
    """
    Property-based test for large inputs to test memory and performance boundaries.

    Tests the system's ability to handle larger payloads efficiently.
>>>>>>> 1cf788c4
    """
    runner = TableTestRunner()

    test_case = WorkflowTestCase(
        fixture_path="simple_passthrough_workflow",
        inputs={"query": query_input},
        expected_outputs={"query": query_input},
<<<<<<< HEAD
        description=f"Fuzzing test with input: {repr(query_input)[:50]}...",
    )

    result = runner.run_test_case(test_case)

    # Property: The workflow should complete successfully
    assert result.success, f"Workflow failed with input {repr(query_input)}: {result.error}"

    # Property: Output should equal input (echo behavior)
    assert result.actual_outputs
    assert result.actual_outputs == {"query": query_input}, (
        f"Echo property violated. Input: {repr(query_input)}, "
        f"Expected: {repr(query_input)}, Got: {repr(result.actual_outputs.get('query'))}"
    )


@given(query_input=st.text(min_size=0, max_size=1000))
@settings(max_examples=30, deadline=20000)
def test_echo_workflow_property_bounded_strings(query_input):
    """
    Property-based test with size bounds to test edge cases more efficiently.

    Tests strings up to 1000 characters to balance thoroughness with performance.
    """
    runner = TableTestRunner()

    test_case = WorkflowTestCase(
        fixture_path="simple_passthrough_workflow",
        inputs={"query": query_input},
        expected_outputs={"query": query_input},
        description=f"Bounded fuzzing test (len={len(query_input)})",
    )

    result = runner.run_test_case(test_case)

    assert result.success, f"Workflow failed with bounded input: {result.error}"
    assert result.actual_outputs == {"query": query_input}


@given(
    query_input=st.one_of(
        st.text(alphabet=st.characters(whitelist_categories=["Lu", "Ll", "Nd", "Po"])),  # Letters, digits, punctuation
        st.text(alphabet="🎉🌟💫⭐🔥💯🚀🎯"),  # Emojis
        st.text(alphabet="αβγδεζηθικλμνξοπρστυφχψω"),  # Greek letters
        st.text(alphabet="中文测试한국어日本語العربية"),  # International characters
        st.just(""),  # Empty string
        st.just(" " * 100),  # Whitespace only
        st.just("\n\t\r\f\v"),  # Special whitespace chars
        st.just('{"json": "like", "data": [1, 2, 3]}'),  # JSON-like string
        st.just("SELECT * FROM users; DROP TABLE users;--"),  # SQL injection attempt
        st.just("<script>alert('xss')</script>"),  # XSS attempt
        st.just("../../etc/passwd"),  # Path traversal attempt
    )
)
@settings(max_examples=40, deadline=25000)
def test_echo_workflow_property_diverse_inputs(query_input):
    """
    Property-based test with diverse input types including edge cases and security payloads.

    Tests various categories of potentially problematic inputs:
    - Unicode characters from different languages
    - Emojis and special symbols
    - Whitespace variations
    - Malicious payloads (SQL injection, XSS, path traversal)
    - JSON-like structures
    """
    runner = TableTestRunner()

    test_case = WorkflowTestCase(
        fixture_path="simple_passthrough_workflow",
        inputs={"query": query_input},
        expected_outputs={"query": query_input},
        description=f"Diverse input fuzzing: {type(query_input).__name__}",
    )

    result = runner.run_test_case(test_case)

    # Property: System should handle all inputs gracefully (no crashes)
    assert result.success, f"Workflow failed with diverse input {repr(query_input)}: {result.error}"

    # Property: Echo behavior must be preserved regardless of input type
    assert result.actual_outputs == {"query": query_input}


@given(query_input=st.text(min_size=1000, max_size=5000))
@settings(max_examples=10, deadline=60000)
def test_echo_workflow_property_large_inputs(query_input):
    """
    Property-based test for large inputs to test memory and performance boundaries.

    Tests the system's ability to handle larger payloads efficiently.
    """
    runner = TableTestRunner()

    test_case = WorkflowTestCase(
        fixture_path="simple_passthrough_workflow",
        inputs={"query": query_input},
        expected_outputs={"query": query_input},
        description=f"Large input test (size: {len(query_input)} chars)",
        timeout=45.0,  # Longer timeout for large inputs
    )

=======
        description=f"Large input test (size: {len(query_input)} chars)",
        timeout=45.0,  # Longer timeout for large inputs
    )

>>>>>>> 1cf788c4
    start_time = time.perf_counter()
    result = runner.run_test_case(test_case)
    execution_time = time.perf_counter() - start_time

    # Property: Large inputs should still work
    assert result.success, f"Large input workflow failed: {result.error}"

    # Property: Echo behavior preserved for large inputs
    assert result.actual_outputs == {"query": query_input}

    # Property: Performance should be reasonable even for large inputs
    assert execution_time < 30.0, f"Large input took too long: {execution_time:.2f}s"


def test_echo_workflow_robustness_smoke_test():
    """
    Smoke test to ensure the basic workflow functionality works before fuzzing.

    This test uses a simple, known-good input to verify the test infrastructure
    is working correctly before running the fuzzing tests.
    """
    runner = TableTestRunner()

    test_case = WorkflowTestCase(
        fixture_path="simple_passthrough_workflow",
        inputs={"query": "smoke test"},
        expected_outputs={"query": "smoke test"},
        description="Smoke test for basic functionality",
    )

    result = runner.run_test_case(test_case)

    assert result.success, f"Smoke test failed: {result.error}"
    assert result.actual_outputs == {"query": "smoke test"}
    assert result.execution_time > 0
<<<<<<< HEAD


def test_if_else_workflow_true_branch():
    """
    Test if-else workflow when input contains 'hello' (true branch).

    Should output {"true": input_query} when query contains "hello".
    """
    runner = TableTestRunner()

=======


def test_if_else_workflow_true_branch():
    """
    Test if-else workflow when input contains 'hello' (true branch).

    Should output {"true": input_query} when query contains "hello".
    """
    runner = TableTestRunner()

>>>>>>> 1cf788c4
    test_cases = [
        WorkflowTestCase(
            fixture_path="conditional_hello_branching_workflow",
            inputs={"query": "hello world"},
            expected_outputs={"true": "hello world"},
            description="Basic hello case",
        ),
        WorkflowTestCase(
            fixture_path="conditional_hello_branching_workflow",
            inputs={"query": "say hello to everyone"},
            expected_outputs={"true": "say hello to everyone"},
            description="Hello in middle of sentence",
        ),
        WorkflowTestCase(
            fixture_path="conditional_hello_branching_workflow",
            inputs={"query": "hello"},
            expected_outputs={"true": "hello"},
            description="Just hello",
        ),
        WorkflowTestCase(
            fixture_path="conditional_hello_branching_workflow",
            inputs={"query": "hellohello"},
            expected_outputs={"true": "hellohello"},
            description="Multiple hello occurrences",
        ),
    ]

    suite_result = runner.run_table_tests(test_cases)

    for result in suite_result.results:
        assert result.success, f"Test case '{result.test_case.description}' failed: {result.error}"
        # Check that outputs contain ONLY the expected key (true branch)
        assert result.actual_outputs == result.test_case.expected_outputs, (
            f"Expected only 'true' key in outputs for {result.test_case.description}. "
            f"Expected: {result.test_case.expected_outputs}, Got: {result.actual_outputs}"
        )


def test_if_else_workflow_false_branch():
    """
    Test if-else workflow when input does not contain 'hello' (false branch).

    Should output {"false": input_query} when query does not contain "hello".
    """
    runner = TableTestRunner()

    test_cases = [
        WorkflowTestCase(
            fixture_path="conditional_hello_branching_workflow",
            inputs={"query": "goodbye world"},
            expected_outputs={"false": "goodbye world"},
            description="Basic goodbye case",
        ),
        WorkflowTestCase(
            fixture_path="conditional_hello_branching_workflow",
            inputs={"query": "hi there"},
            expected_outputs={"false": "hi there"},
            description="Simple greeting without hello",
        ),
        WorkflowTestCase(
            fixture_path="conditional_hello_branching_workflow",
            inputs={"query": ""},
            expected_outputs={"false": ""},
            description="Empty string",
        ),
        WorkflowTestCase(
            fixture_path="conditional_hello_branching_workflow",
            inputs={"query": "test message"},
            expected_outputs={"false": "test message"},
            description="Regular message",
        ),
    ]

    suite_result = runner.run_table_tests(test_cases)

    for result in suite_result.results:
        assert result.success, f"Test case '{result.test_case.description}' failed: {result.error}"
        # Check that outputs contain ONLY the expected key (false branch)
        assert result.actual_outputs == result.test_case.expected_outputs, (
            f"Expected only 'false' key in outputs for {result.test_case.description}. "
            f"Expected: {result.test_case.expected_outputs}, Got: {result.actual_outputs}"
        )


def test_if_else_workflow_edge_cases():
    """
    Test if-else workflow edge cases and case sensitivity.
<<<<<<< HEAD

    Tests various edge cases including case sensitivity, similar words, etc.
    """
    runner = TableTestRunner()

=======

    Tests various edge cases including case sensitivity, similar words, etc.
    """
    runner = TableTestRunner()

>>>>>>> 1cf788c4
    test_cases = [
        WorkflowTestCase(
            fixture_path="conditional_hello_branching_workflow",
            inputs={"query": "Hello world"},
            expected_outputs={"false": "Hello world"},
            description="Capitalized Hello (case sensitive test)",
<<<<<<< HEAD
        ),
        WorkflowTestCase(
            fixture_path="conditional_hello_branching_workflow",
            inputs={"query": "HELLO"},
            expected_outputs={"false": "HELLO"},
            description="All caps HELLO (case sensitive test)",
        ),
        WorkflowTestCase(
            fixture_path="conditional_hello_branching_workflow",
            inputs={"query": "helllo"},
            expected_outputs={"false": "helllo"},
            description="Typo: helllo (with extra l)",
        ),
        WorkflowTestCase(
            fixture_path="conditional_hello_branching_workflow",
            inputs={"query": "helo"},
            expected_outputs={"false": "helo"},
            description="Typo: helo (missing l)",
        ),
        WorkflowTestCase(
            fixture_path="conditional_hello_branching_workflow",
=======
        ),
        WorkflowTestCase(
            fixture_path="conditional_hello_branching_workflow",
            inputs={"query": "HELLO"},
            expected_outputs={"false": "HELLO"},
            description="All caps HELLO (case sensitive test)",
        ),
        WorkflowTestCase(
            fixture_path="conditional_hello_branching_workflow",
            inputs={"query": "helllo"},
            expected_outputs={"false": "helllo"},
            description="Typo: helllo (with extra l)",
        ),
        WorkflowTestCase(
            fixture_path="conditional_hello_branching_workflow",
            inputs={"query": "helo"},
            expected_outputs={"false": "helo"},
            description="Typo: helo (missing l)",
        ),
        WorkflowTestCase(
            fixture_path="conditional_hello_branching_workflow",
>>>>>>> 1cf788c4
            inputs={"query": "hello123"},
            expected_outputs={"true": "hello123"},
            description="Hello with numbers",
        ),
        WorkflowTestCase(
            fixture_path="conditional_hello_branching_workflow",
            inputs={"query": "hello!@#"},
            expected_outputs={"true": "hello!@#"},
            description="Hello with special characters",
        ),
        WorkflowTestCase(
            fixture_path="conditional_hello_branching_workflow",
            inputs={"query": " hello "},
            expected_outputs={"true": " hello "},
            description="Hello with surrounding spaces",
        ),
    ]

    suite_result = runner.run_table_tests(test_cases)

    for result in suite_result.results:
        assert result.success, f"Test case '{result.test_case.description}' failed: {result.error}"
        # Check that outputs contain ONLY the expected key
        assert result.actual_outputs == result.test_case.expected_outputs, (
            f"Expected exact match for {result.test_case.description}. "
            f"Expected: {result.test_case.expected_outputs}, Got: {result.actual_outputs}"
        )


@given(query_input=st.text())
@settings(max_examples=50, deadline=30000, suppress_health_check=[HealthCheck.too_slow])
def test_if_else_workflow_property_basic_strings(query_input):
    """
    Property-based test: If-else workflow should output correct branch based on 'hello' content.

    This tests the fundamental property that for any string input:
    - If input contains "hello", output should be {"true": input}
    - If input doesn't contain "hello", output should be {"false": input}
    """
    runner = TableTestRunner()

    # Determine expected output based on whether input contains "hello"
    contains_hello = "hello" in query_input
    expected_key = "true" if contains_hello else "false"
    expected_outputs = {expected_key: query_input}

    test_case = WorkflowTestCase(
        fixture_path="conditional_hello_branching_workflow",
        inputs={"query": query_input},
        expected_outputs=expected_outputs,
        description=f"Property test with input: {repr(query_input)[:50]}...",
    )

    result = runner.run_test_case(test_case)

    # Property: The workflow should complete successfully
    assert result.success, f"Workflow failed with input {repr(query_input)}: {result.error}"

    # Property: Output should contain ONLY the expected key with correct value
    assert result.actual_outputs == expected_outputs, (
        f"If-else property violated. Input: {repr(query_input)}, "
        f"Expected: {expected_outputs}, Got: {result.actual_outputs}"
    )


@given(query_input=st.text(min_size=0, max_size=1000))
@settings(max_examples=30, deadline=20000)
def test_if_else_workflow_property_bounded_strings(query_input):
    """
    Property-based test with size bounds for if-else workflow.

    Tests strings up to 1000 characters to balance thoroughness with performance.
    """
    runner = TableTestRunner()

    contains_hello = "hello" in query_input
    expected_key = "true" if contains_hello else "false"
    expected_outputs = {expected_key: query_input}

    test_case = WorkflowTestCase(
        fixture_path="conditional_hello_branching_workflow",
        inputs={"query": query_input},
        expected_outputs=expected_outputs,
        description=f"Bounded if-else test (len={len(query_input)}, contains_hello={contains_hello})",
    )

    result = runner.run_test_case(test_case)

    assert result.success, f"Workflow failed with bounded input: {result.error}"
    assert result.actual_outputs == expected_outputs


@given(
    query_input=st.one_of(
        st.text(alphabet=st.characters(whitelist_categories=["Lu", "Ll", "Nd", "Po"])),  # Letters, digits, punctuation
        st.text(alphabet="hello"),  # Strings that definitely contain hello
        st.text(alphabet="xyz"),  # Strings that definitely don't contain hello
        st.just("hello world"),  # Known true case
        st.just("goodbye world"),  # Known false case
        st.just(""),  # Empty string
        st.just("Hello"),  # Case sensitivity test
        st.just("HELLO"),  # Case sensitivity test
        st.just("hello" * 10),  # Multiple hello occurrences
        st.just("say hello to everyone"),  # Hello in middle
        st.text(alphabet="🎉🌟💫⭐🔥💯🚀🎯"),  # Emojis
        st.text(alphabet="中文测试한국어日本語العربية"),  # International characters
    )
)
@settings(max_examples=40, deadline=25000)
def test_if_else_workflow_property_diverse_inputs(query_input):
    """
    Property-based test with diverse input types for if-else workflow.

    Tests various categories including:
    - Known true/false cases
    - Case sensitivity scenarios
    - Unicode characters from different languages
    - Emojis and special symbols
    - Multiple hello occurrences
    """
    runner = TableTestRunner()

    contains_hello = "hello" in query_input
    expected_key = "true" if contains_hello else "false"
    expected_outputs = {expected_key: query_input}

    test_case = WorkflowTestCase(
        fixture_path="conditional_hello_branching_workflow",
        inputs={"query": query_input},
        expected_outputs=expected_outputs,
        description=f"Diverse if-else test: {type(query_input).__name__} (contains_hello={contains_hello})",
    )

    result = runner.run_test_case(test_case)

    # Property: System should handle all inputs gracefully (no crashes)
    assert result.success, f"Workflow failed with diverse input {repr(query_input)}: {result.error}"

    # Property: Correct branch logic must be preserved regardless of input type
    assert result.actual_outputs == expected_outputs, (
        f"Branch logic violated. Input: {repr(query_input)}, "
        f"Contains 'hello': {contains_hello}, Expected: {expected_outputs}, Got: {result.actual_outputs}"
    )


# Tests for the Layer system
def test_layer_system_basic():
    """Test basic layer functionality with DebugLoggingLayer."""
    from core.workflow.graph_engine.layers import DebugLoggingLayer

    runner = WorkflowRunner()

    # Load a simple echo workflow
    fixture_data = runner.load_fixture("simple_passthrough_workflow")
    graph, graph_runtime_state = runner.create_graph_from_fixture(fixture_data, inputs={"query": "test layer system"})

    # Create engine with layer
    engine = GraphEngine(
<<<<<<< HEAD
        tenant_id="test_tenant",
        app_id="test_app",
        workflow_id="test_workflow",
        user_id="test_user",
        user_from=UserFrom.ACCOUNT,
        invoke_from=InvokeFrom.WEB_APP,
        call_depth=0,
=======
        workflow_id="test_workflow",
>>>>>>> 1cf788c4
        graph=graph,
        graph_config=fixture_data.get("workflow", {}).get("graph", {}),
        graph_runtime_state=graph_runtime_state,
<<<<<<< HEAD
        max_execution_steps=300,
        max_execution_time=60,
=======
>>>>>>> 1cf788c4
        command_channel=InMemoryChannel(),
    )

    # Add debug logging layer
    debug_layer = DebugLoggingLayer(level="DEBUG", include_inputs=True, include_outputs=True)
    engine.layer(debug_layer)

    # Run workflow
    events = list(engine.run())

    # Verify events were generated
    assert len(events) > 0
    assert isinstance(events[0], GraphRunStartedEvent)
    assert isinstance(events[-1], GraphRunSucceededEvent)

    # Verify layer received context
    assert debug_layer.graph_runtime_state is not None
    assert debug_layer.command_channel is not None

    # Verify layer tracked execution stats
    assert debug_layer.node_count > 0
    assert debug_layer.success_count > 0


def test_layer_chaining():
    """Test chaining multiple layers."""
    from core.workflow.graph_engine.layers import DebugLoggingLayer, GraphEngineLayer

    # Create a custom test layer
    class TestLayer(GraphEngineLayer):
        def __init__(self):
            super().__init__()
            self.events_received = []
            self.graph_started = False
            self.graph_ended = False

        def on_graph_start(self):
            self.graph_started = True

        def on_event(self, event):
            self.events_received.append(event.__class__.__name__)

        def on_graph_end(self, error):
            self.graph_ended = True
<<<<<<< HEAD

=======

    runner = WorkflowRunner()

    # Load workflow
    fixture_data = runner.load_fixture("simple_passthrough_workflow")
    graph, graph_runtime_state = runner.create_graph_from_fixture(fixture_data, inputs={"query": "test chaining"})

    # Create engine
    engine = GraphEngine(
        workflow_id="test_workflow",
        graph=graph,
        graph_runtime_state=graph_runtime_state,
        command_channel=InMemoryChannel(),
    )

    # Chain multiple layers
    test_layer = TestLayer()
    debug_layer = DebugLoggingLayer(level="INFO")

    engine.layer(test_layer).layer(debug_layer)

    # Run workflow
    events = list(engine.run())

    # Verify both layers received events
    assert test_layer.graph_started
    assert test_layer.graph_ended
    assert len(test_layer.events_received) > 0

    # Verify debug layer also worked
    assert debug_layer.node_count > 0


def test_layer_error_handling():
    """Test that layer errors don't crash the engine."""
    from core.workflow.graph_engine.layers import GraphEngineLayer

    # Create a layer that throws errors
    class FaultyLayer(GraphEngineLayer):
        def on_graph_start(self):
            raise RuntimeError("Intentional error in on_graph_start")

        def on_event(self, event):
            raise RuntimeError("Intentional error in on_event")

        def on_graph_end(self, error):
            raise RuntimeError("Intentional error in on_graph_end")

>>>>>>> 1cf788c4
    runner = WorkflowRunner()

    # Load workflow
    fixture_data = runner.load_fixture("simple_passthrough_workflow")
<<<<<<< HEAD
    graph, graph_runtime_state = runner.create_graph_from_fixture(fixture_data, inputs={"query": "test chaining"})

    # Create engine
    engine = GraphEngine(
        tenant_id="test_tenant",
        app_id="test_app",
        workflow_id="test_workflow",
        user_id="test_user",
        user_from=UserFrom.ACCOUNT,
        invoke_from=InvokeFrom.WEB_APP,
        call_depth=0,
=======
    graph, graph_runtime_state = runner.create_graph_from_fixture(fixture_data, inputs={"query": "test error handling"})

    # Create engine with faulty layer
    engine = GraphEngine(
        workflow_id="test_workflow",
>>>>>>> 1cf788c4
        graph=graph,
        graph_config=fixture_data.get("workflow", {}).get("graph", {}),
        graph_runtime_state=graph_runtime_state,
<<<<<<< HEAD
        max_execution_steps=300,
        max_execution_time=60,
        command_channel=InMemoryChannel(),
    )

    # Chain multiple layers
    test_layer = TestLayer()
    debug_layer = DebugLoggingLayer(level="INFO")

    engine.layer(test_layer).layer(debug_layer)

    # Run workflow
    events = list(engine.run())

    # Verify both layers received events
    assert test_layer.graph_started
    assert test_layer.graph_ended
    assert len(test_layer.events_received) > 0

    # Verify debug layer also worked
    assert debug_layer.node_count > 0


def test_layer_error_handling():
    """Test that layer errors don't crash the engine."""
    from core.workflow.graph_engine.layers import GraphEngineLayer

    # Create a layer that throws errors
    class FaultyLayer(GraphEngineLayer):
        def on_graph_start(self):
            raise RuntimeError("Intentional error in on_graph_start")

        def on_event(self, event):
            raise RuntimeError("Intentional error in on_event")

        def on_graph_end(self, error):
            raise RuntimeError("Intentional error in on_graph_end")

    runner = WorkflowRunner()

    # Load workflow
    fixture_data = runner.load_fixture("simple_passthrough_workflow")
    graph, graph_runtime_state = runner.create_graph_from_fixture(fixture_data, inputs={"query": "test error handling"})

    # Create engine with faulty layer
    engine = GraphEngine(
        tenant_id="test_tenant",
        app_id="test_app",
        workflow_id="test_workflow",
        user_id="test_user",
        user_from=UserFrom.ACCOUNT,
        invoke_from=InvokeFrom.WEB_APP,
        call_depth=0,
        graph=graph,
        graph_config=fixture_data.get("workflow", {}).get("graph", {}),
        graph_runtime_state=graph_runtime_state,
        max_execution_steps=300,
        max_execution_time=60,
        command_channel=InMemoryChannel(),
    )

    # Add faulty layer
    engine.layer(FaultyLayer())

    # Run workflow - should not crash despite layer errors
    events = list(engine.run())

    # Verify workflow still completed successfully
    assert len(events) > 0
    assert isinstance(events[-1], GraphRunSucceededEvent)
    assert events[-1].outputs == {"query": "test error handling"}


def test_event_sequence_validation():
    """Test the new event sequence validation feature."""
=======
        command_channel=InMemoryChannel(),
    )

    # Add faulty layer
    engine.layer(FaultyLayer())

    # Run workflow - should not crash despite layer errors
    events = list(engine.run())

    # Verify workflow still completed successfully
    assert len(events) > 0
    assert isinstance(events[-1], GraphRunSucceededEvent)
    assert events[-1].outputs == {"query": "test error handling"}


def test_event_sequence_validation():
    """Test the new event sequence validation feature."""
    from core.workflow.graph_events import NodeRunStartedEvent, NodeRunStreamChunkEvent, NodeRunSucceededEvent

    runner = TableTestRunner()

    # Test 1: Successful event sequence validation
    test_case_success = WorkflowTestCase(
        fixture_path="simple_passthrough_workflow",
        inputs={"query": "test event sequence"},
        expected_outputs={"query": "test event sequence"},
        expected_event_sequence=[
            GraphRunStartedEvent,
            NodeRunStartedEvent,  # Start node begins
            NodeRunStreamChunkEvent,  # Start node streaming
            NodeRunSucceededEvent,  # Start node completes
            NodeRunStartedEvent,  # End node begins
            NodeRunSucceededEvent,  # End node completes
            GraphRunSucceededEvent,  # Graph completes
        ],
        description="Test with correct event sequence",
    )

    result = runner.run_test_case(test_case_success)
    assert result.success, f"Test should pass with correct event sequence. Error: {result.event_mismatch_details}"
    assert result.event_sequence_match is True
    assert result.event_mismatch_details is None

    # Test 2: Failed event sequence validation - wrong order
    test_case_wrong_order = WorkflowTestCase(
        fixture_path="simple_passthrough_workflow",
        inputs={"query": "test wrong order"},
        expected_outputs={"query": "test wrong order"},
        expected_event_sequence=[
            GraphRunStartedEvent,
            NodeRunSucceededEvent,  # Wrong: expecting success before start
            NodeRunStreamChunkEvent,
            NodeRunStartedEvent,
            NodeRunStartedEvent,
            NodeRunSucceededEvent,
            GraphRunSucceededEvent,
        ],
        description="Test with incorrect event order",
    )

    result = runner.run_test_case(test_case_wrong_order)
    assert not result.success, "Test should fail with incorrect event sequence"
    assert result.event_sequence_match is False
    assert result.event_mismatch_details is not None
    assert "Event mismatch at position" in result.event_mismatch_details

    # Test 3: Failed event sequence validation - wrong count
    test_case_wrong_count = WorkflowTestCase(
        fixture_path="simple_passthrough_workflow",
        inputs={"query": "test wrong count"},
        expected_outputs={"query": "test wrong count"},
        expected_event_sequence=[
            GraphRunStartedEvent,
            NodeRunStartedEvent,
            NodeRunSucceededEvent,
            # Missing the second node's events
            GraphRunSucceededEvent,
        ],
        description="Test with incorrect event count",
    )

    result = runner.run_test_case(test_case_wrong_count)
    assert not result.success, "Test should fail with incorrect event count"
    assert result.event_sequence_match is False
    assert result.event_mismatch_details is not None
    assert "Event count mismatch" in result.event_mismatch_details

    # Test 4: No event sequence validation (backward compatibility)
    test_case_no_validation = WorkflowTestCase(
        fixture_path="simple_passthrough_workflow",
        inputs={"query": "test no validation"},
        expected_outputs={"query": "test no validation"},
        # No expected_event_sequence provided
        description="Test without event sequence validation",
    )

    result = runner.run_test_case(test_case_no_validation)
    assert result.success, "Test should pass when no event sequence is provided"
    assert result.event_sequence_match is None
    assert result.event_mismatch_details is None


def test_event_sequence_validation_with_table_tests():
    """Test event sequence validation with table-driven tests."""
>>>>>>> 1cf788c4
    from core.workflow.graph_events import NodeRunStartedEvent, NodeRunStreamChunkEvent, NodeRunSucceededEvent

    runner = TableTestRunner()

<<<<<<< HEAD
    # Test 1: Successful event sequence validation
    test_case_success = WorkflowTestCase(
        fixture_path="simple_passthrough_workflow",
        inputs={"query": "test event sequence"},
        expected_outputs={"query": "test event sequence"},
        expected_event_sequence=[
            GraphRunStartedEvent,
            NodeRunStartedEvent,  # Start node begins
            NodeRunStreamChunkEvent,  # Start node streaming
            NodeRunSucceededEvent,  # Start node completes
            NodeRunStartedEvent,  # End node begins
            NodeRunSucceededEvent,  # End node completes
            GraphRunSucceededEvent,  # Graph completes
        ],
        description="Test with correct event sequence",
    )

    result = runner.run_test_case(test_case_success)
    assert result.success, f"Test should pass with correct event sequence. Error: {result.event_mismatch_details}"
    assert result.event_sequence_match is True
    assert result.event_mismatch_details is None

    # Test 2: Failed event sequence validation - wrong order
    test_case_wrong_order = WorkflowTestCase(
        fixture_path="simple_passthrough_workflow",
        inputs={"query": "test wrong order"},
        expected_outputs={"query": "test wrong order"},
        expected_event_sequence=[
            GraphRunStartedEvent,
            NodeRunSucceededEvent,  # Wrong: expecting success before start
            NodeRunStreamChunkEvent,
            NodeRunStartedEvent,
            NodeRunStartedEvent,
            NodeRunSucceededEvent,
            GraphRunSucceededEvent,
        ],
        description="Test with incorrect event order",
    )

    result = runner.run_test_case(test_case_wrong_order)
    assert not result.success, "Test should fail with incorrect event sequence"
    assert result.event_sequence_match is False
    assert result.event_mismatch_details is not None
    assert "Event mismatch at position" in result.event_mismatch_details

    # Test 3: Failed event sequence validation - wrong count
    test_case_wrong_count = WorkflowTestCase(
        fixture_path="simple_passthrough_workflow",
        inputs={"query": "test wrong count"},
        expected_outputs={"query": "test wrong count"},
        expected_event_sequence=[
            GraphRunStartedEvent,
            NodeRunStartedEvent,
            NodeRunSucceededEvent,
            # Missing the second node's events
            GraphRunSucceededEvent,
        ],
        description="Test with incorrect event count",
    )

    result = runner.run_test_case(test_case_wrong_count)
    assert not result.success, "Test should fail with incorrect event count"
    assert result.event_sequence_match is False
    assert result.event_mismatch_details is not None
    assert "Event count mismatch" in result.event_mismatch_details

    # Test 4: No event sequence validation (backward compatibility)
    test_case_no_validation = WorkflowTestCase(
        fixture_path="simple_passthrough_workflow",
        inputs={"query": "test no validation"},
        expected_outputs={"query": "test no validation"},
        # No expected_event_sequence provided
        description="Test without event sequence validation",
    )

    result = runner.run_test_case(test_case_no_validation)
    assert result.success, "Test should pass when no event sequence is provided"
    assert result.event_sequence_match is None
    assert result.event_mismatch_details is None


def test_event_sequence_validation_with_table_tests():
    """Test event sequence validation with table-driven tests."""
    from core.workflow.graph_events import NodeRunStartedEvent, NodeRunStreamChunkEvent, NodeRunSucceededEvent

    runner = TableTestRunner()

    test_cases = [
        WorkflowTestCase(
            fixture_path="simple_passthrough_workflow",
            inputs={"query": "test1"},
            expected_outputs={"query": "test1"},
            expected_event_sequence=[
                GraphRunStartedEvent,
                NodeRunStartedEvent,
                NodeRunStreamChunkEvent,
                NodeRunSucceededEvent,
                NodeRunStartedEvent,
                NodeRunSucceededEvent,
                GraphRunSucceededEvent,
            ],
            description="Table test 1: Valid sequence",
        ),
        WorkflowTestCase(
            fixture_path="simple_passthrough_workflow",
            inputs={"query": "test2"},
            expected_outputs={"query": "test2"},
            # No event sequence validation for this test
            description="Table test 2: No sequence validation",
        ),
        WorkflowTestCase(
            fixture_path="simple_passthrough_workflow",
            inputs={"query": "test3"},
            expected_outputs={"query": "test3"},
            expected_event_sequence=[
                GraphRunStartedEvent,
                NodeRunStartedEvent,
                NodeRunStreamChunkEvent,
                NodeRunSucceededEvent,
                NodeRunStartedEvent,
                NodeRunSucceededEvent,
                GraphRunSucceededEvent,
            ],
            description="Table test 3: Valid sequence",
        ),
    ]

=======
    test_cases = [
        WorkflowTestCase(
            fixture_path="simple_passthrough_workflow",
            inputs={"query": "test1"},
            expected_outputs={"query": "test1"},
            expected_event_sequence=[
                GraphRunStartedEvent,
                NodeRunStartedEvent,
                NodeRunStreamChunkEvent,
                NodeRunSucceededEvent,
                NodeRunStartedEvent,
                NodeRunSucceededEvent,
                GraphRunSucceededEvent,
            ],
            description="Table test 1: Valid sequence",
        ),
        WorkflowTestCase(
            fixture_path="simple_passthrough_workflow",
            inputs={"query": "test2"},
            expected_outputs={"query": "test2"},
            # No event sequence validation for this test
            description="Table test 2: No sequence validation",
        ),
        WorkflowTestCase(
            fixture_path="simple_passthrough_workflow",
            inputs={"query": "test3"},
            expected_outputs={"query": "test3"},
            expected_event_sequence=[
                GraphRunStartedEvent,
                NodeRunStartedEvent,
                NodeRunStreamChunkEvent,
                NodeRunSucceededEvent,
                NodeRunStartedEvent,
                NodeRunSucceededEvent,
                GraphRunSucceededEvent,
            ],
            description="Table test 3: Valid sequence",
        ),
    ]

>>>>>>> 1cf788c4
    suite_result = runner.run_table_tests(test_cases)

    # Check all tests passed
    for i, result in enumerate(suite_result.results):
        if i == 1:  # Test 2 has no event sequence validation
            assert result.event_sequence_match is None
        else:
            assert result.event_sequence_match is True
        assert result.success, f"Test {i + 1} failed: {result.event_mismatch_details or result.error}"<|MERGE_RESOLUTION|>--- conflicted
+++ resolved
@@ -10,27 +10,6 @@
 from hypothesis import HealthCheck, given, settings
 from hypothesis import strategies as st
 
-<<<<<<< HEAD
-from core.app.entities.app_invoke_entities import InvokeFrom
-from core.workflow.graph_engine import GraphEngine
-from core.workflow.graph_engine.command_channels import InMemoryChannel
-from core.workflow.graph_events import GraphRunStartedEvent, GraphRunSucceededEvent
-from models.enums import UserFrom
-
-# Import the test framework from the new module
-from .test_table_runner import TableTestRunner, WorkflowRunner, WorkflowTestCase
-
-
-# Property-based fuzzing tests for the start-end workflow
-@given(query_input=st.text())
-@settings(max_examples=50, deadline=30000, suppress_health_check=[HealthCheck.too_slow])
-def test_echo_workflow_property_basic_strings(query_input):
-    """
-    Property-based test: Echo workflow should return exactly what was input.
-
-    This tests the fundamental property that for any string input,
-    the start-end workflow should echo it back unchanged.
-=======
 from core.workflow.graph_engine import GraphEngine
 from core.workflow.graph_engine.command_channels import InMemoryChannel
 from core.workflow.graph_events import GraphRunStartedEvent, GraphRunSucceededEvent
@@ -146,106 +125,6 @@
     Property-based test for large inputs to test memory and performance boundaries.
 
     Tests the system's ability to handle larger payloads efficiently.
->>>>>>> 1cf788c4
-    """
-    runner = TableTestRunner()
-
-    test_case = WorkflowTestCase(
-        fixture_path="simple_passthrough_workflow",
-        inputs={"query": query_input},
-        expected_outputs={"query": query_input},
-<<<<<<< HEAD
-        description=f"Fuzzing test with input: {repr(query_input)[:50]}...",
-    )
-
-    result = runner.run_test_case(test_case)
-
-    # Property: The workflow should complete successfully
-    assert result.success, f"Workflow failed with input {repr(query_input)}: {result.error}"
-
-    # Property: Output should equal input (echo behavior)
-    assert result.actual_outputs
-    assert result.actual_outputs == {"query": query_input}, (
-        f"Echo property violated. Input: {repr(query_input)}, "
-        f"Expected: {repr(query_input)}, Got: {repr(result.actual_outputs.get('query'))}"
-    )
-
-
-@given(query_input=st.text(min_size=0, max_size=1000))
-@settings(max_examples=30, deadline=20000)
-def test_echo_workflow_property_bounded_strings(query_input):
-    """
-    Property-based test with size bounds to test edge cases more efficiently.
-
-    Tests strings up to 1000 characters to balance thoroughness with performance.
-    """
-    runner = TableTestRunner()
-
-    test_case = WorkflowTestCase(
-        fixture_path="simple_passthrough_workflow",
-        inputs={"query": query_input},
-        expected_outputs={"query": query_input},
-        description=f"Bounded fuzzing test (len={len(query_input)})",
-    )
-
-    result = runner.run_test_case(test_case)
-
-    assert result.success, f"Workflow failed with bounded input: {result.error}"
-    assert result.actual_outputs == {"query": query_input}
-
-
-@given(
-    query_input=st.one_of(
-        st.text(alphabet=st.characters(whitelist_categories=["Lu", "Ll", "Nd", "Po"])),  # Letters, digits, punctuation
-        st.text(alphabet="🎉🌟💫⭐🔥💯🚀🎯"),  # Emojis
-        st.text(alphabet="αβγδεζηθικλμνξοπρστυφχψω"),  # Greek letters
-        st.text(alphabet="中文测试한국어日本語العربية"),  # International characters
-        st.just(""),  # Empty string
-        st.just(" " * 100),  # Whitespace only
-        st.just("\n\t\r\f\v"),  # Special whitespace chars
-        st.just('{"json": "like", "data": [1, 2, 3]}'),  # JSON-like string
-        st.just("SELECT * FROM users; DROP TABLE users;--"),  # SQL injection attempt
-        st.just("<script>alert('xss')</script>"),  # XSS attempt
-        st.just("../../etc/passwd"),  # Path traversal attempt
-    )
-)
-@settings(max_examples=40, deadline=25000)
-def test_echo_workflow_property_diverse_inputs(query_input):
-    """
-    Property-based test with diverse input types including edge cases and security payloads.
-
-    Tests various categories of potentially problematic inputs:
-    - Unicode characters from different languages
-    - Emojis and special symbols
-    - Whitespace variations
-    - Malicious payloads (SQL injection, XSS, path traversal)
-    - JSON-like structures
-    """
-    runner = TableTestRunner()
-
-    test_case = WorkflowTestCase(
-        fixture_path="simple_passthrough_workflow",
-        inputs={"query": query_input},
-        expected_outputs={"query": query_input},
-        description=f"Diverse input fuzzing: {type(query_input).__name__}",
-    )
-
-    result = runner.run_test_case(test_case)
-
-    # Property: System should handle all inputs gracefully (no crashes)
-    assert result.success, f"Workflow failed with diverse input {repr(query_input)}: {result.error}"
-
-    # Property: Echo behavior must be preserved regardless of input type
-    assert result.actual_outputs == {"query": query_input}
-
-
-@given(query_input=st.text(min_size=1000, max_size=5000))
-@settings(max_examples=10, deadline=60000)
-def test_echo_workflow_property_large_inputs(query_input):
-    """
-    Property-based test for large inputs to test memory and performance boundaries.
-
-    Tests the system's ability to handle larger payloads efficiently.
     """
     runner = TableTestRunner()
 
@@ -257,12 +136,6 @@
         timeout=45.0,  # Longer timeout for large inputs
     )
 
-=======
-        description=f"Large input test (size: {len(query_input)} chars)",
-        timeout=45.0,  # Longer timeout for large inputs
-    )
-
->>>>>>> 1cf788c4
     start_time = time.perf_counter()
     result = runner.run_test_case(test_case)
     execution_time = time.perf_counter() - start_time
@@ -298,7 +171,6 @@
     assert result.success, f"Smoke test failed: {result.error}"
     assert result.actual_outputs == {"query": "smoke test"}
     assert result.execution_time > 0
-<<<<<<< HEAD
 
 
 def test_if_else_workflow_true_branch():
@@ -309,18 +181,6 @@
     """
     runner = TableTestRunner()
 
-=======
-
-
-def test_if_else_workflow_true_branch():
-    """
-    Test if-else workflow when input contains 'hello' (true branch).
-
-    Should output {"true": input_query} when query contains "hello".
-    """
-    runner = TableTestRunner()
-
->>>>>>> 1cf788c4
     test_cases = [
         WorkflowTestCase(
             fixture_path="conditional_hello_branching_workflow",
@@ -408,26 +268,17 @@
 def test_if_else_workflow_edge_cases():
     """
     Test if-else workflow edge cases and case sensitivity.
-<<<<<<< HEAD
 
     Tests various edge cases including case sensitivity, similar words, etc.
     """
     runner = TableTestRunner()
 
-=======
-
-    Tests various edge cases including case sensitivity, similar words, etc.
-    """
-    runner = TableTestRunner()
-
->>>>>>> 1cf788c4
     test_cases = [
         WorkflowTestCase(
             fixture_path="conditional_hello_branching_workflow",
             inputs={"query": "Hello world"},
             expected_outputs={"false": "Hello world"},
             description="Capitalized Hello (case sensitive test)",
-<<<<<<< HEAD
         ),
         WorkflowTestCase(
             fixture_path="conditional_hello_branching_workflow",
@@ -449,29 +300,6 @@
         ),
         WorkflowTestCase(
             fixture_path="conditional_hello_branching_workflow",
-=======
-        ),
-        WorkflowTestCase(
-            fixture_path="conditional_hello_branching_workflow",
-            inputs={"query": "HELLO"},
-            expected_outputs={"false": "HELLO"},
-            description="All caps HELLO (case sensitive test)",
-        ),
-        WorkflowTestCase(
-            fixture_path="conditional_hello_branching_workflow",
-            inputs={"query": "helllo"},
-            expected_outputs={"false": "helllo"},
-            description="Typo: helllo (with extra l)",
-        ),
-        WorkflowTestCase(
-            fixture_path="conditional_hello_branching_workflow",
-            inputs={"query": "helo"},
-            expected_outputs={"false": "helo"},
-            description="Typo: helo (missing l)",
-        ),
-        WorkflowTestCase(
-            fixture_path="conditional_hello_branching_workflow",
->>>>>>> 1cf788c4
             inputs={"query": "hello123"},
             expected_outputs={"true": "hello123"},
             description="Hello with numbers",
@@ -630,25 +458,9 @@
 
     # Create engine with layer
     engine = GraphEngine(
-<<<<<<< HEAD
-        tenant_id="test_tenant",
-        app_id="test_app",
         workflow_id="test_workflow",
-        user_id="test_user",
-        user_from=UserFrom.ACCOUNT,
-        invoke_from=InvokeFrom.WEB_APP,
-        call_depth=0,
-=======
-        workflow_id="test_workflow",
->>>>>>> 1cf788c4
         graph=graph,
-        graph_config=fixture_data.get("workflow", {}).get("graph", {}),
         graph_runtime_state=graph_runtime_state,
-<<<<<<< HEAD
-        max_execution_steps=300,
-        max_execution_time=60,
-=======
->>>>>>> 1cf788c4
         command_channel=InMemoryChannel(),
     )
 
@@ -693,9 +505,6 @@
 
         def on_graph_end(self, error):
             self.graph_ended = True
-<<<<<<< HEAD
-
-=======
 
     runner = WorkflowRunner()
 
@@ -744,92 +553,17 @@
         def on_graph_end(self, error):
             raise RuntimeError("Intentional error in on_graph_end")
 
->>>>>>> 1cf788c4
     runner = WorkflowRunner()
 
     # Load workflow
     fixture_data = runner.load_fixture("simple_passthrough_workflow")
-<<<<<<< HEAD
-    graph, graph_runtime_state = runner.create_graph_from_fixture(fixture_data, inputs={"query": "test chaining"})
-
-    # Create engine
-    engine = GraphEngine(
-        tenant_id="test_tenant",
-        app_id="test_app",
-        workflow_id="test_workflow",
-        user_id="test_user",
-        user_from=UserFrom.ACCOUNT,
-        invoke_from=InvokeFrom.WEB_APP,
-        call_depth=0,
-=======
     graph, graph_runtime_state = runner.create_graph_from_fixture(fixture_data, inputs={"query": "test error handling"})
 
     # Create engine with faulty layer
     engine = GraphEngine(
         workflow_id="test_workflow",
->>>>>>> 1cf788c4
         graph=graph,
-        graph_config=fixture_data.get("workflow", {}).get("graph", {}),
         graph_runtime_state=graph_runtime_state,
-<<<<<<< HEAD
-        max_execution_steps=300,
-        max_execution_time=60,
-        command_channel=InMemoryChannel(),
-    )
-
-    # Chain multiple layers
-    test_layer = TestLayer()
-    debug_layer = DebugLoggingLayer(level="INFO")
-
-    engine.layer(test_layer).layer(debug_layer)
-
-    # Run workflow
-    events = list(engine.run())
-
-    # Verify both layers received events
-    assert test_layer.graph_started
-    assert test_layer.graph_ended
-    assert len(test_layer.events_received) > 0
-
-    # Verify debug layer also worked
-    assert debug_layer.node_count > 0
-
-
-def test_layer_error_handling():
-    """Test that layer errors don't crash the engine."""
-    from core.workflow.graph_engine.layers import GraphEngineLayer
-
-    # Create a layer that throws errors
-    class FaultyLayer(GraphEngineLayer):
-        def on_graph_start(self):
-            raise RuntimeError("Intentional error in on_graph_start")
-
-        def on_event(self, event):
-            raise RuntimeError("Intentional error in on_event")
-
-        def on_graph_end(self, error):
-            raise RuntimeError("Intentional error in on_graph_end")
-
-    runner = WorkflowRunner()
-
-    # Load workflow
-    fixture_data = runner.load_fixture("simple_passthrough_workflow")
-    graph, graph_runtime_state = runner.create_graph_from_fixture(fixture_data, inputs={"query": "test error handling"})
-
-    # Create engine with faulty layer
-    engine = GraphEngine(
-        tenant_id="test_tenant",
-        app_id="test_app",
-        workflow_id="test_workflow",
-        user_id="test_user",
-        user_from=UserFrom.ACCOUNT,
-        invoke_from=InvokeFrom.WEB_APP,
-        call_depth=0,
-        graph=graph,
-        graph_config=fixture_data.get("workflow", {}).get("graph", {}),
-        graph_runtime_state=graph_runtime_state,
-        max_execution_steps=300,
-        max_execution_time=60,
         command_channel=InMemoryChannel(),
     )
 
@@ -847,117 +581,10 @@
 
 def test_event_sequence_validation():
     """Test the new event sequence validation feature."""
-=======
-        command_channel=InMemoryChannel(),
-    )
-
-    # Add faulty layer
-    engine.layer(FaultyLayer())
-
-    # Run workflow - should not crash despite layer errors
-    events = list(engine.run())
-
-    # Verify workflow still completed successfully
-    assert len(events) > 0
-    assert isinstance(events[-1], GraphRunSucceededEvent)
-    assert events[-1].outputs == {"query": "test error handling"}
-
-
-def test_event_sequence_validation():
-    """Test the new event sequence validation feature."""
     from core.workflow.graph_events import NodeRunStartedEvent, NodeRunStreamChunkEvent, NodeRunSucceededEvent
 
     runner = TableTestRunner()
 
-    # Test 1: Successful event sequence validation
-    test_case_success = WorkflowTestCase(
-        fixture_path="simple_passthrough_workflow",
-        inputs={"query": "test event sequence"},
-        expected_outputs={"query": "test event sequence"},
-        expected_event_sequence=[
-            GraphRunStartedEvent,
-            NodeRunStartedEvent,  # Start node begins
-            NodeRunStreamChunkEvent,  # Start node streaming
-            NodeRunSucceededEvent,  # Start node completes
-            NodeRunStartedEvent,  # End node begins
-            NodeRunSucceededEvent,  # End node completes
-            GraphRunSucceededEvent,  # Graph completes
-        ],
-        description="Test with correct event sequence",
-    )
-
-    result = runner.run_test_case(test_case_success)
-    assert result.success, f"Test should pass with correct event sequence. Error: {result.event_mismatch_details}"
-    assert result.event_sequence_match is True
-    assert result.event_mismatch_details is None
-
-    # Test 2: Failed event sequence validation - wrong order
-    test_case_wrong_order = WorkflowTestCase(
-        fixture_path="simple_passthrough_workflow",
-        inputs={"query": "test wrong order"},
-        expected_outputs={"query": "test wrong order"},
-        expected_event_sequence=[
-            GraphRunStartedEvent,
-            NodeRunSucceededEvent,  # Wrong: expecting success before start
-            NodeRunStreamChunkEvent,
-            NodeRunStartedEvent,
-            NodeRunStartedEvent,
-            NodeRunSucceededEvent,
-            GraphRunSucceededEvent,
-        ],
-        description="Test with incorrect event order",
-    )
-
-    result = runner.run_test_case(test_case_wrong_order)
-    assert not result.success, "Test should fail with incorrect event sequence"
-    assert result.event_sequence_match is False
-    assert result.event_mismatch_details is not None
-    assert "Event mismatch at position" in result.event_mismatch_details
-
-    # Test 3: Failed event sequence validation - wrong count
-    test_case_wrong_count = WorkflowTestCase(
-        fixture_path="simple_passthrough_workflow",
-        inputs={"query": "test wrong count"},
-        expected_outputs={"query": "test wrong count"},
-        expected_event_sequence=[
-            GraphRunStartedEvent,
-            NodeRunStartedEvent,
-            NodeRunSucceededEvent,
-            # Missing the second node's events
-            GraphRunSucceededEvent,
-        ],
-        description="Test with incorrect event count",
-    )
-
-    result = runner.run_test_case(test_case_wrong_count)
-    assert not result.success, "Test should fail with incorrect event count"
-    assert result.event_sequence_match is False
-    assert result.event_mismatch_details is not None
-    assert "Event count mismatch" in result.event_mismatch_details
-
-    # Test 4: No event sequence validation (backward compatibility)
-    test_case_no_validation = WorkflowTestCase(
-        fixture_path="simple_passthrough_workflow",
-        inputs={"query": "test no validation"},
-        expected_outputs={"query": "test no validation"},
-        # No expected_event_sequence provided
-        description="Test without event sequence validation",
-    )
-
-    result = runner.run_test_case(test_case_no_validation)
-    assert result.success, "Test should pass when no event sequence is provided"
-    assert result.event_sequence_match is None
-    assert result.event_mismatch_details is None
-
-
-def test_event_sequence_validation_with_table_tests():
-    """Test event sequence validation with table-driven tests."""
->>>>>>> 1cf788c4
-    from core.workflow.graph_events import NodeRunStartedEvent, NodeRunStreamChunkEvent, NodeRunSucceededEvent
-
-    runner = TableTestRunner()
-
-<<<<<<< HEAD
     # Test 1: Successful event sequence validation
     test_case_success = WorkflowTestCase(
         fixture_path="simple_passthrough_workflow",
@@ -1085,48 +712,6 @@
         ),
     ]
 
-=======
-    test_cases = [
-        WorkflowTestCase(
-            fixture_path="simple_passthrough_workflow",
-            inputs={"query": "test1"},
-            expected_outputs={"query": "test1"},
-            expected_event_sequence=[
-                GraphRunStartedEvent,
-                NodeRunStartedEvent,
-                NodeRunStreamChunkEvent,
-                NodeRunSucceededEvent,
-                NodeRunStartedEvent,
-                NodeRunSucceededEvent,
-                GraphRunSucceededEvent,
-            ],
-            description="Table test 1: Valid sequence",
-        ),
-        WorkflowTestCase(
-            fixture_path="simple_passthrough_workflow",
-            inputs={"query": "test2"},
-            expected_outputs={"query": "test2"},
-            # No event sequence validation for this test
-            description="Table test 2: No sequence validation",
-        ),
-        WorkflowTestCase(
-            fixture_path="simple_passthrough_workflow",
-            inputs={"query": "test3"},
-            expected_outputs={"query": "test3"},
-            expected_event_sequence=[
-                GraphRunStartedEvent,
-                NodeRunStartedEvent,
-                NodeRunStreamChunkEvent,
-                NodeRunSucceededEvent,
-                NodeRunStartedEvent,
-                NodeRunSucceededEvent,
-                GraphRunSucceededEvent,
-            ],
-            description="Table test 3: Valid sequence",
-        ),
-    ]
-
->>>>>>> 1cf788c4
     suite_result = runner.run_table_tests(test_cases)
 
     # Check all tests passed
