--- conflicted
+++ resolved
@@ -62,29 +62,8 @@
         "connected_at": int(time.time()),  # Add timestamp to differentiate tabs
     }
 
-<<<<<<< HEAD
-    # --- Leader Election Logic ---
-    workflow_users_key = f"workflow_online_users:{workflow_id}"
-    workflow_order_key = f"workflow_user_order:{workflow_id}"
-
-    # Remove user from list in case of reconnection, to add them to the end
-    redis_client.lrem(workflow_order_key, 0, user_id)
-    # Add user to the end of the list
-    redis_client.rpush(workflow_order_key, user_id)
-
-    # The first user in the list is the leader
-    leader_user_id_bytes = redis_client.lindex(workflow_order_key, 0)
-    is_leader = leader_user_id_bytes and leader_user_id_bytes.decode("utf-8") == user_id
-
-    # Notify the connecting client of their leader status
-    sio.emit("status", {"isLeader": is_leader}, room=sid)
-    # --- End of Leader Election Logic ---
-
-    redis_client.hset(workflow_users_key, user_id, json.dumps(user_info))
-=======
     # Store session info with sid as key
     redis_client.hset(f"workflow_online_users:{workflow_id}", sid, json.dumps(session_info))
->>>>>>> 687662cf
     redis_client.set(f"ws_sid_map:{sid}", json.dumps({"workflow_id": workflow_id, "user_id": user_id}))
 
     # Leader election: first session becomes the leader
@@ -109,42 +88,10 @@
     if mapping:
         data = json.loads(mapping)
         workflow_id = data["workflow_id"]
-<<<<<<< HEAD
-        user_id = data["user_id"]
-
-        workflow_users_key = f"workflow_online_users:{workflow_id}"
-        workflow_order_key = f"workflow_user_order:{workflow_id}"
-
-        # Get leader before any modification
-        leader_user_id_bytes = redis_client.lindex(workflow_order_key, 0)
-        was_leader = leader_user_id_bytes and leader_user_id_bytes.decode("utf-8") == user_id
-
-        # Remove user
-        redis_client.hdel(workflow_users_key, user_id)
-=======
 
         # Remove this specific session
         redis_client.hdel(f"workflow_online_users:{workflow_id}", sid)
->>>>>>> 687662cf
         redis_client.delete(f"ws_sid_map:{sid}")
-        redis_client.lrem(workflow_order_key, 0, user_id)
-
-        # Check if leader disconnected and a new one needs to be elected
-        if was_leader:
-            new_leader_user_id_bytes = redis_client.lindex(workflow_order_key, 0)
-            if new_leader_user_id_bytes:
-                new_leader_user_id = new_leader_user_id_bytes.decode("utf-8")
-                # get new leader's info to find their sid
-                new_leader_info_json = redis_client.hget(workflow_users_key, new_leader_user_id)
-                if new_leader_info_json:
-                    new_leader_info = json.loads(new_leader_info_json)
-                    new_leader_sid = new_leader_info.get("sid")
-                    if new_leader_sid:
-                        sio.emit("status", {"isLeader": True}, room=new_leader_sid)
-
-        # If the room is empty, clean up the redis key
-        if redis_client.llen(workflow_order_key) == 0:
-            redis_client.delete(workflow_order_key)
 
         # Handle leader re-election if the leader session disconnected
         handle_leader_disconnect(workflow_id, sid)
@@ -228,18 +175,7 @@
     Broadcast online users to the workflow room.
     Each session is shown as a separate user (even if same person has multiple tabs).
     """
-<<<<<<< HEAD
-    workflow_users_key = f"workflow_online_users:{workflow_id}"
-    workflow_order_key = f"workflow_user_order:{workflow_id}"
-
-    # The first user in the list is the leader
-    leader_user_id_bytes = redis_client.lindex(workflow_order_key, 0)
-    leader_user_id = leader_user_id_bytes.decode("utf-8") if leader_user_id_bytes else None
-
-    users_json = redis_client.hgetall(workflow_users_key)
-=======
     sessions_json = redis_client.hgetall(f"workflow_online_users:{workflow_id}")
->>>>>>> 687662cf
     users = []
 
     for sid, session_info_json in sessions_json.items():
@@ -257,13 +193,6 @@
             )
         except Exception:
             continue
-<<<<<<< HEAD
-    sio.emit(
-        "online_users",
-        {"workflow_id": workflow_id, "users": users, "leader": leader_user_id},
-        room=workflow_id,
-    )
-=======
 
     # Sort by connection time to maintain consistent order
     users.sort(key=lambda x: x.get("connected_at") or 0)
@@ -272,7 +201,6 @@
     leader_sid = get_current_leader(workflow_id)
 
     sio.emit("online_users", {"workflow_id": workflow_id, "users": users, "leader": leader_sid}, room=workflow_id)
->>>>>>> 687662cf
 
 
 @sio.on("collaboration_event")
