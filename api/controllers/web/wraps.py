--- conflicted
+++ resolved
@@ -88,11 +88,8 @@
         app_web_auth_enabled = False
         webapp_settings = None
         if system_features.webapp_auth.enabled:
-<<<<<<< HEAD
-=======
             if not app_code:
                 raise BadRequest("App code is required for webapp authentication.")
->>>>>>> 3fefe382
             app_id = AppService.get_app_id_by_code(app_code)
             webapp_settings = EnterpriseService.WebAppAuth.get_app_access_mode_by_id(app_id)
             if not webapp_settings:
