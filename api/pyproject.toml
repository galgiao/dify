--- conflicted
+++ resolved
@@ -20,12 +20,8 @@
     "flask-migrate~=4.0.7",
     "flask-orjson~=2.0.0",
     "flask-sqlalchemy~=3.1.1",
-<<<<<<< HEAD
     "gevent~=25.9.1",
-=======
-    "gevent~=24.11.1",
     "gevent-websocket~=0.10.1",
->>>>>>> 5cf3d9e4
     "gmpy2~=2.2.1",
     "google-api-core==2.18.0",
     "google-api-python-client==2.90.0",
