--- conflicted
+++ resolved
@@ -1,12 +1,6 @@
-<<<<<<< HEAD
-import enum
-import json
-from typing import Any, Optional, Union
-=======
 import json
 from enum import StrEnum, auto
 from typing import Any, Union
->>>>>>> bdd85b36
 
 from pydantic import BaseModel, Field, field_validator
 
