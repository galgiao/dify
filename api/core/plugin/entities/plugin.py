import datetime
from collections.abc import Mapping
from enum import StrEnum, auto
from typing import Any

from packaging.version import InvalidVersion, Version
from pydantic import BaseModel, Field, field_validator, model_validator

from core.agent.plugin_entities import AgentStrategyProviderEntity
from core.datasource.entities.datasource_entities import DatasourceProviderEntity
from core.model_runtime.entities.provider_entities import ProviderEntity
from core.plugin.entities.base import BasePluginEntity
from core.plugin.entities.endpoint import EndpointProviderDeclaration
from core.tools.entities.common_entities import I18nObject
from core.tools.entities.tool_entities import ToolProviderEntity
from core.trigger.entities.entities import TriggerProviderEntity


class PluginInstallationSource(StrEnum):
    Github = auto()
    Marketplace = auto()
    Package = auto()
    Remote = auto()


class PluginResourceRequirements(BaseModel):
    memory: int

    class Permission(BaseModel):
        class Tool(BaseModel):
            enabled: bool | None = Field(default=False)

        class Model(BaseModel):
            enabled: bool | None = Field(default=False)
            llm: bool | None = Field(default=False)
            text_embedding: bool | None = Field(default=False)
            rerank: bool | None = Field(default=False)
            tts: bool | None = Field(default=False)
            speech2text: bool | None = Field(default=False)
            moderation: bool | None = Field(default=False)

        class Node(BaseModel):
            enabled: bool | None = Field(default=False)

        class Endpoint(BaseModel):
            enabled: bool | None = Field(default=False)

        class Storage(BaseModel):
            enabled: bool | None = Field(default=False)
            size: int = Field(ge=1024, le=1073741824, default=1048576)

        tool: Tool | None = Field(default=None)
        model: Model | None = Field(default=None)
        node: Node | None = Field(default=None)
        endpoint: Endpoint | None = Field(default=None)
        storage: Storage | None = Field(default=None)

    permission: Permission | None = Field(default=None)


class PluginCategory(StrEnum):
    Tool = auto()
    Model = auto()
    Extension = auto()
    AgentStrategy = "agent-strategy"
<<<<<<< HEAD
    Trigger = "trigger"
=======
    Datasource = "datasource"
>>>>>>> 407323f8


class PluginDeclaration(BaseModel):
    class Plugins(BaseModel):
<<<<<<< HEAD
        tools: Optional[list[str]] = Field(default_factory=list[str])
        models: Optional[list[str]] = Field(default_factory=list[str])
        endpoints: Optional[list[str]] = Field(default_factory=list[str])
        triggers: Optional[list[str]] = Field(default_factory=list[str])
=======
        tools: list[str] | None = Field(default_factory=list[str])
        models: list[str] | None = Field(default_factory=list[str])
        endpoints: list[str] | None = Field(default_factory=list[str])
        datasources: list[str] | None = Field(default_factory=list[str])
>>>>>>> 407323f8

    class Meta(BaseModel):
        minimum_dify_version: str | None = Field(default=None)
        version: str | None = Field(default=None)

        @field_validator("minimum_dify_version")
        @classmethod
        def validate_minimum_dify_version(cls, v: str | None) -> str | None:
            if v is None:
                return v
            try:
                Version(v)
                return v
            except InvalidVersion as e:
                raise ValueError(f"Invalid version format: {v}") from e

    version: str = Field(...)
    author: str | None = Field(..., pattern=r"^[a-zA-Z0-9_-]{1,64}$")
    name: str = Field(..., pattern=r"^[a-z0-9_-]{1,128}$")
    description: I18nObject
    icon: str
    icon_dark: str | None = Field(default=None)
    label: I18nObject
    category: PluginCategory
    created_at: datetime.datetime
    resource: PluginResourceRequirements
    plugins: Plugins
    tags: list[str] = Field(default_factory=list)
    repo: str | None = Field(default=None)
    verified: bool = Field(default=False)
<<<<<<< HEAD
    tool: Optional[ToolProviderEntity] = None
    trigger: Optional[TriggerProviderEntity] = None
    model: Optional[ProviderEntity] = None
    endpoint: Optional[EndpointProviderDeclaration] = None
    agent_strategy: Optional[AgentStrategyProviderEntity] = None
=======
    tool: ToolProviderEntity | None = None
    model: ProviderEntity | None = None
    endpoint: EndpointProviderDeclaration | None = None
    agent_strategy: AgentStrategyProviderEntity | None = None
    datasource: DatasourceProviderEntity | None = None
>>>>>>> 407323f8
    meta: Meta

    @field_validator("version")
    @classmethod
    def validate_version(cls, v: str) -> str:
        try:
            Version(v)
            return v
        except InvalidVersion as e:
            raise ValueError(f"Invalid version format: {v}") from e

    @model_validator(mode="before")
    @classmethod
    def validate_category(cls, values: dict):
        # auto detect category
        if values.get("tool"):
            values["category"] = PluginCategory.Tool
        elif values.get("model"):
            values["category"] = PluginCategory.Model
        elif values.get("datasource"):
            values["category"] = PluginCategory.Datasource
        elif values.get("agent_strategy"):
            values["category"] = PluginCategory.AgentStrategy
        elif values.get("trigger"):
            values["category"] = PluginCategory.Trigger
        else:
            values["category"] = PluginCategory.Extension
        return values


class PluginInstallation(BasePluginEntity):
    tenant_id: str
    endpoints_setups: int
    endpoints_active: int
    runtime_type: str
    source: PluginInstallationSource
    meta: Mapping[str, Any]
    plugin_id: str
    plugin_unique_identifier: str
    version: str
    checksum: str
    declaration: PluginDeclaration


class PluginEntity(PluginInstallation):
    name: str
    installation_id: str
    version: str

    @model_validator(mode="after")
    def set_plugin_id(self):
        if self.declaration.tool:
            self.declaration.tool.plugin_id = self.plugin_id
        return self


<<<<<<< HEAD
class GenericProviderID:
    organization: str
    plugin_name: str
    provider_name: str
    is_hardcoded: bool

    def to_string(self) -> str:
        return str(self)

    def __str__(self) -> str:
        return f"{self.organization}/{self.plugin_name}/{self.provider_name}"

    def __init__(self, value: str, is_hardcoded: bool = False) -> None:
        if not value:
            raise NotFound("plugin not found, please add plugin")
        # check if the value is a valid plugin id with format: $organization/$plugin_name/$provider_name
        if not re.match(r"^[a-z0-9_-]+\/[a-z0-9_-]+\/[a-z0-9_-]+$", value):
            # check if matches [a-z0-9_-]+, if yes, append with langgenius/$value/$value
            if re.match(r"^[a-z0-9_-]+$", value):
                value = f"langgenius/{value}/{value}"
            else:
                raise ValueError(f"Invalid plugin id {value}")

        self.organization, self.plugin_name, self.provider_name = value.split("/")
        self.is_hardcoded = is_hardcoded

    def is_langgenius(self) -> bool:
        return self.organization == "langgenius"

    @property
    def plugin_id(self) -> str:
        return f"{self.organization}/{self.plugin_name}"


class ModelProviderID(GenericProviderID):
    def __init__(self, value: str, is_hardcoded: bool = False) -> None:
        super().__init__(value, is_hardcoded)
        if self.organization == "langgenius" and self.provider_name == "google":
            self.plugin_name = "gemini"


class ToolProviderID(GenericProviderID):
    def __init__(self, value: str, is_hardcoded: bool = False) -> None:
        super().__init__(value, is_hardcoded)
        if self.organization == "langgenius":
            if self.provider_name in ["jina", "siliconflow", "stepfun", "gitee_ai"]:
                self.plugin_name = f"{self.provider_name}_tool"


class TriggerProviderID(GenericProviderID):
    pass


=======
>>>>>>> 407323f8
class PluginDependency(BaseModel):
    class Type(StrEnum):
        Github = PluginInstallationSource.Github
        Marketplace = PluginInstallationSource.Marketplace
        Package = PluginInstallationSource.Package

    class Github(BaseModel):
        repo: str
        version: str
        package: str
        github_plugin_unique_identifier: str

        @property
        def plugin_unique_identifier(self) -> str:
            return self.github_plugin_unique_identifier

    class Marketplace(BaseModel):
        marketplace_plugin_unique_identifier: str
        version: str | None = None

        @property
        def plugin_unique_identifier(self) -> str:
            return self.marketplace_plugin_unique_identifier

    class Package(BaseModel):
        plugin_unique_identifier: str
        version: str | None = None

    type: Type
    value: Github | Marketplace | Package
    current_identifier: str | None = None


class MissingPluginDependency(BaseModel):
    plugin_unique_identifier: str
    current_identifier: str | None = None<|MERGE_RESOLUTION|>--- conflicted
+++ resolved
@@ -63,26 +63,17 @@
     Model = auto()
     Extension = auto()
     AgentStrategy = "agent-strategy"
-<<<<<<< HEAD
+    Datasource = "datasource"
     Trigger = "trigger"
-=======
-    Datasource = "datasource"
->>>>>>> 407323f8
 
 
 class PluginDeclaration(BaseModel):
     class Plugins(BaseModel):
-<<<<<<< HEAD
-        tools: Optional[list[str]] = Field(default_factory=list[str])
-        models: Optional[list[str]] = Field(default_factory=list[str])
-        endpoints: Optional[list[str]] = Field(default_factory=list[str])
-        triggers: Optional[list[str]] = Field(default_factory=list[str])
-=======
         tools: list[str] | None = Field(default_factory=list[str])
         models: list[str] | None = Field(default_factory=list[str])
         endpoints: list[str] | None = Field(default_factory=list[str])
         datasources: list[str] | None = Field(default_factory=list[str])
->>>>>>> 407323f8
+        triggers: Optional[list[str]] = Field(default_factory=list[str])
 
     class Meta(BaseModel):
         minimum_dify_version: str | None = Field(default=None)
@@ -113,19 +104,12 @@
     tags: list[str] = Field(default_factory=list)
     repo: str | None = Field(default=None)
     verified: bool = Field(default=False)
-<<<<<<< HEAD
-    tool: Optional[ToolProviderEntity] = None
-    trigger: Optional[TriggerProviderEntity] = None
-    model: Optional[ProviderEntity] = None
-    endpoint: Optional[EndpointProviderDeclaration] = None
-    agent_strategy: Optional[AgentStrategyProviderEntity] = None
-=======
     tool: ToolProviderEntity | None = None
     model: ProviderEntity | None = None
     endpoint: EndpointProviderDeclaration | None = None
     agent_strategy: AgentStrategyProviderEntity | None = None
     datasource: DatasourceProviderEntity | None = None
->>>>>>> 407323f8
+    trigger: Optional[TriggerProviderEntity] = None
     meta: Meta
 
     @field_validator("version")
@@ -182,62 +166,6 @@
         return self
 
 
-<<<<<<< HEAD
-class GenericProviderID:
-    organization: str
-    plugin_name: str
-    provider_name: str
-    is_hardcoded: bool
-
-    def to_string(self) -> str:
-        return str(self)
-
-    def __str__(self) -> str:
-        return f"{self.organization}/{self.plugin_name}/{self.provider_name}"
-
-    def __init__(self, value: str, is_hardcoded: bool = False) -> None:
-        if not value:
-            raise NotFound("plugin not found, please add plugin")
-        # check if the value is a valid plugin id with format: $organization/$plugin_name/$provider_name
-        if not re.match(r"^[a-z0-9_-]+\/[a-z0-9_-]+\/[a-z0-9_-]+$", value):
-            # check if matches [a-z0-9_-]+, if yes, append with langgenius/$value/$value
-            if re.match(r"^[a-z0-9_-]+$", value):
-                value = f"langgenius/{value}/{value}"
-            else:
-                raise ValueError(f"Invalid plugin id {value}")
-
-        self.organization, self.plugin_name, self.provider_name = value.split("/")
-        self.is_hardcoded = is_hardcoded
-
-    def is_langgenius(self) -> bool:
-        return self.organization == "langgenius"
-
-    @property
-    def plugin_id(self) -> str:
-        return f"{self.organization}/{self.plugin_name}"
-
-
-class ModelProviderID(GenericProviderID):
-    def __init__(self, value: str, is_hardcoded: bool = False) -> None:
-        super().__init__(value, is_hardcoded)
-        if self.organization == "langgenius" and self.provider_name == "google":
-            self.plugin_name = "gemini"
-
-
-class ToolProviderID(GenericProviderID):
-    def __init__(self, value: str, is_hardcoded: bool = False) -> None:
-        super().__init__(value, is_hardcoded)
-        if self.organization == "langgenius":
-            if self.provider_name in ["jina", "siliconflow", "stepfun", "gitee_ai"]:
-                self.plugin_name = f"{self.provider_name}_tool"
-
-
-class TriggerProviderID(GenericProviderID):
-    pass
-
-
-=======
->>>>>>> 407323f8
 class PluginDependency(BaseModel):
     class Type(StrEnum):
         Github = PluginInstallationSource.Github
