--- conflicted
+++ resolved
@@ -1,12 +1,7 @@
 import logging
 import os
-<<<<<<< HEAD
-from collections.abc import Callable, Generator, Sequence
-from typing import IO, Literal, Optional, Union, cast, overload
-=======
 from collections.abc import Callable, Generator, Iterable, Sequence
-from typing import IO, Any, Optional, Union, cast
->>>>>>> ca21c285
+from typing import IO, Any, Literal, Optional, Union, cast, overload
 
 from core.entities.embedding_type import EmbeddingInputType
 from core.entities.provider_configuration import ProviderConfiguration, ProviderModelBundle
@@ -315,13 +310,7 @@
             user=user,
         )
 
-<<<<<<< HEAD
-    def invoke_tts(
-        self, content_text: str, tenant_id: str, voice: str, user: Optional[str] = None
-    ) -> Generator[bytes, None, None]:
-=======
     def invoke_tts(self, content_text: str, tenant_id: str, voice: str, user: Optional[str] = None) -> Iterable[bytes]:
->>>>>>> ca21c285
         """
         Invoke large language tts model
 
