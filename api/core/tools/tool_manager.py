import json
import logging
import mimetypes
import time
from collections.abc import Generator, Mapping
from os import listdir, path
from threading import Lock
from typing import TYPE_CHECKING, Any, Literal, Union, cast

import sqlalchemy as sa
from pydantic import TypeAdapter
from sqlalchemy import select
from sqlalchemy.orm import Session
from yarl import URL

import contexts
from core.helper.provider_cache import ToolProviderCredentialsCache
from core.plugin.impl.tool import PluginToolManager
from core.tools.__base.tool_provider import ToolProviderController
from core.tools.__base.tool_runtime import ToolRuntime
from core.tools.mcp_tool.provider import MCPToolProviderController
from core.tools.mcp_tool.tool import MCPTool
from core.tools.plugin_tool.provider import PluginToolProviderController
from core.tools.plugin_tool.tool import PluginTool
from core.tools.utils.uuid_utils import is_valid_uuid
from core.tools.workflow_as_tool.provider import WorkflowToolProviderController
from core.workflow.entities.variable_pool import VariablePool
from models.provider_ids import ToolProviderID
from services.enterprise.plugin_manager_service import PluginCredentialType
from services.tools.mcp_tools_manage_service import MCPToolManageService

if TYPE_CHECKING:
    from core.workflow.nodes.tool.entities import ToolEntity

from configs import dify_config
from core.agent.entities import AgentToolEntity
from core.app.entities.app_invoke_entities import InvokeFrom
from core.helper.module_import_helper import load_single_subclass_from_source
from core.helper.position_helper import is_filtered
from core.model_runtime.utils.encoders import jsonable_encoder
from core.tools.__base.tool import Tool
from core.tools.builtin_tool.provider import BuiltinToolProviderController
from core.tools.builtin_tool.providers._positions import BuiltinToolProviderSort
from core.tools.builtin_tool.tool import BuiltinTool
from core.tools.custom_tool.provider import ApiToolProviderController
from core.tools.custom_tool.tool import ApiTool
from core.tools.entities.api_entities import ToolProviderApiEntity, ToolProviderTypeApiLiteral
from core.tools.entities.common_entities import I18nObject
from core.tools.entities.tool_entities import (
    ApiProviderAuthType,
    CredentialType,
    ToolInvokeFrom,
    ToolParameter,
    ToolProviderType,
)
from core.tools.errors import ToolProviderNotFoundError
from core.tools.tool_label_manager import ToolLabelManager
from core.tools.utils.configuration import ToolParameterConfigurationManager
from core.tools.utils.encryption import create_provider_encrypter, create_tool_provider_encrypter
from core.tools.workflow_as_tool.tool import WorkflowTool
from extensions.ext_database import db
from models.tools import ApiToolProvider, BuiltinToolProvider, MCPToolProvider, WorkflowToolProvider
from services.tools.tools_transform_service import ToolTransformService

if TYPE_CHECKING:
    from core.workflow.entities import VariablePool
    from core.workflow.nodes.tool.entities import ToolEntity

logger = logging.getLogger(__name__)


class ToolManager:
    _builtin_provider_lock = Lock()
    _hardcoded_providers: dict[str, BuiltinToolProviderController] = {}
    _builtin_providers_loaded = False
    _builtin_tools_labels: dict[str, Union[I18nObject, None]] = {}

    @classmethod
    def get_hardcoded_provider(cls, provider: str) -> BuiltinToolProviderController:
        """

        get the hardcoded provider

        """

        if len(cls._hardcoded_providers) == 0:
            # init the builtin providers
            cls.load_hardcoded_providers_cache()

        return cls._hardcoded_providers[provider]

    @classmethod
    def get_builtin_provider(
        cls, provider: str, tenant_id: str
    ) -> BuiltinToolProviderController | PluginToolProviderController:
        """
        get the builtin provider

        :param provider: the name of the provider
        :param tenant_id: the id of the tenant
        :return: the provider
        """
        # split provider to

        if len(cls._hardcoded_providers) == 0:
            # init the builtin providers
            cls.load_hardcoded_providers_cache()

        if provider not in cls._hardcoded_providers:
            # get plugin provider
            plugin_provider = cls.get_plugin_provider(provider, tenant_id)
            if plugin_provider:
                return plugin_provider

        return cls._hardcoded_providers[provider]

    @classmethod
    def get_plugin_provider(cls, provider: str, tenant_id: str) -> PluginToolProviderController:
        """
        get the plugin provider
        """
        # check if context is set

        try:
            contexts.plugin_tool_providers.get()
        except LookupError:
            contexts.plugin_tool_providers.set({})
            contexts.plugin_tool_providers_lock.set(Lock())

        plugin_tool_providers = contexts.plugin_tool_providers.get()
        if provider in plugin_tool_providers:
            return plugin_tool_providers[provider]

        with contexts.plugin_tool_providers_lock.get():
            # double check
            plugin_tool_providers = contexts.plugin_tool_providers.get()
            if provider in plugin_tool_providers:
                return plugin_tool_providers[provider]

            manager = PluginToolManager()
            provider_entity = manager.fetch_tool_provider(tenant_id, provider)
            if not provider_entity:
                raise ToolProviderNotFoundError(f"plugin provider {provider} not found")

            controller = PluginToolProviderController(
                entity=provider_entity.declaration,
                plugin_id=provider_entity.plugin_id,
                plugin_unique_identifier=provider_entity.plugin_unique_identifier,
                tenant_id=tenant_id,
            )

            plugin_tool_providers[provider] = controller
            return controller

    @classmethod
    def get_tool_runtime(
        cls,
        provider_type: ToolProviderType,
        provider_id: str,
        tool_name: str,
        tenant_id: str,
        invoke_from: InvokeFrom = InvokeFrom.DEBUGGER,
        tool_invoke_from: ToolInvokeFrom = ToolInvokeFrom.AGENT,
        credential_id: str | None = None,
    ) -> Union[BuiltinTool, PluginTool, ApiTool, WorkflowTool, MCPTool]:
        """
        get the tool runtime

        :param provider_type: the type of the provider
        :param provider_id: the id of the provider
        :param tool_name: the name of the tool
        :param tenant_id: the tenant id
        :param invoke_from: invoke from
        :param tool_invoke_from: the tool invoke from
        :param credential_id: the credential id

        :return: the tool
        """

        if provider_type == ToolProviderType.BUILT_IN:
            # check if the builtin tool need credentials
            provider_controller = cls.get_builtin_provider(provider_id, tenant_id)

            builtin_tool = provider_controller.get_tool(tool_name)
            if not builtin_tool:
                raise ToolProviderNotFoundError(f"builtin tool {tool_name} not found")

            if not provider_controller.need_credentials:
                return cast(
                    BuiltinTool,
                    builtin_tool.fork_tool_runtime(
                        runtime=ToolRuntime(
                            tenant_id=tenant_id,
                            credentials={},
                            invoke_from=invoke_from,
                            tool_invoke_from=tool_invoke_from,
                        )
                    ),
                )
            builtin_provider = None
            if isinstance(provider_controller, PluginToolProviderController):
                provider_id_entity = ToolProviderID(provider_id)
                # get specific credentials
                if is_valid_uuid(credential_id):
                    try:
                        builtin_provider_stmt = select(BuiltinToolProvider).where(
                            BuiltinToolProvider.tenant_id == tenant_id,
                            BuiltinToolProvider.id == credential_id,
                        )
                        builtin_provider = db.session.scalar(builtin_provider_stmt)
                    except Exception as e:
                        builtin_provider = None
                        logger.info("Error getting builtin provider %s:%s", credential_id, e, exc_info=True)
                    # if the provider has been deleted, raise an error
                    if builtin_provider is None:
                        raise ToolProviderNotFoundError(f"provider has been deleted: {credential_id}")

                # fallback to the default provider
                if builtin_provider is None:
                    # use the default provider
                    with Session(db.engine) as session:
                        builtin_provider = session.scalar(
                            sa.select(BuiltinToolProvider)
                            .where(
                                BuiltinToolProvider.tenant_id == tenant_id,
                                (BuiltinToolProvider.provider == str(provider_id_entity))
                                | (BuiltinToolProvider.provider == provider_id_entity.provider_name),
                            )
                            .order_by(BuiltinToolProvider.is_default.desc(), BuiltinToolProvider.created_at.asc())
                        )
                    if builtin_provider is None:
                        raise ToolProviderNotFoundError(f"no default provider for {provider_id}")
            else:
                builtin_provider = (
                    db.session.query(BuiltinToolProvider)
                    .where(BuiltinToolProvider.tenant_id == tenant_id, (BuiltinToolProvider.provider == provider_id))
                    .order_by(BuiltinToolProvider.is_default.desc(), BuiltinToolProvider.created_at.asc())
                    .first()
                )

                if builtin_provider is None:
                    raise ToolProviderNotFoundError(f"builtin provider {provider_id} not found")

            # check if the credential is allowed to be used
            from core.helper.credential_utils import check_credential_policy_compliance

            check_credential_policy_compliance(
                credential_id=builtin_provider.id,
                provider=provider_id,
                credential_type=PluginCredentialType.TOOL,
                check_existence=False,
            )

            encrypter, cache = create_provider_encrypter(
                tenant_id=tenant_id,
                config=[
                    x.to_basic_provider_config()
                    for x in provider_controller.get_credentials_schema_by_type(builtin_provider.credential_type)
                ],
                cache=ToolProviderCredentialsCache(
                    tenant_id=tenant_id, provider=provider_id, credential_id=builtin_provider.id
                ),
            )

            # decrypt the credentials
            decrypted_credentials: Mapping[str, Any] = encrypter.decrypt(builtin_provider.credentials)

            # check if the credentials is expired
            if builtin_provider.expires_at != -1 and (builtin_provider.expires_at - 60) < int(time.time()):
                # TODO: circular import
                from core.plugin.impl.oauth import OAuthHandler
                from services.tools.builtin_tools_manage_service import BuiltinToolManageService

                # refresh the credentials
                tool_provider = ToolProviderID(provider_id)
                provider_name = tool_provider.provider_name
                redirect_uri = f"{dify_config.CONSOLE_API_URL}/console/api/oauth/plugin/{provider_id}/tool/callback"
                system_credentials = BuiltinToolManageService.get_oauth_client(tenant_id, provider_id)

                oauth_handler = OAuthHandler()
                # refresh the credentials
                refreshed_credentials = oauth_handler.refresh_credentials(
                    tenant_id=tenant_id,
                    user_id=builtin_provider.user_id,
                    plugin_id=tool_provider.plugin_id,
                    provider=provider_name,
                    redirect_uri=redirect_uri,
                    system_credentials=system_credentials or {},
                    credentials=decrypted_credentials,
                )
                # update the credentials
                builtin_provider.encrypted_credentials = (
                    TypeAdapter(dict[str, Any])
                    .dump_json(encrypter.encrypt(dict(refreshed_credentials.credentials)))
                    .decode("utf-8")
                )
                builtin_provider.expires_at = refreshed_credentials.expires_at
                db.session.commit()
                decrypted_credentials = refreshed_credentials.credentials
                cache.delete()

            return cast(
                BuiltinTool,
                builtin_tool.fork_tool_runtime(
                    runtime=ToolRuntime(
                        tenant_id=tenant_id,
                        credentials=dict(decrypted_credentials),
                        credential_type=CredentialType.of(builtin_provider.credential_type),
                        runtime_parameters={},
                        invoke_from=invoke_from,
                        tool_invoke_from=tool_invoke_from,
                    )
                ),
            )

        elif provider_type == ToolProviderType.API:
            api_provider, credentials = cls.get_api_provider_controller(tenant_id, provider_id)
            encrypter, _ = create_tool_provider_encrypter(
                tenant_id=tenant_id,
                controller=api_provider,
            )
            return api_provider.get_tool(tool_name).fork_tool_runtime(
                runtime=ToolRuntime(
                    tenant_id=tenant_id,
                    credentials=encrypter.decrypt(credentials),
                    invoke_from=invoke_from,
                    tool_invoke_from=tool_invoke_from,
                )
            )
        elif provider_type == ToolProviderType.WORKFLOW:
            workflow_provider_stmt = select(WorkflowToolProvider).where(
                WorkflowToolProvider.tenant_id == tenant_id, WorkflowToolProvider.id == provider_id
            )
            workflow_provider = db.session.scalar(workflow_provider_stmt)

            if workflow_provider is None:
                raise ToolProviderNotFoundError(f"workflow provider {provider_id} not found")

            controller = ToolTransformService.workflow_provider_to_controller(db_provider=workflow_provider)
            controller_tools: list[WorkflowTool] = controller.get_tools(tenant_id=workflow_provider.tenant_id)
            if controller_tools is None or len(controller_tools) == 0:
                raise ToolProviderNotFoundError(f"workflow provider {provider_id} not found")

            return controller.get_tools(tenant_id=workflow_provider.tenant_id)[0].fork_tool_runtime(
                runtime=ToolRuntime(
                    tenant_id=tenant_id,
                    credentials={},
                    invoke_from=invoke_from,
                    tool_invoke_from=tool_invoke_from,
                )
            )
        elif provider_type == ToolProviderType.APP:
            raise NotImplementedError("app provider not implemented")
        elif provider_type == ToolProviderType.PLUGIN:
            return cls.get_plugin_provider(provider_id, tenant_id).get_tool(tool_name)
        elif provider_type == ToolProviderType.MCP:
            return cls.get_mcp_provider_controller(tenant_id, provider_id).get_tool(tool_name)
        else:
            raise ToolProviderNotFoundError(f"provider type {provider_type.value} not found")

    @classmethod
    def get_agent_tool_runtime(
        cls,
        tenant_id: str,
        app_id: str,
        agent_tool: AgentToolEntity,
        invoke_from: InvokeFrom = InvokeFrom.DEBUGGER,
<<<<<<< HEAD
        variable_pool: Optional["VariablePool"] = None,
=======
        variable_pool: VariablePool | None = None,
>>>>>>> bdd85b36
    ) -> Tool:
        """
        get the agent tool runtime
        """
        tool_entity = cls.get_tool_runtime(
            provider_type=agent_tool.provider_type,
            provider_id=agent_tool.provider_id,
            tool_name=agent_tool.tool_name,
            tenant_id=tenant_id,
            invoke_from=invoke_from,
            tool_invoke_from=ToolInvokeFrom.AGENT,
            credential_id=agent_tool.credential_id,
        )
        runtime_parameters = {}
        parameters = tool_entity.get_merged_runtime_parameters()
        runtime_parameters = cls._convert_tool_parameters_type(
            parameters, variable_pool, agent_tool.tool_parameters, typ="agent"
        )
        # decrypt runtime parameters
        encryption_manager = ToolParameterConfigurationManager(
            tenant_id=tenant_id,
            tool_runtime=tool_entity,
            provider_name=agent_tool.provider_id,
            provider_type=agent_tool.provider_type,
            identity_id=f"AGENT.{app_id}",
        )
        runtime_parameters = encryption_manager.decrypt_tool_parameters(runtime_parameters)
        if tool_entity.runtime is None or tool_entity.runtime.runtime_parameters is None:
            raise ValueError("runtime not found or runtime parameters not found")

        tool_entity.runtime.runtime_parameters.update(runtime_parameters)
        return tool_entity

    @classmethod
    def get_workflow_tool_runtime(
        cls,
        tenant_id: str,
        app_id: str,
        node_id: str,
        workflow_tool: "ToolEntity",
        invoke_from: InvokeFrom = InvokeFrom.DEBUGGER,
<<<<<<< HEAD
        variable_pool: Optional["VariablePool"] = None,
=======
        variable_pool: VariablePool | None = None,
>>>>>>> bdd85b36
    ) -> Tool:
        """
        get the workflow tool runtime
        """

        tool_runtime = cls.get_tool_runtime(
            provider_type=workflow_tool.provider_type,
            provider_id=workflow_tool.provider_id,
            tool_name=workflow_tool.tool_name,
            tenant_id=tenant_id,
            invoke_from=invoke_from,
            tool_invoke_from=ToolInvokeFrom.WORKFLOW,
            credential_id=workflow_tool.credential_id,
        )

        parameters = tool_runtime.get_merged_runtime_parameters()
        runtime_parameters = cls._convert_tool_parameters_type(
            parameters, variable_pool, workflow_tool.tool_configurations, typ="workflow"
        )
        # decrypt runtime parameters
        encryption_manager = ToolParameterConfigurationManager(
            tenant_id=tenant_id,
            tool_runtime=tool_runtime,
            provider_name=workflow_tool.provider_id,
            provider_type=workflow_tool.provider_type,
            identity_id=f"WORKFLOW.{app_id}.{node_id}",
        )

        if runtime_parameters:
            runtime_parameters = encryption_manager.decrypt_tool_parameters(runtime_parameters)

        tool_runtime.runtime.runtime_parameters.update(runtime_parameters)
        return tool_runtime

    @classmethod
    def get_tool_runtime_from_plugin(
        cls,
        tool_type: ToolProviderType,
        tenant_id: str,
        provider: str,
        tool_name: str,
        tool_parameters: dict[str, Any],
        credential_id: str | None = None,
    ) -> Tool:
        """
        get tool runtime from plugin
        """
        tool_entity = cls.get_tool_runtime(
            provider_type=tool_type,
            provider_id=provider,
            tool_name=tool_name,
            tenant_id=tenant_id,
            invoke_from=InvokeFrom.SERVICE_API,
            tool_invoke_from=ToolInvokeFrom.PLUGIN,
            credential_id=credential_id,
        )
        runtime_parameters = {}
        parameters = tool_entity.get_merged_runtime_parameters()
        for parameter in parameters:
            if parameter.form == ToolParameter.ToolParameterForm.FORM:
                # save tool parameter to tool entity memory
                value = parameter.init_frontend_parameter(tool_parameters.get(parameter.name))
                runtime_parameters[parameter.name] = value

        tool_entity.runtime.runtime_parameters.update(runtime_parameters)
        return tool_entity

    @classmethod
    def get_hardcoded_provider_icon(cls, provider: str) -> tuple[str, str]:
        """
        get the absolute path of the icon of the hardcoded provider

        :param provider: the name of the provider
        :return: the absolute path of the icon, the mime type of the icon
        """
        # get provider
        provider_controller = cls.get_hardcoded_provider(provider)

        absolute_path = path.join(
            path.dirname(path.realpath(__file__)),
            "builtin_tool",
            "providers",
            provider,
            "_assets",
            provider_controller.entity.identity.icon,
        )
        # check if the icon exists
        if not path.exists(absolute_path):
            raise ToolProviderNotFoundError(f"builtin provider {provider} icon not found")

        # get the mime type
        mime_type, _ = mimetypes.guess_type(absolute_path)
        mime_type = mime_type or "application/octet-stream"

        return absolute_path, mime_type

    @classmethod
    def list_hardcoded_providers(cls):
        # use cache first
        if cls._builtin_providers_loaded:
            yield from list(cls._hardcoded_providers.values())
            return

        with cls._builtin_provider_lock:
            if cls._builtin_providers_loaded:
                yield from list(cls._hardcoded_providers.values())
                return

            yield from cls._list_hardcoded_providers()

    @classmethod
    def list_plugin_providers(cls, tenant_id: str) -> list[PluginToolProviderController]:
        """
        list all the plugin providers
        """

        manager = PluginToolManager()
        provider_entities = manager.fetch_tool_providers(tenant_id)
        return [
            PluginToolProviderController(
                entity=provider.declaration,
                plugin_id=provider.plugin_id,
                plugin_unique_identifier=provider.plugin_unique_identifier,
                tenant_id=tenant_id,
            )
            for provider in provider_entities
        ]

    @classmethod
    def list_builtin_providers(
        cls, tenant_id: str
    ) -> Generator[BuiltinToolProviderController | PluginToolProviderController, None, None]:
        """
        list all the builtin providers
        """
        yield from cls.list_hardcoded_providers()
        # get plugin providers
        yield from cls.list_plugin_providers(tenant_id)

    @classmethod
    def _list_hardcoded_providers(cls) -> Generator[BuiltinToolProviderController, None, None]:
        """
        list all the builtin providers
        """
        for provider_path in listdir(path.join(path.dirname(path.realpath(__file__)), "builtin_tool", "providers")):
            if provider_path.startswith("__"):
                continue

            if path.isdir(path.join(path.dirname(path.realpath(__file__)), "builtin_tool", "providers", provider_path)):
                if provider_path.startswith("__"):
                    continue

                # init provider
                try:
                    provider_class = load_single_subclass_from_source(
                        module_name=f"core.tools.builtin_tool.providers.{provider_path}.{provider_path}",
                        script_path=path.join(
                            path.dirname(path.realpath(__file__)),
                            "builtin_tool",
                            "providers",
                            provider_path,
                            f"{provider_path}.py",
                        ),
                        parent_type=BuiltinToolProviderController,
                    )
                    provider: BuiltinToolProviderController = provider_class()
                    cls._hardcoded_providers[provider.entity.identity.name] = provider
                    for tool in provider.get_tools():
                        cls._builtin_tools_labels[tool.entity.identity.name] = tool.entity.identity.label
                    yield provider

                except Exception:
                    logger.exception("load builtin provider %s", provider_path)
                    continue
        # set builtin providers loaded
        cls._builtin_providers_loaded = True

    @classmethod
    def load_hardcoded_providers_cache(cls):
        for _ in cls.list_hardcoded_providers():
            pass

    @classmethod
    def clear_hardcoded_providers_cache(cls):
        cls._hardcoded_providers = {}
        cls._builtin_providers_loaded = False

    @classmethod
    def get_tool_label(cls, tool_name: str) -> Union[I18nObject, None]:
        """
        get the tool label

        :param tool_name: the name of the tool

        :return: the label of the tool
        """
        if len(cls._builtin_tools_labels) == 0:
            # init the builtin providers
            cls.load_hardcoded_providers_cache()

        if tool_name not in cls._builtin_tools_labels:
            return None

        return cls._builtin_tools_labels[tool_name]

    @classmethod
    def list_default_builtin_providers(cls, tenant_id: str) -> list[BuiltinToolProvider]:
        """
        list all the builtin providers
        """
        # according to multi credentials, select the one with is_default=True first, then created_at oldest
        # for compatibility with old version
        sql = """
                SELECT DISTINCT ON (tenant_id, provider) id
                FROM tool_builtin_providers
                WHERE tenant_id = :tenant_id
                ORDER BY tenant_id, provider, is_default DESC, created_at DESC
                """
        with Session(db.engine, autoflush=False) as session:
            ids = [row.id for row in session.execute(sa.text(sql), {"tenant_id": tenant_id}).all()]
            return session.query(BuiltinToolProvider).where(BuiltinToolProvider.id.in_(ids)).all()

    @classmethod
    def list_providers_from_api(
        cls, user_id: str, tenant_id: str, typ: ToolProviderTypeApiLiteral
    ) -> list[ToolProviderApiEntity]:
        result_providers: dict[str, ToolProviderApiEntity] = {}

        filters = []
        if not typ:
            filters.extend(["builtin", "api", "workflow", "mcp"])
        else:
            filters.append(typ)

        with db.session.no_autoflush:
            if "builtin" in filters:
                builtin_providers = cls.list_builtin_providers(tenant_id)

                # key: provider name, value: provider
                db_builtin_providers = {
                    str(ToolProviderID(provider.provider)): provider
                    for provider in cls.list_default_builtin_providers(tenant_id)
                }

                # append builtin providers
                for provider in builtin_providers:
                    # handle include, exclude
                    if is_filtered(
                        include_set=dify_config.POSITION_TOOL_INCLUDES_SET,
                        exclude_set=dify_config.POSITION_TOOL_EXCLUDES_SET,
                        data=provider,
                        name_func=lambda x: x.entity.identity.name,
                    ):
                        continue
                    user_provider = ToolTransformService.builtin_provider_to_user_provider(
                        provider_controller=provider,
                        db_provider=db_builtin_providers.get(provider.entity.identity.name),
                        decrypt_credentials=False,
                    )

                    if isinstance(provider, PluginToolProviderController):
                        result_providers[f"plugin_provider.{user_provider.name}"] = user_provider
                    else:
                        result_providers[f"builtin_provider.{user_provider.name}"] = user_provider

            # get db api providers
            if "api" in filters:
                db_api_providers = db.session.scalars(
                    select(ApiToolProvider).where(ApiToolProvider.tenant_id == tenant_id)
                ).all()

                api_provider_controllers: list[dict[str, Any]] = [
                    {"provider": provider, "controller": ToolTransformService.api_provider_to_controller(provider)}
                    for provider in db_api_providers
                ]

                # get labels
                labels = ToolLabelManager.get_tools_labels([x["controller"] for x in api_provider_controllers])

                for api_provider_controller in api_provider_controllers:
                    user_provider = ToolTransformService.api_provider_to_user_provider(
                        provider_controller=api_provider_controller["controller"],
                        db_provider=api_provider_controller["provider"],
                        decrypt_credentials=False,
                        labels=labels.get(api_provider_controller["controller"].provider_id, []),
                    )
                    result_providers[f"api_provider.{user_provider.name}"] = user_provider

            if "workflow" in filters:
                # get workflow providers
                workflow_providers = db.session.scalars(
                    select(WorkflowToolProvider).where(WorkflowToolProvider.tenant_id == tenant_id)
                ).all()

                workflow_provider_controllers: list[WorkflowToolProviderController] = []
                for workflow_provider in workflow_providers:
                    try:
                        workflow_provider_controllers.append(
                            ToolTransformService.workflow_provider_to_controller(db_provider=workflow_provider)
                        )
                    except Exception:
                        # app has been deleted
                        pass

                labels = ToolLabelManager.get_tools_labels(
                    [cast(ToolProviderController, controller) for controller in workflow_provider_controllers]
                )

                for provider_controller in workflow_provider_controllers:
                    user_provider = ToolTransformService.workflow_provider_to_user_provider(
                        provider_controller=provider_controller,
                        labels=labels.get(provider_controller.provider_id, []),
                    )
                    result_providers[f"workflow_provider.{user_provider.name}"] = user_provider
            if "mcp" in filters:
                mcp_providers = MCPToolManageService.retrieve_mcp_tools(tenant_id, for_list=True)
                for mcp_provider in mcp_providers:
                    result_providers[f"mcp_provider.{mcp_provider.name}"] = mcp_provider

        return BuiltinToolProviderSort.sort(list(result_providers.values()))

    @classmethod
    def get_api_provider_controller(
        cls, tenant_id: str, provider_id: str
    ) -> tuple[ApiToolProviderController, dict[str, Any]]:
        """
        get the api provider

        :param tenant_id: the id of the tenant
        :param provider_id: the id of the provider

        :return: the provider controller, the credentials
        """
        provider: ApiToolProvider | None = (
            db.session.query(ApiToolProvider)
            .where(
                ApiToolProvider.id == provider_id,
                ApiToolProvider.tenant_id == tenant_id,
            )
            .first()
        )

        if provider is None:
            raise ToolProviderNotFoundError(f"api provider {provider_id} not found")

        auth_type = ApiProviderAuthType.NONE
        provider_auth_type = provider.credentials.get("auth_type")
        if provider_auth_type in ("api_key_header", "api_key"):  # backward compatibility
            auth_type = ApiProviderAuthType.API_KEY_HEADER
        elif provider_auth_type == "api_key_query":
            auth_type = ApiProviderAuthType.API_KEY_QUERY

        controller = ApiToolProviderController.from_db(
            provider,
            auth_type,
        )
        controller.load_bundled_tools(provider.tools)

        return controller, provider.credentials

    @classmethod
    def get_mcp_provider_controller(cls, tenant_id: str, provider_id: str) -> MCPToolProviderController:
        """
        get the api provider

        :param tenant_id: the id of the tenant
        :param provider_id: the id of the provider

        :return: the provider controller, the credentials
        """
        provider: MCPToolProvider | None = (
            db.session.query(MCPToolProvider)
            .where(
                MCPToolProvider.server_identifier == provider_id,
                MCPToolProvider.tenant_id == tenant_id,
            )
            .first()
        )

        if provider is None:
            raise ToolProviderNotFoundError(f"mcp provider {provider_id} not found")

        controller = MCPToolProviderController.from_db(provider)

        return controller

    @classmethod
    def user_get_api_provider(cls, provider: str, tenant_id: str):
        """
        get api provider
        """
        provider_name = provider
        provider_obj: ApiToolProvider | None = (
            db.session.query(ApiToolProvider)
            .where(
                ApiToolProvider.tenant_id == tenant_id,
                ApiToolProvider.name == provider,
            )
            .first()
        )

        if provider_obj is None:
            raise ValueError(f"you have not added provider {provider_name}")

        try:
            credentials = json.loads(provider_obj.credentials_str) or {}
        except Exception:
            credentials = {}

        # package tool provider controller
        auth_type = ApiProviderAuthType.NONE
        credentials_auth_type = credentials.get("auth_type")
        if credentials_auth_type in ("api_key_header", "api_key"):  # backward compatibility
            auth_type = ApiProviderAuthType.API_KEY_HEADER
        elif credentials_auth_type == "api_key_query":
            auth_type = ApiProviderAuthType.API_KEY_QUERY

        controller = ApiToolProviderController.from_db(
            provider_obj,
            auth_type,
        )
        # init tool configuration
        encrypter, _ = create_tool_provider_encrypter(
            tenant_id=tenant_id,
            controller=controller,
        )

        masked_credentials = encrypter.mask_tool_credentials(encrypter.decrypt(credentials))

        try:
            icon = json.loads(provider_obj.icon)
        except Exception:
            icon = {"background": "#252525", "content": "\ud83d\ude01"}

        # add tool labels
        labels = ToolLabelManager.get_tool_labels(controller)

        return cast(
            dict,
            jsonable_encoder(
                {
                    "schema_type": provider_obj.schema_type,
                    "schema": provider_obj.schema,
                    "tools": provider_obj.tools,
                    "icon": icon,
                    "description": provider_obj.description,
                    "credentials": masked_credentials,
                    "privacy_policy": provider_obj.privacy_policy,
                    "custom_disclaimer": provider_obj.custom_disclaimer,
                    "labels": labels,
                }
            ),
        )

    @classmethod
    def generate_builtin_tool_icon_url(cls, provider_id: str) -> str:
        return str(
            URL(dify_config.CONSOLE_API_URL or "/")
            / "console"
            / "api"
            / "workspaces"
            / "current"
            / "tool-provider"
            / "builtin"
            / provider_id
            / "icon"
        )

    @classmethod
    def generate_plugin_tool_icon_url(cls, tenant_id: str, filename: str) -> str:
        return str(
            URL(dify_config.CONSOLE_API_URL or "/")
            / "console"
            / "api"
            / "workspaces"
            / "current"
            / "plugin"
            / "icon"
            % {"tenant_id": tenant_id, "filename": filename}
        )

    @classmethod
    def generate_workflow_tool_icon_url(cls, tenant_id: str, provider_id: str):
        try:
            workflow_provider: WorkflowToolProvider | None = (
                db.session.query(WorkflowToolProvider)
                .where(WorkflowToolProvider.tenant_id == tenant_id, WorkflowToolProvider.id == provider_id)
                .first()
            )

            if workflow_provider is None:
                raise ToolProviderNotFoundError(f"workflow provider {provider_id} not found")

            icon: dict = json.loads(workflow_provider.icon)
            return icon
        except Exception:
            return {"background": "#252525", "content": "\ud83d\ude01"}

    @classmethod
    def generate_api_tool_icon_url(cls, tenant_id: str, provider_id: str):
        try:
            api_provider: ApiToolProvider | None = (
                db.session.query(ApiToolProvider)
                .where(ApiToolProvider.tenant_id == tenant_id, ApiToolProvider.id == provider_id)
                .first()
            )

            if api_provider is None:
                raise ToolProviderNotFoundError(f"api provider {provider_id} not found")

            icon: dict = json.loads(api_provider.icon)
            return icon
        except Exception:
            return {"background": "#252525", "content": "\ud83d\ude01"}

    @classmethod
    def generate_mcp_tool_icon_url(cls, tenant_id: str, provider_id: str) -> dict[str, str] | str:
        try:
            mcp_provider: MCPToolProvider | None = (
                db.session.query(MCPToolProvider)
                .where(MCPToolProvider.tenant_id == tenant_id, MCPToolProvider.server_identifier == provider_id)
                .first()
            )

            if mcp_provider is None:
                raise ToolProviderNotFoundError(f"mcp provider {provider_id} not found")

            return mcp_provider.provider_icon
        except Exception:
            return {"background": "#252525", "content": "\ud83d\ude01"}

    @classmethod
    def get_tool_icon(
        cls,
        tenant_id: str,
        provider_type: ToolProviderType,
        provider_id: str,
    ) -> Union[str, dict[str, Any]]:
        """
        get the tool icon

        :param tenant_id: the id of the tenant
        :param provider_type: the type of the provider
        :param provider_id: the id of the provider
        :return:
        """
        provider_type = provider_type
        provider_id = provider_id
        if provider_type == ToolProviderType.BUILT_IN:
            provider = ToolManager.get_builtin_provider(provider_id, tenant_id)
            if isinstance(provider, PluginToolProviderController):
                try:
                    return cls.generate_plugin_tool_icon_url(tenant_id, provider.entity.identity.icon)
                except Exception:
                    return {"background": "#252525", "content": "\ud83d\ude01"}
            return cls.generate_builtin_tool_icon_url(provider_id)
        elif provider_type == ToolProviderType.API:
            return cls.generate_api_tool_icon_url(tenant_id, provider_id)
        elif provider_type == ToolProviderType.WORKFLOW:
            return cls.generate_workflow_tool_icon_url(tenant_id, provider_id)
        elif provider_type == ToolProviderType.PLUGIN:
            provider = ToolManager.get_plugin_provider(provider_id, tenant_id)
            if isinstance(provider, PluginToolProviderController):
                try:
                    return cls.generate_plugin_tool_icon_url(tenant_id, provider.entity.identity.icon)
                except Exception:
                    return {"background": "#252525", "content": "\ud83d\ude01"}
            raise ValueError(f"plugin provider {provider_id} not found")
        elif provider_type == ToolProviderType.MCP:
            return cls.generate_mcp_tool_icon_url(tenant_id, provider_id)
        else:
            raise ValueError(f"provider type {provider_type} not found")

    @classmethod
    def _convert_tool_parameters_type(
        cls,
        parameters: list[ToolParameter],
<<<<<<< HEAD
        variable_pool: Optional["VariablePool"],
=======
        variable_pool: VariablePool | None,
>>>>>>> bdd85b36
        tool_configurations: dict[str, Any],
        typ: Literal["agent", "workflow", "tool"] = "workflow",
    ) -> dict[str, Any]:
        """
        Convert tool parameters type
        """
        from core.workflow.nodes.tool.entities import ToolNodeData
        from core.workflow.nodes.tool.exc import ToolParameterError

        runtime_parameters = {}
        for parameter in parameters:
            if (
                parameter.type
                in {
                    ToolParameter.ToolParameterType.SYSTEM_FILES,
                    ToolParameter.ToolParameterType.FILE,
                    ToolParameter.ToolParameterType.FILES,
                }
                and parameter.required
                and typ == "agent"
            ):
                raise ValueError(f"file type parameter {parameter.name} not supported in agent")
            # save tool parameter to tool entity memory
            if parameter.form == ToolParameter.ToolParameterForm.FORM:
                if variable_pool:
                    config = tool_configurations.get(parameter.name, {})
                    if not (config and isinstance(config, dict) and config.get("value") is not None):
                        continue
                    tool_input = ToolNodeData.ToolInput(**tool_configurations.get(parameter.name, {}))
                    if tool_input.type == "variable":
                        variable = variable_pool.get(tool_input.value)
                        if variable is None:
                            raise ToolParameterError(f"Variable {tool_input.value} does not exist")
                        parameter_value = variable.value
                    elif tool_input.type == "constant":
                        parameter_value = tool_input.value
                    elif tool_input.type == "mixed":
                        segment_group = variable_pool.convert_template(str(tool_input.value))
                        parameter_value = segment_group.text
                    else:
                        raise ToolParameterError(f"Unknown tool input type '{tool_input.type}'")
                    runtime_parameters[parameter.name] = parameter_value

                else:
                    value = parameter.init_frontend_parameter(tool_configurations.get(parameter.name))
                    runtime_parameters[parameter.name] = value
        return runtime_parameters


ToolManager.load_hardcoded_providers_cache()<|MERGE_RESOLUTION|>--- conflicted
+++ resolved
@@ -5,7 +5,7 @@
 from collections.abc import Generator, Mapping
 from os import listdir, path
 from threading import Lock
-from typing import TYPE_CHECKING, Any, Literal, Union, cast
+from typing import TYPE_CHECKING, Any, Literal, Optional, Union, cast
 
 import sqlalchemy as sa
 from pydantic import TypeAdapter
@@ -365,11 +365,7 @@
         app_id: str,
         agent_tool: AgentToolEntity,
         invoke_from: InvokeFrom = InvokeFrom.DEBUGGER,
-<<<<<<< HEAD
         variable_pool: Optional["VariablePool"] = None,
-=======
-        variable_pool: VariablePool | None = None,
->>>>>>> bdd85b36
     ) -> Tool:
         """
         get the agent tool runtime
@@ -411,11 +407,7 @@
         node_id: str,
         workflow_tool: "ToolEntity",
         invoke_from: InvokeFrom = InvokeFrom.DEBUGGER,
-<<<<<<< HEAD
         variable_pool: Optional["VariablePool"] = None,
-=======
-        variable_pool: VariablePool | None = None,
->>>>>>> bdd85b36
     ) -> Tool:
         """
         get the workflow tool runtime
@@ -993,11 +985,7 @@
     def _convert_tool_parameters_type(
         cls,
         parameters: list[ToolParameter],
-<<<<<<< HEAD
         variable_pool: Optional["VariablePool"],
-=======
-        variable_pool: VariablePool | None,
->>>>>>> bdd85b36
         tool_configurations: dict[str, Any],
         typ: Literal["agent", "workflow", "tool"] = "workflow",
     ) -> dict[str, Any]:
