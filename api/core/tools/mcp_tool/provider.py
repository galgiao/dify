--- conflicted
+++ resolved
@@ -1,9 +1,4 @@
-<<<<<<< HEAD
-from typing import Any, Optional, Self
-=======
-import json
 from typing import Any, Self
->>>>>>> ecb22226
 
 from core.entities.mcp_provider import MCPProviderEntity
 from core.mcp.types import Tool as RemoteMCPTool
