import json
from collections.abc import Generator, Iterable
from copy import deepcopy
from datetime import datetime, timezone
from mimetypes import guess_type
from typing import Any, Optional, Union, cast

from yarl import URL

from core.app.entities.app_invoke_entities import InvokeFrom
from core.callback_handler.agent_tool_callback_handler import DifyAgentCallbackHandler
from core.callback_handler.plugin_tool_callback_handler import DifyPluginCallbackHandler
from core.callback_handler.workflow_tool_callback_handler import DifyWorkflowCallbackHandler
from core.file.file_obj import FileTransferMethod
from core.ops.ops_trace_manager import TraceQueueManager
from core.tools.entities.tool_entities import ToolInvokeMessage, ToolInvokeMessageBinary, ToolInvokeMeta, ToolParameter
from core.tools.errors import (
    ToolEngineInvokeError,
    ToolInvokeError,
    ToolNotFoundError,
    ToolNotSupportedError,
    ToolParameterValidationError,
    ToolProviderCredentialValidationError,
    ToolProviderNotFoundError,
)
from core.tools.tool.tool import Tool
from core.tools.tool.workflow_tool import WorkflowTool
from core.tools.utils.message_transformer import ToolFileMessageTransformer
from extensions.ext_database import db
from models.model import Message, MessageFile


class ToolEngine:
    """
    Tool runtime engine take care of the tool executions.
    """
    @staticmethod
    def agent_invoke(
        tool: Tool, tool_parameters: Union[str, dict],
        user_id: str, tenant_id: str, message: Message, invoke_from: InvokeFrom,
        agent_tool_callback: DifyAgentCallbackHandler,
        trace_manager: Optional[TraceQueueManager] = None
    ) -> tuple[str, list[tuple[MessageFile, str]], ToolInvokeMeta]:
        """
        Agent invokes the tool with the given arguments.
        """
        # check if arguments is a string
        if isinstance(tool_parameters, str):
            # check if this tool has only one parameter
            parameters = [
                parameter for parameter in tool.get_runtime_parameters() or []
                if parameter.form == ToolParameter.ToolParameterForm.LLM
            ]
            if parameters and len(parameters) == 1:
                tool_parameters = {
                    parameters[0].name: tool_parameters
                }
            else:
                raise ValueError(f"tool_parameters should be a dict, but got a string: {tool_parameters}")

        # invoke the tool
        try:
            # hit the callback handler
            agent_tool_callback.on_tool_start(
                tool_name=tool.identity.name, 
                tool_inputs=tool_parameters
            )

            messages = ToolEngine._invoke(tool, tool_parameters, user_id)
            invocation_meta_dict: dict[str, ToolInvokeMeta] = {}

            def message_callback(invocation_meta_dict: dict, messages: Generator[ToolInvokeMessage | ToolInvokeMeta, None, None]):
                for message in messages:
                    if isinstance(message, ToolInvokeMeta):
                        invocation_meta_dict['meta'] = message
                    else:
                        yield message

            messages = ToolFileMessageTransformer.transform_tool_invoke_messages(
                messages=message_callback(invocation_meta_dict, messages),
                user_id=user_id,
                tenant_id=tenant_id,
                conversation_id=message.conversation_id
            )

            # extract binary data from tool invoke message
            binary_files = ToolEngine._extract_tool_response_binary(messages)
            # create message file
            message_files = ToolEngine._create_message_files(
                tool_messages=binary_files,
                agent_message=message,
                invoke_from=invoke_from,
                user_id=user_id
            )

            plain_text = ToolEngine._convert_tool_response_to_str(messages)

            meta = invocation_meta_dict['meta']

            # hit the callback handler
            agent_tool_callback.on_tool_end(
                tool_name=tool.identity.name,
                tool_inputs=tool_parameters,
                tool_outputs=plain_text,
                message_id=message.id,
                trace_manager=trace_manager
            )

            # transform tool invoke message to get LLM friendly message
            return plain_text, message_files, meta
        except ToolProviderCredentialValidationError as e:
            error_response = "Please check your tool provider credentials"
            agent_tool_callback.on_tool_error(e)
        except (
            ToolNotFoundError, ToolNotSupportedError, ToolProviderNotFoundError
        ) as e:
            error_response = f"there is not a tool named {tool.identity.name}"
            agent_tool_callback.on_tool_error(e)
        except (
            ToolParameterValidationError
        ) as e:
            error_response = f"tool parameters validation error: {e}, please check your tool parameters"
            agent_tool_callback.on_tool_error(e)
        except ToolInvokeError as e:
            error_response = f"tool invoke error: {e}"
            agent_tool_callback.on_tool_error(e)
        except ToolEngineInvokeError as e:
            meta = e.args[0]
            error_response = f"tool invoke error: {meta.error}"
            agent_tool_callback.on_tool_error(e)
            return error_response, [], meta
        except Exception as e:
            error_response = f"unknown error: {e}"
            agent_tool_callback.on_tool_error(e)

        return error_response, [], ToolInvokeMeta.error_instance(error_response)

    @staticmethod
    def workflow_invoke(tool: Tool, tool_parameters: dict[str, Any],
                        user_id: str,
                        workflow_tool_callback: DifyWorkflowCallbackHandler,
                        workflow_call_depth: int,
<<<<<<< HEAD
        ) -> Generator[ToolInvokeMessage, None, None]:
=======
                        thread_pool_id: Optional[str] = None
                        ) -> list[ToolInvokeMessage]:
>>>>>>> dabfd746
        """
        Workflow invokes the tool with the given arguments.
        """
        try:
            # hit the callback handler
            workflow_tool_callback.on_tool_start(
                tool_name=tool.identity.name, 
                tool_inputs=tool_parameters
            )

            if isinstance(tool, WorkflowTool):
                tool.workflow_call_depth = workflow_call_depth + 1
                tool.thread_pool_id = thread_pool_id

            if tool.runtime and tool.runtime.runtime_parameters:
                tool_parameters = {**tool.runtime.runtime_parameters, **tool_parameters}

            response = tool.invoke(user_id=user_id, tool_parameters=tool_parameters)

            # hit the callback handler
            workflow_tool_callback.on_tool_end(
                tool_name=tool.identity.name,
                tool_inputs=tool_parameters,
                tool_outputs=response,
            )

            return response
        except Exception as e:
            workflow_tool_callback.on_tool_error(e)
            raise e
    
    @staticmethod
    def plugin_invoke(tool: Tool, tool_parameters: dict, user_id: str,
                      callback: DifyPluginCallbackHandler
        ) -> Generator[ToolInvokeMessage, None, None]:
        """
        Plugin invokes the tool with the given arguments.
        """
        try:
            # hit the callback handler
            callback.on_tool_start(
                tool_name=tool.identity.name, 
                tool_inputs=tool_parameters
            )

            response = tool.invoke(user_id, tool_parameters)

            # hit the callback handler
            callback.on_tool_end(
                tool_name=tool.identity.name,
                tool_inputs=tool_parameters,
                tool_outputs=response,
            )

            return response
        except Exception as e:
            callback.on_tool_error(e)
            raise e
    
    @staticmethod
    def _invoke(tool: Tool, tool_parameters: dict, user_id: str) \
          -> Generator[ToolInvokeMessage | ToolInvokeMeta, None, None]:
        """
        Invoke the tool with the given arguments.
        """
        if not tool.runtime:
            raise ValueError("missing runtime in tool")

        started_at = datetime.now(timezone.utc)
        meta = ToolInvokeMeta(time_cost=0.0, error=None, tool_config={
            'tool_name': tool.identity.name,
            'tool_provider': tool.identity.provider,
            'tool_provider_type': tool.tool_provider_type().value,
            'tool_parameters': deepcopy(tool.runtime.runtime_parameters),
            'tool_icon': tool.identity.icon
        })
        try:
            yield from tool.invoke(user_id, tool_parameters)
        except Exception as e:
            meta.error = str(e)
            raise ToolEngineInvokeError(meta)
        finally:
            ended_at = datetime.now(timezone.utc)
            meta.time_cost = (ended_at - started_at).total_seconds()
            yield meta

    @staticmethod
    def _convert_tool_response_to_str(tool_response: Generator[ToolInvokeMessage, None, None]) -> str:
        """
        Handle tool response
        """
        result = ''
        for response in tool_response:
            if response.type == ToolInvokeMessage.MessageType.TEXT:
                result += cast(ToolInvokeMessage.TextMessage, response.message).text
            elif response.type == ToolInvokeMessage.MessageType.LINK:
                result += f"result link: {cast(ToolInvokeMessage.TextMessage, response.message).text}. please tell user to check it."
            elif response.type == ToolInvokeMessage.MessageType.IMAGE_LINK or \
                 response.type == ToolInvokeMessage.MessageType.IMAGE:
                result += "image has been created and sent to user already, you do not need to create it, just tell the user to check it now."
            elif response.type == ToolInvokeMessage.MessageType.JSON:
                result += f"tool response: {json.dumps(cast(ToolInvokeMessage.JsonMessage, response.message).json_object, ensure_ascii=False)}."
            else:
                result += f"tool response: {response.message}."

        return result
    
    @staticmethod
    def _extract_tool_response_binary(tool_response: Generator[ToolInvokeMessage, None, None]) -> Generator[ToolInvokeMessageBinary, None, None]:
        """
        Extract tool response binary
        """
        for response in tool_response:
            if response.type == ToolInvokeMessage.MessageType.IMAGE_LINK or \
                response.type == ToolInvokeMessage.MessageType.IMAGE:
                mimetype = None
                if not response.meta:
                    raise ValueError("missing meta data")
                if response.meta.get('mime_type'):
                    mimetype = response.meta.get('mime_type')
                else:
                    try:
                        url = URL(cast(ToolInvokeMessage.TextMessage, response.message).text)
                        extension = url.suffix
                        guess_type_result, _ = guess_type(f'a{extension}')
                        if guess_type_result:
                            mimetype = guess_type_result
                    except Exception:
                        pass
                
                if not mimetype:
                    mimetype = 'image/jpeg'
                    
                yield ToolInvokeMessageBinary(
                    mimetype=response.meta.get('mime_type', 'image/jpeg'),
                    url=cast(ToolInvokeMessage.TextMessage, response.message).text,
                    save_as=response.save_as,
                )
            elif response.type == ToolInvokeMessage.MessageType.BLOB:
                if not response.meta:
                    raise ValueError("missing meta data")
                
                yield ToolInvokeMessageBinary(
                    mimetype=response.meta.get('mime_type', 'octet/stream'),
                    url=cast(ToolInvokeMessage.TextMessage, response.message).text,
                    save_as=response.save_as,
                )
            elif response.type == ToolInvokeMessage.MessageType.LINK:
                # check if there is a mime type in meta
                if response.meta and 'mime_type' in response.meta:
                    yield ToolInvokeMessageBinary(
                        mimetype=response.meta.get('mime_type', 'octet/stream') if response.meta else 'octet/stream',
                        url=cast(ToolInvokeMessage.TextMessage, response.message).text,
                        save_as=response.save_as,
                    )
    
    @staticmethod
    def _create_message_files(
        tool_messages: Iterable[ToolInvokeMessageBinary],
        agent_message: Message,
        invoke_from: InvokeFrom,
        user_id: str
    ) -> list[tuple[MessageFile, str]]:
        """
        Create message file

        :param messages: messages
        :return: message files, should save as variable
        """
        result = []

        for message in tool_messages:
            file_type = 'bin'
            if 'image' in message.mimetype:
                file_type = 'image'
            elif 'video' in message.mimetype:
                file_type = 'video'
            elif 'audio' in message.mimetype:
                file_type = 'audio'
            elif 'text' in message.mimetype:
                file_type = 'text'
            elif 'pdf' in message.mimetype:
                file_type = 'pdf'
            elif 'zip' in message.mimetype:
                file_type = 'archive'
            # ...

            message_file = MessageFile(
                message_id=agent_message.id,
                type=file_type,
                transfer_method=FileTransferMethod.TOOL_FILE.value,
                belongs_to='assistant',
                url=message.url,
                upload_file_id=None,
                created_by_role=('account'if invoke_from in [InvokeFrom.EXPLORE, InvokeFrom.DEBUGGER] else 'end_user'),
                created_by=user_id,
            )

            db.session.add(message_file)
            db.session.commit()
            db.session.refresh(message_file)

            result.append((
                message_file.id,
                message.save_as
            ))

        db.session.close()

        return result<|MERGE_RESOLUTION|>--- conflicted
+++ resolved
@@ -140,12 +140,8 @@
                         user_id: str,
                         workflow_tool_callback: DifyWorkflowCallbackHandler,
                         workflow_call_depth: int,
-<<<<<<< HEAD
+                        thread_pool_id: Optional[str] = None
         ) -> Generator[ToolInvokeMessage, None, None]:
-=======
-                        thread_pool_id: Optional[str] = None
-                        ) -> list[ToolInvokeMessage]:
->>>>>>> dabfd746
         """
         Workflow invokes the tool with the given arguments.
         """
