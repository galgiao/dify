import json
import logging
from collections.abc import Callable, Generator, Mapping, Sequence
from datetime import datetime
from typing import TYPE_CHECKING, Any, Literal, cast

<<<<<<< HEAD
from configs import dify_config
=======
>>>>>>> 1cf788c4
from core.variables import Segment, SegmentType
from core.workflow.enums import (
    ErrorStrategy,
    NodeExecutionType,
    NodeType,
    WorkflowNodeExecutionMetadataKey,
    WorkflowNodeExecutionStatus,
)
from core.workflow.graph_events import (
    GraphNodeEventBase,
    GraphRunFailedEvent,
    NodeRunSucceededEvent,
)
from core.workflow.node_events import (
    LoopFailedEvent,
    LoopNextEvent,
    LoopStartedEvent,
    LoopSucceededEvent,
    NodeEventBase,
    NodeRunResult,
    StreamCompletedEvent,
)
from core.workflow.nodes.base.entities import BaseNodeData, RetryConfig
from core.workflow.nodes.base.node import Node
from core.workflow.nodes.loop.entities import LoopNodeData, LoopVariableData
from core.workflow.utils.condition.processor import ConditionProcessor
from factories.variable_factory import TypeMismatchError, build_segment_with_type, segment_to_variable
from libs.datetime_utils import naive_utc_now

if TYPE_CHECKING:
    from core.workflow.graph_engine import GraphEngine

logger = logging.getLogger(__name__)


class LoopNode(Node):
    """
    Loop Node.
    """

    node_type = NodeType.LOOP
    _node_data: LoopNodeData
    execution_type = NodeExecutionType.CONTAINER

    def init_node_data(self, data: Mapping[str, Any]):
        self._node_data = LoopNodeData.model_validate(data)

    def _get_error_strategy(self) -> ErrorStrategy | None:
        return self._node_data.error_strategy

    def _get_retry_config(self) -> RetryConfig:
        return self._node_data.retry_config

    def _get_title(self) -> str:
        return self._node_data.title

    def _get_description(self) -> str | None:
        return self._node_data.desc

    def _get_default_value_dict(self) -> dict[str, Any]:
        return self._node_data.default_value_dict

    def get_base_node_data(self) -> BaseNodeData:
        return self._node_data

    @classmethod
    def version(cls) -> str:
        return "1"

    def _run(self) -> Generator:
        """Run the node."""
        # Get inputs
        loop_count = self._node_data.loop_count
        break_conditions = self._node_data.break_conditions
        logical_operator = self._node_data.logical_operator

        inputs = {"loop_count": loop_count}

        if not self._node_data.start_node_id:
            raise ValueError(f"field start_node_id in loop {self._node_id} not found")
<<<<<<< HEAD

        root_node_id = self._node_data.start_node_id

=======

        root_node_id = self._node_data.start_node_id

>>>>>>> 1cf788c4
        # Initialize loop variables in the original variable pool
        loop_variable_selectors = {}
        if self._node_data.loop_variables:
            value_processor: dict[Literal["constant", "variable"], Callable[[LoopVariableData], Segment | None]] = {
                "constant": lambda var: self._get_segment_for_constant(var.var_type, var.value),
                "variable": lambda var: self.graph_runtime_state.variable_pool.get(var.value),
            }
            for loop_variable in self._node_data.loop_variables:
                if loop_variable.value_type not in value_processor:
                    raise ValueError(
                        f"Invalid value type '{loop_variable.value_type}' for loop variable {loop_variable.label}"
                    )

                processed_segment = value_processor[loop_variable.value_type](loop_variable)
                if not processed_segment:
                    raise ValueError(f"Invalid value for loop variable {loop_variable.label}")
                variable_selector = [self._node_id, loop_variable.label]
                variable = segment_to_variable(segment=processed_segment, selector=variable_selector)
                self.graph_runtime_state.variable_pool.add(variable_selector, variable)
                loop_variable_selectors[loop_variable.label] = variable_selector
                inputs[loop_variable.label] = processed_segment.value

        start_at = naive_utc_now()
        condition_processor = ConditionProcessor()

        loop_duration_map: dict[str, float] = {}
        single_loop_variable_map: dict[str, dict[str, Any]] = {}  # single loop variable output

        # Start Loop event
        yield LoopStartedEvent(
            start_at=start_at,
            inputs=inputs,
            metadata={"loop_length": loop_count},
        )

        try:
            reach_break_condition = False
            if break_conditions:
                _, _, reach_break_condition = condition_processor.process_conditions(
                    variable_pool=self.graph_runtime_state.variable_pool,
                    conditions=break_conditions,
                    operator=logical_operator,
                )
            if reach_break_condition:
                loop_count = 0
            cost_tokens = 0

            for i in range(loop_count):
                graph_engine = self._create_graph_engine(start_at=start_at, root_node_id=root_node_id)

                loop_start_time = naive_utc_now()
                reach_break_node = yield from self._run_single_loop(graph_engine=graph_engine, current_index=i)
                # Track loop duration
                loop_duration_map[str(i)] = (naive_utc_now() - loop_start_time).total_seconds()

                # Accumulate outputs from the sub-graph's response nodes
                for key, value in graph_engine.graph_runtime_state.outputs.items():
                    if key == "answer":
                        # Concatenate answer outputs with newline
                        existing_answer = self.graph_runtime_state.get_output("answer", "")
                        if existing_answer:
                            self.graph_runtime_state.set_output("answer", f"{existing_answer}{value}")
                        else:
                            self.graph_runtime_state.set_output("answer", value)
                    else:
                        # For other outputs, just update
                        self.graph_runtime_state.set_output(key, value)

                # Update the total tokens from this iteration
                cost_tokens += graph_engine.graph_runtime_state.total_tokens

                # Collect loop variable values after iteration
                single_loop_variable = {}
                for key, selector in loop_variable_selectors.items():
                    segment = self.graph_runtime_state.variable_pool.get(selector)
                    single_loop_variable[key] = segment.value if segment else None

                single_loop_variable_map[str(i)] = single_loop_variable

                if reach_break_node:
                    break

                if break_conditions:
                    _, _, reach_break_condition = condition_processor.process_conditions(
                        variable_pool=self.graph_runtime_state.variable_pool,
                        conditions=break_conditions,
                        operator=logical_operator,
                    )
                if reach_break_condition:
                    break

                yield LoopNextEvent(
                    index=i + 1,
                    pre_loop_output=self._node_data.outputs,
                )

            self.graph_runtime_state.total_tokens += cost_tokens
            # Loop completed successfully
            yield LoopSucceededEvent(
                start_at=start_at,
                inputs=inputs,
                outputs=self._node_data.outputs,
                steps=loop_count,
                metadata={
                    WorkflowNodeExecutionMetadataKey.TOTAL_TOKENS: cost_tokens,
                    "completed_reason": "loop_break" if reach_break_condition else "loop_completed",
                    WorkflowNodeExecutionMetadataKey.LOOP_DURATION_MAP: loop_duration_map,
                    WorkflowNodeExecutionMetadataKey.LOOP_VARIABLE_MAP: single_loop_variable_map,
                },
            )

            yield StreamCompletedEvent(
                node_run_result=NodeRunResult(
                    status=WorkflowNodeExecutionStatus.SUCCEEDED,
                    metadata={
                        WorkflowNodeExecutionMetadataKey.TOTAL_TOKENS: self.graph_runtime_state.total_tokens,
                        WorkflowNodeExecutionMetadataKey.LOOP_DURATION_MAP: loop_duration_map,
                        WorkflowNodeExecutionMetadataKey.LOOP_VARIABLE_MAP: single_loop_variable_map,
                    },
                    outputs=self._node_data.outputs,
                    inputs=inputs,
                )
            )

        except Exception as e:
            yield LoopFailedEvent(
                start_at=start_at,
                inputs=inputs,
                steps=loop_count,
                metadata={
                    WorkflowNodeExecutionMetadataKey.TOTAL_TOKENS: self.graph_runtime_state.total_tokens,
                    "completed_reason": "error",
                    WorkflowNodeExecutionMetadataKey.LOOP_DURATION_MAP: loop_duration_map,
                    WorkflowNodeExecutionMetadataKey.LOOP_VARIABLE_MAP: single_loop_variable_map,
                },
                error=str(e),
            )

            yield StreamCompletedEvent(
                node_run_result=NodeRunResult(
                    status=WorkflowNodeExecutionStatus.FAILED,
                    error=str(e),
                    metadata={
                        WorkflowNodeExecutionMetadataKey.TOTAL_TOKENS: self.graph_runtime_state.total_tokens,
                        WorkflowNodeExecutionMetadataKey.LOOP_DURATION_MAP: loop_duration_map,
                        WorkflowNodeExecutionMetadataKey.LOOP_VARIABLE_MAP: single_loop_variable_map,
                    },
                )
            )

    def _run_single_loop(
        self,
        *,
        graph_engine: "GraphEngine",
        current_index: int,
    ) -> Generator[NodeEventBase | GraphNodeEventBase, None, bool]:
        reach_break_node = False
        for event in graph_engine.run():
            if isinstance(event, GraphNodeEventBase):
                self._append_loop_info_to_event(event=event, loop_run_index=current_index)

            if isinstance(event, GraphNodeEventBase) and event.node_type == NodeType.LOOP_START:
                continue
            if isinstance(event, GraphNodeEventBase):
                yield event
            if isinstance(event, NodeRunSucceededEvent) and event.node_type == NodeType.LOOP_END:
                reach_break_node = True
            if isinstance(event, GraphRunFailedEvent):
                raise Exception(event.error)

        for loop_var in self._node_data.loop_variables or []:
            key, sel = loop_var.label, [self._node_id, loop_var.label]
            segment = self.graph_runtime_state.variable_pool.get(sel)
            self._node_data.outputs[key] = segment.value if segment else None
        self._node_data.outputs["loop_round"] = current_index + 1

        return reach_break_node

    def _append_loop_info_to_event(
        self,
        event: GraphNodeEventBase,
        loop_run_index: int,
    ):
        event.in_loop_id = self._node_id
        loop_metadata = {
            WorkflowNodeExecutionMetadataKey.LOOP_ID: self._node_id,
            WorkflowNodeExecutionMetadataKey.LOOP_INDEX: loop_run_index,
        }

        current_metadata = event.node_run_result.metadata
        if WorkflowNodeExecutionMetadataKey.LOOP_ID not in current_metadata:
            event.node_run_result.metadata = {**current_metadata, **loop_metadata}

    @classmethod
    def _extract_variable_selector_to_variable_mapping(
        cls,
        *,
        graph_config: Mapping[str, Any],
        node_id: str,
        node_data: Mapping[str, Any],
    ) -> Mapping[str, Sequence[str]]:
        # Create typed NodeData from dict
        typed_node_data = LoopNodeData.model_validate(node_data)

        variable_mapping = {}

        # init graph
        from core.workflow.entities import GraphInitParams, GraphRuntimeState, VariablePool
        from core.workflow.graph import Graph
        from core.workflow.nodes.node_factory import DifyNodeFactory

        # Create minimal GraphInitParams for static analysis
        graph_init_params = GraphInitParams(
            tenant_id="",
            app_id="",
            workflow_id="",
            graph_config=graph_config,
            user_id="",
            user_from="",
            invoke_from="",
            call_depth=0,
        )

        # Create minimal GraphRuntimeState for static analysis
        graph_runtime_state = GraphRuntimeState(
            variable_pool=VariablePool(),
            start_at=0,
        )

        # Create node factory for static analysis
        node_factory = DifyNodeFactory(graph_init_params=graph_init_params, graph_runtime_state=graph_runtime_state)

        loop_graph = Graph.init(
            graph_config=graph_config,
            node_factory=node_factory,
            root_node_id=typed_node_data.start_node_id,
        )

        if not loop_graph:
            raise ValueError("loop graph not found")

        # Get node configs from graph_config instead of non-existent node_id_config_mapping
        node_configs = {node["id"]: node for node in graph_config.get("nodes", []) if "id" in node}
        for sub_node_id, sub_node_config in node_configs.items():
            if sub_node_config.get("data", {}).get("loop_id") != node_id:
                continue

            # variable selector to variable mapping
            try:
                # Get node class
                from core.workflow.nodes.node_mapping import NODE_TYPE_CLASSES_MAPPING

                node_type = NodeType(sub_node_config.get("data", {}).get("type"))
                if node_type not in NODE_TYPE_CLASSES_MAPPING:
                    continue
                node_version = sub_node_config.get("data", {}).get("version", "1")
                node_cls = NODE_TYPE_CLASSES_MAPPING[node_type][node_version]

                sub_node_variable_mapping = node_cls.extract_variable_selector_to_variable_mapping(
                    graph_config=graph_config, config=sub_node_config
                )
                sub_node_variable_mapping = cast(dict[str, Sequence[str]], sub_node_variable_mapping)
            except NotImplementedError:
                sub_node_variable_mapping = {}

            # remove loop variables
            sub_node_variable_mapping = {
                sub_node_id + "." + key: value
                for key, value in sub_node_variable_mapping.items()
                if value[0] != node_id
            }

            variable_mapping.update(sub_node_variable_mapping)

        for loop_variable in typed_node_data.loop_variables or []:
            if loop_variable.value_type == "variable":
                assert loop_variable.value is not None, "Loop variable value must be provided for variable type"
                # add loop variable to variable mapping
                selector = loop_variable.value
                variable_mapping[f"{node_id}.{loop_variable.label}"] = selector

        # remove variable out from loop
        variable_mapping = {
            key: value for key, value in variable_mapping.items() if value[0] not in loop_graph.node_ids
        }

        return variable_mapping

    @staticmethod
    def _get_segment_for_constant(var_type: SegmentType, original_value: Any) -> Segment:
        """Get the appropriate segment type for a constant value."""
        # TODO: Refactor for maintainability:
        # 1. Ensure type handling logic stays synchronized with _VALID_VAR_TYPE (entities.py)
        # 2. Consider moving this method to LoopVariableData class for better encapsulation
        if not var_type.is_array_type() or var_type == SegmentType.ARRAY_BOOLEAN:
            value = original_value
        elif var_type in [
            SegmentType.ARRAY_NUMBER,
            SegmentType.ARRAY_OBJECT,
            SegmentType.ARRAY_STRING,
        ]:
            if original_value and isinstance(original_value, str):
                value = json.loads(original_value)
            else:
                logger.warning("unexpected value for LoopNode, value_type=%s, value=%s", original_value, var_type)
                value = []
        else:
            raise AssertionError("this statement should be unreachable.")
        try:
            return build_segment_with_type(var_type, value=value)
        except TypeMismatchError as type_exc:
            # Attempt to parse the value as a JSON-encoded string, if applicable.
            if not isinstance(original_value, str):
                raise
            try:
                value = json.loads(original_value)
            except ValueError:
                raise type_exc
            return build_segment_with_type(var_type, value)

    def _create_graph_engine(self, start_at: datetime, root_node_id: str):
        # Import dependencies
        from core.workflow.entities import GraphInitParams, GraphRuntimeState
        from core.workflow.graph import Graph
        from core.workflow.graph_engine import GraphEngine
        from core.workflow.graph_engine.command_channels import InMemoryChannel
        from core.workflow.nodes.node_factory import DifyNodeFactory

        # Create GraphInitParams from node attributes
        graph_init_params = GraphInitParams(
            tenant_id=self.tenant_id,
            app_id=self.app_id,
            workflow_id=self.workflow_id,
            graph_config=self.graph_config,
            user_id=self.user_id,
            user_from=self.user_from.value,
            invoke_from=self.invoke_from.value,
            call_depth=self.workflow_call_depth,
        )

        # Create a new GraphRuntimeState for this iteration
        graph_runtime_state_copy = GraphRuntimeState(
            variable_pool=self.graph_runtime_state.variable_pool,
            start_at=start_at.timestamp(),
        )

        # Create a new node factory with the new GraphRuntimeState
        node_factory = DifyNodeFactory(
            graph_init_params=graph_init_params, graph_runtime_state=graph_runtime_state_copy
        )

        # Initialize the loop graph with the new node factory
        loop_graph = Graph.init(graph_config=self.graph_config, node_factory=node_factory, root_node_id=root_node_id)

        # Create a new GraphEngine for this iteration
        graph_engine = GraphEngine(
<<<<<<< HEAD
            tenant_id=self.tenant_id,
            app_id=self.app_id,
            workflow_id=self.workflow_id,
            user_id=self.user_id,
            user_from=self.user_from,
            invoke_from=self.invoke_from,
            call_depth=self.workflow_call_depth,
            graph=loop_graph,
            graph_config=self.graph_config,
            graph_runtime_state=graph_runtime_state_copy,
            max_execution_steps=dify_config.WORKFLOW_MAX_EXECUTION_STEPS,
            max_execution_time=dify_config.WORKFLOW_MAX_EXECUTION_TIME,
=======
            workflow_id=self.workflow_id,
            graph=loop_graph,
            graph_runtime_state=graph_runtime_state_copy,
>>>>>>> 1cf788c4
            command_channel=InMemoryChannel(),  # Use InMemoryChannel for sub-graphs
        )

        return graph_engine<|MERGE_RESOLUTION|>--- conflicted
+++ resolved
@@ -4,10 +4,6 @@
 from datetime import datetime
 from typing import TYPE_CHECKING, Any, Literal, cast
 
-<<<<<<< HEAD
-from configs import dify_config
-=======
->>>>>>> 1cf788c4
 from core.variables import Segment, SegmentType
 from core.workflow.enums import (
     ErrorStrategy,
@@ -88,15 +84,9 @@
 
         if not self._node_data.start_node_id:
             raise ValueError(f"field start_node_id in loop {self._node_id} not found")
-<<<<<<< HEAD
 
         root_node_id = self._node_data.start_node_id
 
-=======
-
-        root_node_id = self._node_data.start_node_id
-
->>>>>>> 1cf788c4
         # Initialize loop variables in the original variable pool
         loop_variable_selectors = {}
         if self._node_data.loop_variables:
@@ -453,24 +443,9 @@
 
         # Create a new GraphEngine for this iteration
         graph_engine = GraphEngine(
-<<<<<<< HEAD
-            tenant_id=self.tenant_id,
-            app_id=self.app_id,
-            workflow_id=self.workflow_id,
-            user_id=self.user_id,
-            user_from=self.user_from,
-            invoke_from=self.invoke_from,
-            call_depth=self.workflow_call_depth,
-            graph=loop_graph,
-            graph_config=self.graph_config,
-            graph_runtime_state=graph_runtime_state_copy,
-            max_execution_steps=dify_config.WORKFLOW_MAX_EXECUTION_STEPS,
-            max_execution_time=dify_config.WORKFLOW_MAX_EXECUTION_TIME,
-=======
             workflow_id=self.workflow_id,
             graph=loop_graph,
             graph_runtime_state=graph_runtime_state_copy,
->>>>>>> 1cf788c4
             command_channel=InMemoryChannel(),  # Use InMemoryChannel for sub-graphs
         )
 
