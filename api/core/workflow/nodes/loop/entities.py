--- conflicted
+++ resolved
@@ -1,9 +1,4 @@
-<<<<<<< HEAD
 from typing import Annotated, Any, Literal, Optional
-=======
-from collections.abc import Mapping
-from typing import Annotated, Any, Literal
->>>>>>> bdd85b36
 
 from pydantic import AfterValidator, BaseModel, Field, field_validator
 
@@ -39,18 +34,13 @@
     label: str
     var_type: Annotated[SegmentType, AfterValidator(_is_valid_var_type)]
     value_type: Literal["variable", "constant"]
-<<<<<<< HEAD
-    value: Any = None
-=======
     value: Any | list[str] | None = None
->>>>>>> bdd85b36
 
 
 class LoopNodeData(BaseLoopNodeData):
     loop_count: int  # Maximum number of loops
     break_conditions: list[Condition]  # Conditions to break the loop
     logical_operator: Literal["and", "or"]
-<<<<<<< HEAD
     loop_variables: Optional[list[LoopVariableData]] = Field(default_factory=list[LoopVariableData])
     outputs: dict[str, Any] = Field(default_factory=dict)
 
@@ -60,10 +50,6 @@
         if v is None:
             return {}
         return v
-=======
-    loop_variables: list[LoopVariableData] | None = Field(default_factory=list[LoopVariableData])
-    outputs: Mapping[str, Any] | None = None
->>>>>>> bdd85b36
 
 
 class LoopStartNodeData(BaseNodeData):
