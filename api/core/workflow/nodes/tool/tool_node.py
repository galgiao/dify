from collections.abc import Generator, Iterable, Sequence
from os import path
from typing import Any, cast

from core.app.segments import ArrayAnySegment, ArrayAnyVariable, parser
from core.callback_handler.workflow_tool_callback_handler import DifyWorkflowCallbackHandler
from core.file.file_obj import FileTransferMethod, FileType, FileVar
from core.tools.entities.tool_entities import ToolInvokeMessage, ToolParameter
from core.tools.tool_engine import ToolEngine
from core.tools.tool_manager import ToolManager
from core.tools.utils.message_transformer import ToolFileMessageTransformer
from core.workflow.entities.node_entities import NodeRunMetadataKey, NodeRunResult, NodeType
from core.workflow.entities.variable_pool import VariablePool
from core.workflow.enums import SystemVariableKey
from core.workflow.nodes.base_node import BaseNode
from core.workflow.nodes.tool.entities import ToolNodeData
from core.workflow.utils.variable_template_parser import VariableTemplateParser
from models import WorkflowNodeExecutionStatus


class ToolNode(BaseNode):
    """
    Tool Node
    """

    _node_data_cls = ToolNodeData
    _node_type = NodeType.TOOL

    def _run(self) -> NodeRunResult:
        """
        Run the tool node
        """

        node_data = cast(ToolNodeData, self.node_data)

        # fetch tool icon
        tool_info = {
            'provider_type': node_data.provider_type.value,
            'provider_id': node_data.provider_id
        }

        # get tool runtime
        try:
            tool_runtime = ToolManager.get_workflow_tool_runtime(
                self.tenant_id, self.app_id, self.node_id, node_data, self.invoke_from
            )
        except Exception as e:
            return NodeRunResult(
                status=WorkflowNodeExecutionStatus.FAILED,
                inputs={},
                metadata={
                    NodeRunMetadataKey.TOOL_INFO: tool_info
                },
                error=f'Failed to get tool runtime: {str(e)}'
            )

        # get parameters
        tool_parameters = tool_runtime.get_runtime_parameters() or []
        parameters = self._generate_parameters(tool_parameters=tool_parameters, variable_pool=self.graph_runtime_state.variable_pool, node_data=node_data)
        parameters_for_log = self._generate_parameters(tool_parameters=tool_parameters, variable_pool=self.graph_runtime_state.variable_pool, node_data=node_data, for_log=True)

        try:
            messages = ToolEngine.workflow_invoke(
                tool=tool_runtime,
                tool_parameters=parameters,
                user_id=self.user_id,
                workflow_tool_callback=DifyWorkflowCallbackHandler(),
                workflow_call_depth=self.workflow_call_depth,
                thread_pool_id=self.thread_pool_id,
            )
        except Exception as e:
            return NodeRunResult(
                status=WorkflowNodeExecutionStatus.FAILED,
                inputs=parameters_for_log,
                metadata={
                    NodeRunMetadataKey.TOOL_INFO: tool_info
                },
                error=f'Failed to invoke tool: {str(e)}',
            )

        # convert tool messages
        plain_text, files, json = self._convert_tool_messages(messages)

        return NodeRunResult(
            status=WorkflowNodeExecutionStatus.SUCCEEDED,
            outputs={
                'text': plain_text,
                'files': files,
                'json': json
            },
            metadata={
                NodeRunMetadataKey.TOOL_INFO: tool_info
            },
            inputs=parameters_for_log
        )

    def _generate_parameters(
        self,
        *,
        tool_parameters: Sequence[ToolParameter],
        variable_pool: VariablePool,
        node_data: ToolNodeData,
        for_log: bool = False,
    ) -> dict[str, Any]:
        """
        Generate parameters based on the given tool parameters, variable pool, and node data.

        Args:
            tool_parameters (Sequence[ToolParameter]): The list of tool parameters.
            variable_pool (VariablePool): The variable pool containing the variables.
            node_data (ToolNodeData): The data associated with the tool node.

        Returns:
            dict[str, Any]: A dictionary containing the generated parameters.

        """
        tool_parameters_dictionary = {parameter.name: parameter for parameter in tool_parameters}

        result = {}
        for parameter_name in node_data.tool_parameters:
            parameter = tool_parameters_dictionary.get(parameter_name)
            if not parameter:
                result[parameter_name] = None
                continue
            if parameter.type == ToolParameter.ToolParameterType.FILE:
                result[parameter_name] = [
                    v.to_dict() for v in self._fetch_files(variable_pool)
                ]
            else:
                tool_input = node_data.tool_parameters[parameter_name]
                if tool_input.type == 'variable':
                    parameter_value_segment = variable_pool.get(tool_input.value)
                    if not parameter_value_segment:
                        raise Exception("input variable dose not exists")
                    parameter_value = parameter_value_segment.value
                else:
                    segment_group = parser.convert_template(
                        template=str(tool_input.value),
                        variable_pool=variable_pool,
                    )
                    parameter_value = segment_group.log if for_log else segment_group.text
                result[parameter_name] = parameter_value

        return result

    def _fetch_files(self, variable_pool: VariablePool) -> list[FileVar]:
        variable = variable_pool.get(['sys', SystemVariableKey.FILES.value])
        assert isinstance(variable, ArrayAnyVariable | ArrayAnySegment)
        return list(variable.value) if variable else []

<<<<<<< HEAD
    def _convert_tool_messages(self, messages: Generator[ToolInvokeMessage, None, None]):
=======
    def _convert_tool_messages(self, messages: list[ToolInvokeMessage])\
            -> tuple[str, list[FileVar], list[dict]]:
>>>>>>> dabfd746
        """
        Convert ToolInvokeMessages into tuple[plain_text, files]
        """
        # transform message and handle file storage
        messages = ToolFileMessageTransformer.transform_tool_invoke_messages(
            messages=messages,
            user_id=self.user_id,
            tenant_id=self.tenant_id,
            conversation_id=None,
        )

        result = list(messages)

        # extract plain text and files
        files = self._extract_tool_response_binary(result)
        plain_text = self._extract_tool_response_text(result)
        json = self._extract_tool_response_json(result)

        return plain_text, files, json

    def _extract_tool_response_binary(self, tool_response: Iterable[ToolInvokeMessage]) -> list[FileVar]:
        """
        Extract tool response binary
        """
        result = []

        for response in tool_response:
            if response.type == ToolInvokeMessage.MessageType.IMAGE_LINK or \
                    response.type == ToolInvokeMessage.MessageType.IMAGE:
                assert isinstance(response.message, ToolInvokeMessage.TextMessage)
                assert response.meta

                url = response.message.text
                ext = path.splitext(url)[1]
                mimetype = response.meta.get('mime_type', 'image/jpeg')
                filename = response.save_as or url.split('/')[-1]
                transfer_method = response.meta.get('transfer_method', FileTransferMethod.TOOL_FILE)

                # get tool file id
                tool_file_id = url.split('/')[-1].split('.')[0]
                result.append(FileVar(
                    tenant_id=self.tenant_id,
                    type=FileType.IMAGE,
                    transfer_method=transfer_method,
                    url=url,
                    related_id=tool_file_id,
                    filename=filename,
                    extension=ext,
                    mime_type=mimetype,
                ))
            elif response.type == ToolInvokeMessage.MessageType.BLOB:
                # get tool file id
                assert isinstance(response.message, ToolInvokeMessage.TextMessage)
                assert response.meta

                tool_file_id = response.message.text.split('/')[-1].split('.')[0]
                result.append(FileVar(
                    tenant_id=self.tenant_id,
                    type=FileType.IMAGE,
                    transfer_method=FileTransferMethod.TOOL_FILE,
                    related_id=tool_file_id,
                    filename=response.save_as,
                    extension=path.splitext(response.save_as)[1],
                    mime_type=response.meta.get('mime_type', 'application/octet-stream'),
                ))
            elif response.type == ToolInvokeMessage.MessageType.LINK:
                pass  # TODO:

        return result

    def _extract_tool_response_text(self, tool_response: Iterable[ToolInvokeMessage]) -> str:
        """
        Extract tool response text
        """
        result: list[str] = []
        for message in tool_response:
            if message.type == ToolInvokeMessage.MessageType.TEXT:
                assert isinstance(message.message, ToolInvokeMessage.TextMessage)
                result.append(message.message.text)
            elif message.type == ToolInvokeMessage.MessageType.LINK:
                assert isinstance(message.message, ToolInvokeMessage.TextMessage)
                result.append(f'Link: {message.message.text}')

        return '\n'.join(result)

    def _extract_tool_response_json(self, tool_response: Iterable[ToolInvokeMessage]) -> list[dict]:
        result: list[dict] = []
        for message in tool_response:
            if message.type == ToolInvokeMessage.MessageType.JSON:
                assert isinstance(message, ToolInvokeMessage.JsonMessage)
                result.append(message.json_object)
        return result

    @classmethod
    def _extract_variable_selector_to_variable_mapping(
        cls, 
        graph_config: Mapping[str, Any], 
        node_id: str,
        node_data: ToolNodeData
    ) -> Mapping[str, Sequence[str]]:
        """
        Extract variable selector to variable mapping
        :param graph_config: graph config
        :param node_id: node id
        :param node_data: node data
        :return:
        """
        result = {}
        for parameter_name in node_data.tool_parameters:
            input = node_data.tool_parameters[parameter_name]
            if input.type == 'mixed':
                assert isinstance(input.value, str)
                selectors = VariableTemplateParser(input.value).extract_variable_selectors()
                for selector in selectors:
                    result[selector.variable] = selector.value_selector
            elif input.type == 'variable':
                result[parameter_name] = input.value
            elif input.type == 'constant':
                pass

        result = {
            node_id + '.' + key: value for key, value in result.items()
        }

        return result<|MERGE_RESOLUTION|>--- conflicted
+++ resolved
@@ -1,6 +1,6 @@
 from collections.abc import Generator, Iterable, Sequence
 from os import path
-from typing import Any, cast
+from typing import Any, Mapping, cast
 
 from core.app.segments import ArrayAnySegment, ArrayAnyVariable, parser
 from core.callback_handler.workflow_tool_callback_handler import DifyWorkflowCallbackHandler
@@ -148,12 +148,7 @@
         assert isinstance(variable, ArrayAnyVariable | ArrayAnySegment)
         return list(variable.value) if variable else []
 
-<<<<<<< HEAD
     def _convert_tool_messages(self, messages: Generator[ToolInvokeMessage, None, None]):
-=======
-    def _convert_tool_messages(self, messages: list[ToolInvokeMessage])\
-            -> tuple[str, list[FileVar], list[dict]]:
->>>>>>> dabfd746
         """
         Convert ToolInvokeMessages into tuple[plain_text, files]
         """
