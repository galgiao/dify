--- conflicted
+++ resolved
@@ -1,9 +1,4 @@
-<<<<<<< HEAD
 from typing import cast
-=======
-from collections.abc import Sequence
-from typing import Optional, cast
->>>>>>> 87594008
 
 from core.workflow.entities.base_node_data_entities import BaseNodeData
 from core.workflow.entities.node_entities import NodeRunResult, NodeType
@@ -103,363 +98,6 @@
 
         return data
 
-<<<<<<< HEAD
-=======
-    def evaluate_condition(
-        self, actual_value: Optional[str | list], expected_value: str, comparison_operator: str
-    ) -> bool:
-        """
-        Evaluate condition
-        :param actual_value: actual value
-        :param expected_value: expected value
-        :param comparison_operator: comparison operator
-
-        :return: bool
-        """
-        if comparison_operator == "contains":
-            return self._assert_contains(actual_value, expected_value)
-        elif comparison_operator == "not contains":
-            return self._assert_not_contains(actual_value, expected_value)
-        elif comparison_operator == "start with":
-            return self._assert_start_with(actual_value, expected_value)
-        elif comparison_operator == "end with":
-            return self._assert_end_with(actual_value, expected_value)
-        elif comparison_operator == "is":
-            return self._assert_is(actual_value, expected_value)
-        elif comparison_operator == "is not":
-            return self._assert_is_not(actual_value, expected_value)
-        elif comparison_operator == "empty":
-            return self._assert_empty(actual_value)
-        elif comparison_operator == "not empty":
-            return self._assert_not_empty(actual_value)
-        elif comparison_operator == "=":
-            return self._assert_equal(actual_value, expected_value)
-        elif comparison_operator == "≠":
-            return self._assert_not_equal(actual_value, expected_value)
-        elif comparison_operator == ">":
-            return self._assert_greater_than(actual_value, expected_value)
-        elif comparison_operator == "<":
-            return self._assert_less_than(actual_value, expected_value)
-        elif comparison_operator == "≥":
-            return self._assert_greater_than_or_equal(actual_value, expected_value)
-        elif comparison_operator == "≤":
-            return self._assert_less_than_or_equal(actual_value, expected_value)
-        elif comparison_operator == "null":
-            return self._assert_null(actual_value)
-        elif comparison_operator == "not null":
-            return self._assert_not_null(actual_value)
-        else:
-            raise ValueError(f"Invalid comparison operator: {comparison_operator}")
-
-    def process_conditions(self, variable_pool: VariablePool, conditions: Sequence[Condition]):
-        input_conditions = []
-        group_result = []
-
-        for condition in conditions:
-            actual_variable = variable_pool.get_any(condition.variable_selector)
-
-            if condition.value is not None:
-                variable_template_parser = VariableTemplateParser(template=condition.value)
-                expected_value = variable_template_parser.extract_variable_selectors()
-                variable_selectors = variable_template_parser.extract_variable_selectors()
-                if variable_selectors:
-                    for variable_selector in variable_selectors:
-                        value = variable_pool.get_any(variable_selector.value_selector)
-                        expected_value = variable_template_parser.format({variable_selector.variable: value})
-                else:
-                    expected_value = condition.value
-            else:
-                expected_value = None
-
-            comparison_operator = condition.comparison_operator
-            input_conditions.append(
-                {
-                    "actual_value": actual_variable,
-                    "expected_value": expected_value,
-                    "comparison_operator": comparison_operator
-                }
-            )
-
-            result = self.evaluate_condition(actual_variable, expected_value, comparison_operator)
-            group_result.append(result)
-
-        return input_conditions, group_result
-
-    def _assert_contains(self, actual_value: Optional[str | list], expected_value: str) -> bool:
-        """
-        Assert contains
-        :param actual_value: actual value
-        :param expected_value: expected value
-        :return:
-        """
-        if not actual_value:
-            return False
-
-        if not isinstance(actual_value, str | list):
-            raise ValueError('Invalid actual value type: string or array')
-
-        if expected_value not in actual_value:
-            return False
-        return True
-
-    def _assert_not_contains(self, actual_value: Optional[str | list], expected_value: str) -> bool:
-        """
-        Assert not contains
-        :param actual_value: actual value
-        :param expected_value: expected value
-        :return:
-        """
-        if not actual_value:
-            return True
-
-        if not isinstance(actual_value, str | list):
-            raise ValueError('Invalid actual value type: string or array')
-
-        if expected_value in actual_value:
-            return False
-        return True
-
-    def _assert_start_with(self, actual_value: Optional[str], expected_value: str) -> bool:
-        """
-        Assert start with
-        :param actual_value: actual value
-        :param expected_value: expected value
-        :return:
-        """
-        if not actual_value:
-            return False
-
-        if not isinstance(actual_value, str):
-            raise ValueError('Invalid actual value type: string')
-
-        if not actual_value.startswith(expected_value):
-            return False
-        return True
-
-    def _assert_end_with(self, actual_value: Optional[str], expected_value: str) -> bool:
-        """
-        Assert end with
-        :param actual_value: actual value
-        :param expected_value: expected value
-        :return:
-        """
-        if not actual_value:
-            return False
-
-        if not isinstance(actual_value, str):
-            raise ValueError('Invalid actual value type: string')
-
-        if not actual_value.endswith(expected_value):
-            return False
-        return True
-
-    def _assert_is(self, actual_value: Optional[str], expected_value: str) -> bool:
-        """
-        Assert is
-        :param actual_value: actual value
-        :param expected_value: expected value
-        :return:
-        """
-        if actual_value is None:
-            return False
-
-        if not isinstance(actual_value, str):
-            raise ValueError('Invalid actual value type: string')
-
-        if actual_value != expected_value:
-            return False
-        return True
-
-    def _assert_is_not(self, actual_value: Optional[str], expected_value: str) -> bool:
-        """
-        Assert is not
-        :param actual_value: actual value
-        :param expected_value: expected value
-        :return:
-        """
-        if actual_value is None:
-            return False
-
-        if not isinstance(actual_value, str):
-            raise ValueError('Invalid actual value type: string')
-
-        if actual_value == expected_value:
-            return False
-        return True
-
-    def _assert_empty(self, actual_value: Optional[str]) -> bool:
-        """
-        Assert empty
-        :param actual_value: actual value
-        :return:
-        """
-        if not actual_value:
-            return True
-        return False
-
-    def _assert_not_empty(self, actual_value: Optional[str]) -> bool:
-        """
-        Assert not empty
-        :param actual_value: actual value
-        :return:
-        """
-        if actual_value:
-            return True
-        return False
-
-    def _assert_equal(self, actual_value: Optional[int | float], expected_value: str) -> bool:
-        """
-        Assert equal
-        :param actual_value: actual value
-        :param expected_value: expected value
-        :return:
-        """
-        if actual_value is None:
-            return False
-
-        if not isinstance(actual_value, int | float):
-            raise ValueError('Invalid actual value type: number')
-
-        if isinstance(actual_value, int):
-            expected_value = int(expected_value)
-        else:
-            expected_value = float(expected_value)
-
-        if actual_value != expected_value:
-            return False
-        return True
-
-    def _assert_not_equal(self, actual_value: Optional[int | float], expected_value: str) -> bool:
-        """
-        Assert not equal
-        :param actual_value: actual value
-        :param expected_value: expected value
-        :return:
-        """
-        if actual_value is None:
-            return False
-
-        if not isinstance(actual_value, int | float):
-            raise ValueError('Invalid actual value type: number')
-
-        if isinstance(actual_value, int):
-            expected_value = int(expected_value)
-        else:
-            expected_value = float(expected_value)
-
-        if actual_value == expected_value:
-            return False
-        return True
-
-    def _assert_greater_than(self, actual_value: Optional[int | float], expected_value: str) -> bool:
-        """
-        Assert greater than
-        :param actual_value: actual value
-        :param expected_value: expected value
-        :return:
-        """
-        if actual_value is None:
-            return False
-
-        if not isinstance(actual_value, int | float):
-            raise ValueError('Invalid actual value type: number')
-
-        if isinstance(actual_value, int):
-            expected_value = int(expected_value)
-        else:
-            expected_value = float(expected_value)
-
-        if actual_value <= expected_value:
-            return False
-        return True
-
-    def _assert_less_than(self, actual_value: Optional[int | float], expected_value: str) -> bool:
-        """
-        Assert less than
-        :param actual_value: actual value
-        :param expected_value: expected value
-        :return:
-        """
-        if actual_value is None:
-            return False
-
-        if not isinstance(actual_value, int | float):
-            raise ValueError('Invalid actual value type: number')
-
-        if isinstance(actual_value, int):
-            expected_value = int(expected_value)
-        else:
-            expected_value = float(expected_value)
-
-        if actual_value >= expected_value:
-            return False
-        return True
-
-    def _assert_greater_than_or_equal(self, actual_value: Optional[int | float], expected_value: str) -> bool:
-        """
-        Assert greater than or equal
-        :param actual_value: actual value
-        :param expected_value: expected value
-        :return:
-        """
-        if actual_value is None:
-            return False
-
-        if not isinstance(actual_value, int | float):
-            raise ValueError('Invalid actual value type: number')
-
-        if isinstance(actual_value, int):
-            expected_value = int(expected_value)
-        else:
-            expected_value = float(expected_value)
-
-        if actual_value < expected_value:
-            return False
-        return True
-
-    def _assert_less_than_or_equal(self, actual_value: Optional[int | float], expected_value: str) -> bool:
-        """
-        Assert less than or equal
-        :param actual_value: actual value
-        :param expected_value: expected value
-        :return:
-        """
-        if actual_value is None:
-            return False
-
-        if not isinstance(actual_value, int | float):
-            raise ValueError('Invalid actual value type: number')
-
-        if isinstance(actual_value, int):
-            expected_value = int(expected_value)
-        else:
-            expected_value = float(expected_value)
-
-        if actual_value > expected_value:
-            return False
-        return True
-
-    def _assert_null(self, actual_value: Optional[int | float]) -> bool:
-        """
-        Assert null
-        :param actual_value: actual value
-        :return:
-        """
-        if actual_value is None:
-            return True
-        return False
-
-    def _assert_not_null(self, actual_value: Optional[int | float]) -> bool:
-        """
-        Assert not null
-        :param actual_value: actual value
-        :return:
-        """
-        if actual_value is not None:
-            return True
-        return False
-
->>>>>>> 87594008
     @classmethod
     def _extract_variable_selector_to_variable_mapping(cls, node_data: BaseNodeData) -> dict[str, list[str]]:
         """
