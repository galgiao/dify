--- conflicted
+++ resolved
@@ -1,17 +1,11 @@
 import logging
 from collections.abc import Generator, Mapping, Sequence
-<<<<<<< HEAD
-from datetime import UTC, datetime
-from typing import TYPE_CHECKING, Any, Union, cast
-
-=======
 from concurrent.futures import Future, ThreadPoolExecutor, as_completed
 from datetime import UTC, datetime
 from typing import TYPE_CHECKING, Any, NewType, cast
 
 from typing_extensions import TypeIs
 
->>>>>>> 1cf788c4
 from core.variables import IntegerVariable, NoneSegment
 from core.variables.segments import ArrayAnySegment, ArraySegment
 from core.workflow.entities import VariablePool
@@ -32,10 +26,7 @@
     IterationNextEvent,
     IterationStartedEvent,
     IterationSucceededEvent,
-<<<<<<< HEAD
-=======
     NodeEventBase,
->>>>>>> 1cf788c4
     NodeRunResult,
     StreamCompletedEvent,
 )
@@ -106,9 +97,6 @@
     def version(cls) -> str:
         return "1"
 
-<<<<<<< HEAD
-    def _run(self) -> Generator:
-=======
     def _run(self) -> Generator[GraphNodeEventBase | NodeEventBase, None, None]:  # type: ignore
         variable = self._get_iterator_variable()
 
@@ -156,7 +144,6 @@
             )
 
     def _get_iterator_variable(self) -> ArraySegment | NoneSegment:
->>>>>>> 1cf788c4
         variable = self.graph_runtime_state.variable_pool.get(self._node_data.iterator_selector)
 
         if not variable:
@@ -165,21 +152,6 @@
         if not isinstance(variable, ArraySegment) and not isinstance(variable, NoneSegment):
             raise InvalidIteratorValueError(f"invalid iterator value: {variable}, please provide a list.")
 
-<<<<<<< HEAD
-        if isinstance(variable, NoneSegment) or len(variable.value) == 0:
-            # Try our best to preserve the type informat.
-            if isinstance(variable, ArraySegment):
-                output = variable.model_copy(update={"value": []})
-            else:
-                output = ArrayAnySegment(value=[])
-            yield StreamCompletedEvent(
-                node_run_result=NodeRunResult(
-                    status=WorkflowNodeExecutionStatus.SUCCEEDED,
-                    # TODO(QuantumGhost): is it possible to compute the type of `output`
-                    # from graph definition?
-                    outputs={"output": output},
-                )
-=======
         return variable
 
     def _is_empty_iteration(self, variable: ArraySegment | NoneSegment) -> TypeIs[NoneSegment | EmptyArraySegment]:
@@ -198,7 +170,6 @@
                 # TODO(QuantumGhost): is it possible to compute the type of `output`
                 # from graph definition?
                 outputs={"output": output},
->>>>>>> 1cf788c4
             )
         )
 
@@ -208,80 +179,6 @@
         if not isinstance(iterator_list_value, list):
             raise InvalidIteratorValueError(f"Invalid iterator value: {iterator_list_value}, please provide a list.")
 
-<<<<<<< HEAD
-        inputs = {"iterator_selector": iterator_list_value}
-
-        if not self._node_data.start_node_id:
-            raise StartNodeIdNotFoundError(f"field start_node_id in iteration {self._node_id} not found")
-
-        started_at = naive_utc_now()
-        iter_run_map: dict[str, float] = {}
-        outputs: list[Any] = []
-
-        yield IterationStartedEvent(
-            start_at=started_at,
-            inputs=inputs,
-            metadata={"iteration_length": len(iterator_list_value)},
-        )
-
-        try:
-            for index, item in enumerate(iterator_list_value):
-                iter_start_at = datetime.now(UTC).replace(tzinfo=None)
-                yield IterationNextEvent(index=index)
-
-                graph_engine = self._create_graph_engine(index, item)
-
-                # Run the iteration
-                yield from self._run_single_iter(
-                    variable_pool=graph_engine.graph_runtime_state.variable_pool,
-                    outputs=outputs,
-                    graph_engine=graph_engine,
-                )
-
-                # Update the total tokens from this iteration
-                self.graph_runtime_state.total_tokens += graph_engine.graph_runtime_state.total_tokens
-                iter_run_map[str(index)] = (datetime.now(UTC).replace(tzinfo=None) - iter_start_at).total_seconds()
-
-            yield IterationSucceededEvent(
-                start_at=started_at,
-                inputs=inputs,
-                outputs={"output": outputs},
-                steps=len(iterator_list_value),
-                metadata={
-                    WorkflowNodeExecutionMetadataKey.TOTAL_TOKENS: self.graph_runtime_state.total_tokens,
-                    WorkflowNodeExecutionMetadataKey.ITERATION_DURATION_MAP: iter_run_map,
-                },
-            )
-
-            # Yield final success event
-            yield StreamCompletedEvent(
-                node_run_result=NodeRunResult(
-                    status=WorkflowNodeExecutionStatus.SUCCEEDED,
-                    outputs={"output": outputs},
-                    metadata={
-                        WorkflowNodeExecutionMetadataKey.TOTAL_TOKENS: self.graph_runtime_state.total_tokens,
-                    },
-                )
-            )
-        except IterationNodeError as e:
-            yield IterationFailedEvent(
-                start_at=started_at,
-                inputs=inputs,
-                outputs={"output": outputs},
-                steps=len(iterator_list_value),
-                metadata={
-                    WorkflowNodeExecutionMetadataKey.TOTAL_TOKENS: self.graph_runtime_state.total_tokens,
-                    WorkflowNodeExecutionMetadataKey.ITERATION_DURATION_MAP: iter_run_map,
-                },
-                error=str(e),
-            )
-            yield StreamCompletedEvent(
-                node_run_result=NodeRunResult(
-                    status=WorkflowNodeExecutionStatus.FAILED,
-                    error=str(e),
-                )
-            )
-=======
         return cast(list[object], iterator_list_value)
 
     def _validate_start_node(self) -> None:
@@ -460,7 +357,6 @@
                 error=str(error),
             )
         )
->>>>>>> 1cf788c4
 
     @classmethod
     def _extract_variable_selector_to_variable_mapping(
@@ -573,15 +469,9 @@
         self,
         *,
         variable_pool: VariablePool,
-<<<<<<< HEAD
-        outputs: list,
-        graph_engine: "GraphEngine",
-    ) -> Generator[Union[GraphNodeEventBase, StreamCompletedEvent], None, None]:
-=======
         outputs: list[object],
         graph_engine: "GraphEngine",
     ) -> Generator[GraphNodeEventBase, None, None]:
->>>>>>> 1cf788c4
         rst = graph_engine.run()
         # get current iteration index
         index_variable = variable_pool.get([self._node_id, "index"])
@@ -612,11 +502,7 @@
                     case ErrorHandleMode.REMOVE_ABNORMAL_OUTPUT:
                         return
 
-<<<<<<< HEAD
-    def _create_graph_engine(self, index: int, item: Any):
-=======
     def _create_graph_engine(self, index: int, item: object):
->>>>>>> 1cf788c4
         # Import dependencies
         from core.workflow.entities import GraphInitParams, GraphRuntimeState
         from core.workflow.graph import Graph
@@ -665,24 +551,9 @@
 
         # Create a new GraphEngine for this iteration
         graph_engine = GraphEngine(
-<<<<<<< HEAD
-            tenant_id=self.tenant_id,
-            app_id=self.app_id,
-            workflow_id=self.workflow_id,
-            user_id=self.user_id,
-            user_from=self.user_from,
-            invoke_from=self.invoke_from,
-            call_depth=self.workflow_call_depth,
-            graph=iteration_graph,
-            graph_config=self.graph_config,
-            graph_runtime_state=graph_runtime_state_copy,
-            max_execution_steps=10000,  # Use default or config value
-            max_execution_time=600,  # Use default or config value
-=======
             workflow_id=self.workflow_id,
             graph=iteration_graph,
             graph_runtime_state=graph_runtime_state_copy,
->>>>>>> 1cf788c4
             command_channel=InMemoryChannel(),  # Use InMemoryChannel for sub-graphs
         )
 
