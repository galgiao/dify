import logging
from collections.abc import Generator, Mapping, Sequence
<<<<<<< HEAD
from datetime import UTC, datetime
from typing import TYPE_CHECKING, Any, Optional, Union, cast
=======
from concurrent.futures import Future, wait
from datetime import datetime
from queue import Empty, Queue
from typing import TYPE_CHECKING, Any, cast
>>>>>>> bdd85b36

from core.variables import IntegerVariable, NoneSegment
from core.variables.segments import ArrayAnySegment, ArraySegment
from core.workflow.entities import VariablePool
from core.workflow.enums import (
    ErrorStrategy,
    NodeExecutionType,
    NodeType,
    WorkflowNodeExecutionMetadataKey,
    WorkflowNodeExecutionStatus,
)
from core.workflow.graph_events import (
    GraphNodeEventBase,
    GraphRunFailedEvent,
    GraphRunSucceededEvent,
)
from core.workflow.node_events import (
    IterationFailedEvent,
    IterationNextEvent,
    IterationStartedEvent,
    IterationSucceededEvent,
    NodeRunResult,
    StreamCompletedEvent,
)
from core.workflow.nodes.base.entities import BaseNodeData, RetryConfig
from core.workflow.nodes.base.node import Node
from core.workflow.nodes.iteration.entities import ErrorHandleMode, IterationNodeData
from libs.datetime_utils import naive_utc_now

from .exc import (
    InvalidIteratorValueError,
    IterationGraphNotFoundError,
    IterationIndexNotFoundError,
    IterationNodeError,
    IteratorVariableNotFoundError,
    StartNodeIdNotFoundError,
)

if TYPE_CHECKING:
    from core.workflow.graph_engine import GraphEngine

logger = logging.getLogger(__name__)


class IterationNode(Node):
    """
    Iteration Node.
    """

    node_type = NodeType.ITERATION
    execution_type = NodeExecutionType.CONTAINER
    _node_data: IterationNodeData

    def init_node_data(self, data: Mapping[str, Any]):
        self._node_data = IterationNodeData.model_validate(data)

    def _get_error_strategy(self) -> ErrorStrategy | None:
        return self._node_data.error_strategy

    def _get_retry_config(self) -> RetryConfig:
        return self._node_data.retry_config

    def _get_title(self) -> str:
        return self._node_data.title

    def _get_description(self) -> str | None:
        return self._node_data.desc

    def _get_default_value_dict(self) -> dict[str, Any]:
        return self._node_data.default_value_dict

    def get_base_node_data(self) -> BaseNodeData:
        return self._node_data

    @classmethod
    def get_default_config(cls, filters: dict | None = None):
        return {
            "type": "iteration",
            "config": {
                "is_parallel": False,
                "parallel_nums": 10,
                "error_handle_mode": ErrorHandleMode.TERMINATED.value,
            },
        }

    @classmethod
    def version(cls) -> str:
        return "1"

    def _run(self) -> Generator:
        variable = self.graph_runtime_state.variable_pool.get(self._node_data.iterator_selector)

        if not variable:
            raise IteratorVariableNotFoundError(f"iterator variable {self._node_data.iterator_selector} not found")

        if not isinstance(variable, ArraySegment) and not isinstance(variable, NoneSegment):
            raise InvalidIteratorValueError(f"invalid iterator value: {variable}, please provide a list.")

        if isinstance(variable, NoneSegment) or len(variable.value) == 0:
            # Try our best to preserve the type informat.
            if isinstance(variable, ArraySegment):
                output = variable.model_copy(update={"value": []})
            else:
                output = ArrayAnySegment(value=[])
            yield StreamCompletedEvent(
                node_run_result=NodeRunResult(
                    status=WorkflowNodeExecutionStatus.SUCCEEDED,
                    # TODO(QuantumGhost): is it possible to compute the type of `output`
                    # from graph definition?
                    outputs={"output": output},
                )
            )
            return

        iterator_list_value = variable.to_object()

        if not isinstance(iterator_list_value, list):
            raise InvalidIteratorValueError(f"Invalid iterator value: {iterator_list_value}, please provide a list.")

        inputs = {"iterator_selector": iterator_list_value}

        if not self._node_data.start_node_id:
            raise StartNodeIdNotFoundError(f"field start_node_id in iteration {self._node_id} not found")

        started_at = naive_utc_now()
        iter_run_map: dict[str, float] = {}
        outputs: list[Any] = []

        yield IterationStartedEvent(
            start_at=started_at,
            inputs=inputs,
            metadata={"iteration_length": len(iterator_list_value)},
        )

        try:
            for index, item in enumerate(iterator_list_value):
                iter_start_at = datetime.now(UTC).replace(tzinfo=None)
                yield IterationNextEvent(index=index)

                graph_engine = self._create_graph_engine(index, item)

                # Run the iteration
                yield from self._run_single_iter(
                    variable_pool=graph_engine.graph_runtime_state.variable_pool,
                    outputs=outputs,
                    graph_engine=graph_engine,
                )

                # Update the total tokens from this iteration
                self.graph_runtime_state.total_tokens += graph_engine.graph_runtime_state.total_tokens
                iter_run_map[str(index)] = (datetime.now(UTC).replace(tzinfo=None) - iter_start_at).total_seconds()

            yield IterationSucceededEvent(
                start_at=started_at,
                inputs=inputs,
                outputs={"output": outputs},
                steps=len(iterator_list_value),
                metadata={
                    WorkflowNodeExecutionMetadataKey.TOTAL_TOKENS: self.graph_runtime_state.total_tokens,
                    WorkflowNodeExecutionMetadataKey.ITERATION_DURATION_MAP: iter_run_map,
                },
            )

            # Yield final success event
            yield StreamCompletedEvent(
                node_run_result=NodeRunResult(
                    status=WorkflowNodeExecutionStatus.SUCCEEDED,
                    outputs={"output": outputs},
                    metadata={
                        WorkflowNodeExecutionMetadataKey.TOTAL_TOKENS: self.graph_runtime_state.total_tokens,
                    },
                )
            )
        except IterationNodeError as e:
            yield IterationFailedEvent(
                start_at=started_at,
                inputs=inputs,
                outputs={"output": outputs},
                steps=len(iterator_list_value),
                metadata={
                    WorkflowNodeExecutionMetadataKey.TOTAL_TOKENS: self.graph_runtime_state.total_tokens,
                    WorkflowNodeExecutionMetadataKey.ITERATION_DURATION_MAP: iter_run_map,
                },
                error=str(e),
            )
            yield StreamCompletedEvent(
                node_run_result=NodeRunResult(
                    status=WorkflowNodeExecutionStatus.FAILED,
                    error=str(e),
                )
            )

    @classmethod
    def _extract_variable_selector_to_variable_mapping(
        cls,
        *,
        graph_config: Mapping[str, Any],
        node_id: str,
        node_data: Mapping[str, Any],
    ) -> Mapping[str, Sequence[str]]:
        # Create typed NodeData from dict
        typed_node_data = IterationNodeData.model_validate(node_data)

        variable_mapping: dict[str, Sequence[str]] = {
            f"{node_id}.input_selector": typed_node_data.iterator_selector,
        }

        # init graph
        from core.workflow.entities import GraphInitParams, GraphRuntimeState
        from core.workflow.graph import Graph
        from core.workflow.nodes.node_factory import DifyNodeFactory

        # Create minimal GraphInitParams for static analysis
        graph_init_params = GraphInitParams(
            tenant_id="",
            app_id="",
            workflow_id="",
            graph_config=graph_config,
            user_id="",
            user_from="",
            invoke_from="",
            call_depth=0,
        )

        # Create minimal GraphRuntimeState for static analysis
        from core.workflow.entities import VariablePool

        graph_runtime_state = GraphRuntimeState(
            variable_pool=VariablePool(),
            start_at=0,
        )

        # Create node factory for static analysis
        node_factory = DifyNodeFactory(graph_init_params=graph_init_params, graph_runtime_state=graph_runtime_state)

        iteration_graph = Graph.init(
            graph_config=graph_config,
            node_factory=node_factory,
            root_node_id=typed_node_data.start_node_id,
        )

        if not iteration_graph:
            raise IterationGraphNotFoundError("iteration graph not found")

        # Get node configs from graph_config instead of non-existent node_id_config_mapping
        node_configs = {node["id"]: node for node in graph_config.get("nodes", []) if "id" in node}
        for sub_node_id, sub_node_config in node_configs.items():
            if sub_node_config.get("data", {}).get("iteration_id") != node_id:
                continue

            # variable selector to variable mapping
            try:
                # Get node class
                from core.workflow.nodes.node_mapping import NODE_TYPE_CLASSES_MAPPING

                node_type = NodeType(sub_node_config.get("data", {}).get("type"))
                if node_type not in NODE_TYPE_CLASSES_MAPPING:
                    continue
                node_version = sub_node_config.get("data", {}).get("version", "1")
                node_cls = NODE_TYPE_CLASSES_MAPPING[node_type][node_version]

                sub_node_variable_mapping = node_cls.extract_variable_selector_to_variable_mapping(
                    graph_config=graph_config, config=sub_node_config
                )
                sub_node_variable_mapping = cast(dict[str, Sequence[str]], sub_node_variable_mapping)
            except NotImplementedError:
                sub_node_variable_mapping = {}

            # remove iteration variables
            sub_node_variable_mapping = {
                sub_node_id + "." + key: value
                for key, value in sub_node_variable_mapping.items()
                if value[0] != node_id
            }

            variable_mapping.update(sub_node_variable_mapping)

        # remove variable out from iteration
        variable_mapping = {
            key: value for key, value in variable_mapping.items() if value[0] not in iteration_graph.node_ids
        }

        return variable_mapping

    def _append_iteration_info_to_event(
        self,
        event: GraphNodeEventBase,
        iter_run_index: int,
    ):
        event.in_iteration_id = self._node_id
        iter_metadata = {
            WorkflowNodeExecutionMetadataKey.ITERATION_ID: self._node_id,
            WorkflowNodeExecutionMetadataKey.ITERATION_INDEX: iter_run_index,
        }

        current_metadata = event.node_run_result.metadata
        if WorkflowNodeExecutionMetadataKey.ITERATION_ID not in current_metadata:
            event.node_run_result.metadata = {**current_metadata, **iter_metadata}

    def _run_single_iter(
        self,
        *,
        variable_pool: VariablePool,
        outputs: list,
        graph_engine: "GraphEngine",
<<<<<<< HEAD
    ) -> Generator[Union[GraphNodeEventBase, StreamCompletedEvent], None, None]:
        rst = graph_engine.run()
        # get current iteration index
        index_variable = variable_pool.get([self._node_id, "index"])
        if not isinstance(index_variable, IntegerVariable):
            raise IterationIndexNotFoundError(f"iteration {self._node_id} current index not found")
        current_index = index_variable.value
        for event in rst:
            if isinstance(event, GraphNodeEventBase) and event.node_type == NodeType.ITERATION_START:
                continue
=======
        iteration_graph: Graph,
        iter_run_map: dict[str, float],
        parallel_mode_run_id: str | None = None,
    ) -> Generator[NodeEvent | InNodeEvent, None, None]:
        """
        run single iteration
        """
        iter_start_at = naive_utc_now()

        try:
            rst = graph_engine.run()
            # get current iteration index
            index_variable = variable_pool.get([self.node_id, "index"])
            if not isinstance(index_variable, IntegerVariable):
                raise IterationIndexNotFoundError(f"iteration {self.node_id} current index not found")
            current_index = index_variable.value
            iteration_run_id = parallel_mode_run_id if parallel_mode_run_id is not None else f"{current_index}"
            next_index = int(current_index) + 1
            for event in rst:
                if isinstance(event, (BaseNodeEvent | BaseParallelBranchEvent)) and not event.in_iteration_id:  # ty: ignore [unresolved-attribute]
                    event.in_iteration_id = self.node_id  # ty: ignore [unresolved-attribute]

                if (
                    isinstance(event, BaseNodeEvent)
                    and event.node_type == NodeType.ITERATION_START
                    and not isinstance(event, NodeRunStreamChunkEvent)
                ):
                    continue
>>>>>>> bdd85b36

            if isinstance(event, GraphNodeEventBase):
                self._append_iteration_info_to_event(event=event, iter_run_index=current_index)
                yield event
            elif isinstance(event, GraphRunSucceededEvent):
                result = variable_pool.get(self._node_data.output_selector)
                if result is None:
                    outputs.append(None)
                else:
                    outputs.append(result.to_object())
                return
            elif isinstance(event, GraphRunFailedEvent):
                match self._node_data.error_handle_mode:
                    case ErrorHandleMode.TERMINATED:
                        raise IterationNodeError(event.error)
                    case ErrorHandleMode.CONTINUE_ON_ERROR:
                        outputs.append(None)
                        return
                    case ErrorHandleMode.REMOVE_ABNORMAL_OUTPUT:
                        return

    def _create_graph_engine(self, index: int, item: Any):
        # Import dependencies
        from core.workflow.entities import GraphInitParams, GraphRuntimeState
        from core.workflow.graph import Graph
        from core.workflow.graph_engine import GraphEngine
        from core.workflow.graph_engine.command_channels import InMemoryChannel
        from core.workflow.nodes.node_factory import DifyNodeFactory

        # Create GraphInitParams from node attributes
        graph_init_params = GraphInitParams(
            tenant_id=self.tenant_id,
            app_id=self.app_id,
            workflow_id=self.workflow_id,
            graph_config=self.graph_config,
            user_id=self.user_id,
            user_from=self.user_from.value,
            invoke_from=self.invoke_from.value,
            call_depth=self.workflow_call_depth,
        )
        # Create a deep copy of the variable pool for each iteration
        variable_pool_copy = self.graph_runtime_state.variable_pool.model_copy(deep=True)

        # append iteration variable (item, index) to variable pool
        variable_pool_copy.add([self._node_id, "index"], index)
        variable_pool_copy.add([self._node_id, "item"], item)

        # Create a new GraphRuntimeState for this iteration
        graph_runtime_state_copy = GraphRuntimeState(
            variable_pool=variable_pool_copy,
            start_at=self.graph_runtime_state.start_at,
            total_tokens=0,
            node_run_steps=0,
        )

        # Create a new node factory with the new GraphRuntimeState
        node_factory = DifyNodeFactory(
            graph_init_params=graph_init_params, graph_runtime_state=graph_runtime_state_copy
        )

        # Initialize the iteration graph with the new node factory
        iteration_graph = Graph.init(
            graph_config=self.graph_config, node_factory=node_factory, root_node_id=self._node_data.start_node_id
        )

        if not iteration_graph:
            raise IterationGraphNotFoundError("iteration graph not found")

        # Create a new GraphEngine for this iteration
        graph_engine = GraphEngine(
            tenant_id=self.tenant_id,
            app_id=self.app_id,
            workflow_id=self.workflow_id,
            user_id=self.user_id,
            user_from=self.user_from,
            invoke_from=self.invoke_from,
            call_depth=self.workflow_call_depth,
            graph=iteration_graph,
            graph_config=self.graph_config,
            graph_runtime_state=graph_runtime_state_copy,
            max_execution_steps=10000,  # Use default or config value
            max_execution_time=600,  # Use default or config value
            command_channel=InMemoryChannel(),  # Use InMemoryChannel for sub-graphs
        )

        return graph_engine<|MERGE_RESOLUTION|>--- conflicted
+++ resolved
@@ -1,14 +1,7 @@
 import logging
 from collections.abc import Generator, Mapping, Sequence
-<<<<<<< HEAD
 from datetime import UTC, datetime
-from typing import TYPE_CHECKING, Any, Optional, Union, cast
-=======
-from concurrent.futures import Future, wait
-from datetime import datetime
-from queue import Empty, Queue
-from typing import TYPE_CHECKING, Any, cast
->>>>>>> bdd85b36
+from typing import TYPE_CHECKING, Any, Union, cast
 
 from core.variables import IntegerVariable, NoneSegment
 from core.variables.segments import ArrayAnySegment, ArraySegment
@@ -314,7 +307,6 @@
         variable_pool: VariablePool,
         outputs: list,
         graph_engine: "GraphEngine",
-<<<<<<< HEAD
     ) -> Generator[Union[GraphNodeEventBase, StreamCompletedEvent], None, None]:
         rst = graph_engine.run()
         # get current iteration index
@@ -325,36 +317,6 @@
         for event in rst:
             if isinstance(event, GraphNodeEventBase) and event.node_type == NodeType.ITERATION_START:
                 continue
-=======
-        iteration_graph: Graph,
-        iter_run_map: dict[str, float],
-        parallel_mode_run_id: str | None = None,
-    ) -> Generator[NodeEvent | InNodeEvent, None, None]:
-        """
-        run single iteration
-        """
-        iter_start_at = naive_utc_now()
-
-        try:
-            rst = graph_engine.run()
-            # get current iteration index
-            index_variable = variable_pool.get([self.node_id, "index"])
-            if not isinstance(index_variable, IntegerVariable):
-                raise IterationIndexNotFoundError(f"iteration {self.node_id} current index not found")
-            current_index = index_variable.value
-            iteration_run_id = parallel_mode_run_id if parallel_mode_run_id is not None else f"{current_index}"
-            next_index = int(current_index) + 1
-            for event in rst:
-                if isinstance(event, (BaseNodeEvent | BaseParallelBranchEvent)) and not event.in_iteration_id:  # ty: ignore [unresolved-attribute]
-                    event.in_iteration_id = self.node_id  # ty: ignore [unresolved-attribute]
-
-                if (
-                    isinstance(event, BaseNodeEvent)
-                    and event.node_type == NodeType.ITERATION_START
-                    and not isinstance(event, NodeRunStreamChunkEvent)
-                ):
-                    continue
->>>>>>> bdd85b36
 
             if isinstance(event, GraphNodeEventBase):
                 self._append_iteration_info_to_event(event=event, iter_run_index=current_index)
