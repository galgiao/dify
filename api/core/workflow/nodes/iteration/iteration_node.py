--- conflicted
+++ resolved
@@ -168,22 +168,9 @@
                 for index, item in enumerate(iterator_list_value):
                     future: Future = thread_pool.submit(
                         self._run_single_iter_parallel,
-<<<<<<< HEAD
-                        current_app._get_current_object(),  # type: ignore
-                        contextvars.copy_context(),
-                        q,
-                        iterator_list_value,
-                        inputs,
-                        outputs,
-                        start_at,
-                        graph_engine,
-                        iteration_graph,
-                        index,
-                        item,
-                        iter_run_map,
-=======
                         flask_app=current_app._get_current_object(),  # type: ignore
                         q=q,
+                        context=contextvars.copy_context(),
                         iterator_list_value=iterator_list_value,
                         inputs=inputs,
                         outputs=outputs,
@@ -193,7 +180,6 @@
                         index=index,
                         item=item,
                         iter_run_map=iter_run_map,
->>>>>>> 537068cf
                     )
                     future.add_done_callback(thread_pool.task_done_callback)
                     futures.append(future)
@@ -404,17 +390,10 @@
         try:
             rst = graph_engine.run()
             # get current iteration index
-<<<<<<< HEAD
-            variable = variable_pool.get([self.node_id, "index"])
-            if variable is None:
-                raise IterationIndexNotFoundError(f"iteration {self.node_id} current index not found")
-            current_index = variable.value
-=======
             index_variable = variable_pool.get([self.node_id, "index"])
             if not isinstance(index_variable, IntegerVariable):
                 raise IterationIndexNotFoundError(f"iteration {self.node_id} current index not found")
             current_index = index_variable.value
->>>>>>> 537068cf
             iteration_run_id = parallel_mode_run_id if parallel_mode_run_id is not None else f"{current_index}"
             next_index = int(current_index) + 1
             for event in rst:
