--- conflicted
+++ resolved
@@ -22,7 +22,6 @@
     APP_ID = "app_id"
     WORKFLOW_ID = "workflow_id"
     WORKFLOW_EXECUTION_ID = "workflow_run_id"
-<<<<<<< HEAD
     # RAG Pipeline
     DOCUMENT_ID = "document_id"
     BATCH = "batch"
@@ -30,7 +29,6 @@
     DATASOURCE_TYPE = "datasource_type"
     DATASOURCE_INFO = "datasource_info"
     INVOKE_FROM = "invoke_from"
-=======
 
 
 class NodeType(StrEnum):
@@ -130,5 +128,4 @@
     PAUSED = "paused"
 
     # Legacy statuses - kept for backward compatibility
-    RETRY = "retry"  # Legacy: replaced by retry mechanism in error handling
->>>>>>> 86e7cb71
+    RETRY = "retry"  # Legacy: replaced by retry mechanism in error handling