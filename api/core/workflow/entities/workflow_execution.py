"""
Domain entities for workflow execution.

Models are independent of the storage mechanism and don't contain
implementation details like tenant_id, app_id, etc.
"""

from collections.abc import Mapping
from datetime import datetime
from typing import Any, Optional

from pydantic import BaseModel, Field

from core.workflow.enums import WorkflowExecutionStatus, WorkflowType
from libs.datetime_utils import naive_utc_now


<<<<<<< HEAD
class WorkflowType(StrEnum):
    """
    Workflow Type Enum for domain layer
    """

    WORKFLOW = "workflow"
    CHAT = "chat"
    RAG_PIPELINE = "rag-pipeline"


class WorkflowExecutionStatus(StrEnum):
    RUNNING = "running"
    SUCCEEDED = "succeeded"
    FAILED = "failed"
    STOPPED = "stopped"
    PARTIAL_SUCCEEDED = "partial-succeeded"


=======
>>>>>>> 86e7cb71
class WorkflowExecution(BaseModel):
    """
    Domain model for workflow execution based on WorkflowRun but without
    user, tenant, and app attributes.
    """

    id_: str = Field(...)
    workflow_id: str = Field(...)
    workflow_version: str = Field(...)
    workflow_type: WorkflowType = Field(...)
    graph: Mapping[str, Any] = Field(...)

    inputs: Mapping[str, Any] = Field(...)
    outputs: Optional[Mapping[str, Any]] = None

    status: WorkflowExecutionStatus = WorkflowExecutionStatus.RUNNING
    error_message: str = Field(default="")
    total_tokens: int = Field(default=0)
    total_steps: int = Field(default=0)
    exceptions_count: int = Field(default=0)

    started_at: datetime = Field(...)
    finished_at: Optional[datetime] = None

    @property
    def elapsed_time(self) -> float:
        """
        Calculate elapsed time in seconds.
        If workflow is not finished, use current time.
        """
        end_time = self.finished_at or naive_utc_now()
        return (end_time - self.started_at).total_seconds()

    @classmethod
    def new(
        cls,
        *,
        id_: str,
        workflow_id: str,
        workflow_type: WorkflowType,
        workflow_version: str,
        graph: Mapping[str, Any],
        inputs: Mapping[str, Any],
        started_at: datetime,
    ) -> "WorkflowExecution":
        return WorkflowExecution(
            id_=id_,
            workflow_id=workflow_id,
            workflow_type=workflow_type,
            workflow_version=workflow_version,
            graph=graph,
            inputs=inputs,
            status=WorkflowExecutionStatus.RUNNING,
            started_at=started_at,
        )<|MERGE_RESOLUTION|>--- conflicted
+++ resolved
@@ -15,27 +15,6 @@
 from libs.datetime_utils import naive_utc_now
 
 
-<<<<<<< HEAD
-class WorkflowType(StrEnum):
-    """
-    Workflow Type Enum for domain layer
-    """
-
-    WORKFLOW = "workflow"
-    CHAT = "chat"
-    RAG_PIPELINE = "rag-pipeline"
-
-
-class WorkflowExecutionStatus(StrEnum):
-    RUNNING = "running"
-    SUCCEEDED = "succeeded"
-    FAILED = "failed"
-    STOPPED = "stopped"
-    PARTIAL_SUCCEEDED = "partial-succeeded"
-
-
-=======
->>>>>>> 86e7cb71
 class WorkflowExecution(BaseModel):
     """
     Domain model for workflow execution based on WorkflowRun but without
