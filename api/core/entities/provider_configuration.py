import datetime
import json
import logging
from collections import defaultdict
from collections.abc import Iterator, Sequence
from json import JSONDecodeError
from typing import Optional

from pydantic import BaseModel, ConfigDict

from constants import HIDDEN_VALUE
from core.entities import DEFAULT_PLUGIN_ID
from core.entities.model_entities import ModelStatus, ModelWithProviderEntity, SimpleModelProviderEntity
from core.entities.provider_entities import (
    CustomConfiguration,
    ModelSettings,
    SystemConfiguration,
    SystemConfigurationStatus,
)
from core.helper import encrypter
from core.helper.model_provider_cache import ProviderCredentialsCache, ProviderCredentialsCacheType
from core.model_runtime.entities.model_entities import AIModelEntity, FetchFrom, ModelType
from core.model_runtime.entities.provider_entities import (
    ConfigurateMethod,
    CredentialFormSchema,
    FormType,
    ProviderEntity,
)
from core.model_runtime.model_providers.__base.ai_model import AIModel
from core.model_runtime.model_providers.model_provider_factory import ModelProviderFactory
from extensions.ext_database import db
from models.provider import (
    LoadBalancingModelConfig,
    Provider,
    ProviderModel,
    ProviderModelSetting,
    ProviderType,
    TenantPreferredModelProvider,
)

logger = logging.getLogger(__name__)

original_provider_configurate_methods: dict[str, list[ConfigurateMethod]] = {}


class ProviderConfiguration(BaseModel):
    """
    Model class for provider configuration.
    """

    tenant_id: str
    provider: ProviderEntity
    preferred_provider_type: ProviderType
    using_provider_type: ProviderType
    system_configuration: SystemConfiguration
    custom_configuration: CustomConfiguration
    model_settings: list[ModelSettings]

    # pydantic configs
    model_config = ConfigDict(protected_namespaces=())

    def __init__(self, **data):
        super().__init__(**data)

        if self.provider.provider not in original_provider_configurate_methods:
            original_provider_configurate_methods[self.provider.provider] = []
            for configurate_method in self.provider.configurate_methods:
                original_provider_configurate_methods[self.provider.provider].append(configurate_method)

        if original_provider_configurate_methods[self.provider.provider] == [ConfigurateMethod.CUSTOMIZABLE_MODEL]:
            if (
                any(
                    len(quota_configuration.restrict_models) > 0
                    for quota_configuration in self.system_configuration.quota_configurations
                )
                and ConfigurateMethod.PREDEFINED_MODEL not in self.provider.configurate_methods
            ):
                self.provider.configurate_methods.append(ConfigurateMethod.PREDEFINED_MODEL)

    def get_current_credentials(self, model_type: ModelType, model: str) -> Optional[dict]:
        """
        Get current credentials.

        :param model_type: model type
        :param model: model name
        :return:
        """
        if self.model_settings:
            # check if model is disabled by admin
            for model_setting in self.model_settings:
                if model_setting.model_type == model_type and model_setting.model == model:
                    if not model_setting.enabled:
                        raise ValueError(f"Model {model} is disabled.")

        if self.using_provider_type == ProviderType.SYSTEM:
            restrict_models = []
            for quota_configuration in self.system_configuration.quota_configurations:
                if self.system_configuration.current_quota_type != quota_configuration.quota_type:
                    continue

                restrict_models = quota_configuration.restrict_models
<<<<<<< HEAD

            copy_credentials = (
                self.system_configuration.credentials.copy() if self.system_configuration.credentials else {}
            )
=======
            if self.system_configuration.credentials is None:
                return None
            copy_credentials = self.system_configuration.credentials.copy()
>>>>>>> cdaef30c
            if restrict_models:
                for restrict_model in restrict_models:
                    if (
                        restrict_model.model_type == model_type
                        and restrict_model.model == model
                        and restrict_model.base_model_name
                    ):
                        copy_credentials["base_model_name"] = restrict_model.base_model_name

            return copy_credentials
        else:
            credentials = None
            if self.custom_configuration.models:
                for model_configuration in self.custom_configuration.models:
                    if model_configuration.model_type == model_type and model_configuration.model == model:
                        credentials = model_configuration.credentials
                        break

            if not credentials and self.custom_configuration.provider:
                credentials = self.custom_configuration.provider.credentials

            return credentials

    def get_system_configuration_status(self) -> Optional[SystemConfigurationStatus]:
        """
        Get system configuration status.
        :return:
        """
        if self.system_configuration.enabled is False:
            return SystemConfigurationStatus.UNSUPPORTED

        current_quota_type = self.system_configuration.current_quota_type
        current_quota_configuration = next(
            (q for q in self.system_configuration.quota_configurations if q.quota_type == current_quota_type), None
        )
        if current_quota_configuration is None:
            return None

        if not current_quota_configuration:
            return SystemConfigurationStatus.UNSUPPORTED

        return (
            SystemConfigurationStatus.ACTIVE
            if current_quota_configuration.is_valid
            else SystemConfigurationStatus.QUOTA_EXCEEDED
        )

    def is_custom_configuration_available(self) -> bool:
        """
        Check custom configuration available.
        :return:
        """
        return self.custom_configuration.provider is not None or len(self.custom_configuration.models) > 0

    def get_custom_credentials(self, obfuscated: bool = False):
        """
        Get custom credentials.

        :param obfuscated: obfuscated secret data in credentials
        :return:
        """
        if self.custom_configuration.provider is None:
            return None

        credentials = self.custom_configuration.provider.credentials
        if not obfuscated:
            return credentials

        # Obfuscate credentials
        return self.obfuscated_credentials(
            credentials=credentials,
            credential_form_schemas=self.provider.provider_credential_schema.credential_form_schemas
            if self.provider.provider_credential_schema
            else [],
        )

<<<<<<< HEAD
    def custom_credentials_validate(self, credentials: dict) -> tuple[Provider | None, dict]:
=======
    def custom_credentials_validate(self, credentials: dict) -> tuple[Optional[Provider], dict]:
>>>>>>> cdaef30c
        """
        Validate custom credentials.
        :param credentials: provider credentials
        :return:
        """
        # get provider
        provider_record = (
            db.session.query(Provider)
            .filter(
                Provider.tenant_id == self.tenant_id,
                Provider.provider_name == self.provider.provider,
                Provider.provider_type == ProviderType.CUSTOM.value,
            )
            .first()
        )

        # Get provider credential secret variables
        provider_credential_secret_variables = self.extract_secret_variables(
            self.provider.provider_credential_schema.credential_form_schemas
            if self.provider.provider_credential_schema
            else []
        )

        if provider_record:
            try:
                # fix origin data
                if provider_record.encrypted_config:
                    if not provider_record.encrypted_config.startswith("{"):
                        original_credentials = {"openai_api_key": provider_record.encrypted_config}
                    else:
                        original_credentials = json.loads(provider_record.encrypted_config)
                else:
                    original_credentials = {}
            except JSONDecodeError:
                original_credentials = {}

            # encrypt credentials
            for key, value in credentials.items():
                if key in provider_credential_secret_variables:
                    # if send [__HIDDEN__] in secret input, it will be same as original value
                    if value == HIDDEN_VALUE and key in original_credentials:
                        credentials[key] = encrypter.decrypt_token(self.tenant_id, original_credentials[key])

        model_provider_factory = ModelProviderFactory(self.tenant_id)
        credentials = model_provider_factory.provider_credentials_validate(
            provider=self.provider.provider, credentials=credentials
        )

        for key, value in credentials.items():
            if key in provider_credential_secret_variables:
                credentials[key] = encrypter.encrypt_token(self.tenant_id, value)

        return provider_record, credentials

    def add_or_update_custom_credentials(self, credentials: dict) -> None:
        """
        Add or update custom provider credentials.
        :param credentials:
        :return:
        """
        # validate custom provider config
        provider_record, credentials = self.custom_credentials_validate(credentials)

        # save provider
        # Note: Do not switch the preferred provider, which allows users to use quotas first
        if provider_record:
            provider_record.encrypted_config = json.dumps(credentials)
            provider_record.is_valid = True
            provider_record.updated_at = datetime.datetime.now(datetime.UTC).replace(tzinfo=None)
            db.session.commit()
        else:
            provider_record = Provider()
            provider_record.tenant_id = self.tenant_id
            provider_record.provider_name = self.provider.provider
            provider_record.provider_type = ProviderType.CUSTOM.value
            provider_record.encrypted_config = json.dumps(credentials)
            provider_record.is_valid = True

            db.session.add(provider_record)
            db.session.commit()

        provider_model_credentials_cache = ProviderCredentialsCache(
            tenant_id=self.tenant_id, identity_id=provider_record.id, cache_type=ProviderCredentialsCacheType.PROVIDER
        )

        provider_model_credentials_cache.delete()

        self.switch_preferred_provider_type(ProviderType.CUSTOM)

    def delete_custom_credentials(self) -> None:
        """
        Delete custom provider credentials.
        :return:
        """
        # get provider
        provider_record = (
            db.session.query(Provider)
            .filter(
                Provider.tenant_id == self.tenant_id,
                Provider.provider_name == self.provider.provider,
                Provider.provider_type == ProviderType.CUSTOM.value,
            )
            .first()
        )

        # delete provider
        if provider_record:
            self.switch_preferred_provider_type(ProviderType.SYSTEM)

            db.session.delete(provider_record)
            db.session.commit()

            provider_model_credentials_cache = ProviderCredentialsCache(
                tenant_id=self.tenant_id,
                identity_id=provider_record.id,
                cache_type=ProviderCredentialsCacheType.PROVIDER,
            )

            provider_model_credentials_cache.delete()

    def get_custom_model_credentials(
        self, model_type: ModelType, model: str, obfuscated: bool = False
    ) -> Optional[dict]:
        """
        Get custom model credentials.

        :param model_type: model type
        :param model: model name
        :param obfuscated: obfuscated secret data in credentials
        :return:
        """
        if not self.custom_configuration.models:
            return None

        for model_configuration in self.custom_configuration.models:
            if model_configuration.model_type == model_type and model_configuration.model == model:
                credentials = model_configuration.credentials
                if not obfuscated:
                    return credentials

                # Obfuscate credentials
                return self.obfuscated_credentials(
                    credentials=credentials,
                    credential_form_schemas=self.provider.model_credential_schema.credential_form_schemas
                    if self.provider.model_credential_schema
                    else [],
                )

        return None

    def custom_model_credentials_validate(
        self, model_type: ModelType, model: str, credentials: dict
<<<<<<< HEAD
    ) -> tuple[ProviderModel | None, dict]:
=======
    ) -> tuple[Optional[ProviderModel], dict]:
>>>>>>> cdaef30c
        """
        Validate custom model credentials.

        :param model_type: model type
        :param model: model name
        :param credentials: model credentials
        :return:
        """
        # get provider model
        provider_model_record = (
            db.session.query(ProviderModel)
            .filter(
                ProviderModel.tenant_id == self.tenant_id,
                ProviderModel.provider_name == self.provider.provider,
                ProviderModel.model_name == model,
                ProviderModel.model_type == model_type.to_origin_model_type(),
            )
            .first()
        )

        # Get provider credential secret variables
        provider_credential_secret_variables = self.extract_secret_variables(
            self.provider.model_credential_schema.credential_form_schemas
            if self.provider.model_credential_schema
            else []
        )

        if provider_model_record:
            try:
                original_credentials = (
                    json.loads(provider_model_record.encrypted_config) if provider_model_record.encrypted_config else {}
                )
            except JSONDecodeError:
                original_credentials = {}

            # decrypt credentials
            for key, value in credentials.items():
                if key in provider_credential_secret_variables:
                    # if send [__HIDDEN__] in secret input, it will be same as original value
                    if value == HIDDEN_VALUE and key in original_credentials:
                        credentials[key] = encrypter.decrypt_token(self.tenant_id, original_credentials[key])

        model_provider_factory = ModelProviderFactory(self.tenant_id)
        credentials = model_provider_factory.model_credentials_validate(
            provider=self.provider.provider, model_type=model_type, model=model, credentials=credentials
        )

        for key, value in credentials.items():
            if key in provider_credential_secret_variables:
                credentials[key] = encrypter.encrypt_token(self.tenant_id, value)

        return provider_model_record, credentials

    def add_or_update_custom_model_credentials(self, model_type: ModelType, model: str, credentials: dict) -> None:
        """
        Add or update custom model credentials.

        :param model_type: model type
        :param model: model name
        :param credentials: model credentials
        :return:
        """
        # validate custom model config
        provider_model_record, credentials = self.custom_model_credentials_validate(model_type, model, credentials)

        # save provider model
        # Note: Do not switch the preferred provider, which allows users to use quotas first
        if provider_model_record:
            provider_model_record.encrypted_config = json.dumps(credentials)
            provider_model_record.is_valid = True
            provider_model_record.updated_at = datetime.datetime.now(datetime.UTC).replace(tzinfo=None)
            db.session.commit()
        else:
            provider_model_record = ProviderModel()
            provider_model_record.tenant_id = self.tenant_id
            provider_model_record.provider_name = self.provider.provider
            provider_model_record.model_name = model
            provider_model_record.model_type = model_type.to_origin_model_type()
            provider_model_record.encrypted_config = json.dumps(credentials)
            provider_model_record.is_valid = True
            db.session.add(provider_model_record)
            db.session.commit()

        provider_model_credentials_cache = ProviderCredentialsCache(
            tenant_id=self.tenant_id,
            identity_id=provider_model_record.id,
            cache_type=ProviderCredentialsCacheType.MODEL,
        )

        provider_model_credentials_cache.delete()

    def delete_custom_model_credentials(self, model_type: ModelType, model: str) -> None:
        """
        Delete custom model credentials.
        :param model_type: model type
        :param model: model name
        :return:
        """
        # get provider model
        provider_model_record = (
            db.session.query(ProviderModel)
            .filter(
                ProviderModel.tenant_id == self.tenant_id,
                ProviderModel.provider_name == self.provider.provider,
                ProviderModel.model_name == model,
                ProviderModel.model_type == model_type.to_origin_model_type(),
            )
            .first()
        )

        # delete provider model
        if provider_model_record:
            db.session.delete(provider_model_record)
            db.session.commit()

            provider_model_credentials_cache = ProviderCredentialsCache(
                tenant_id=self.tenant_id,
                identity_id=provider_model_record.id,
                cache_type=ProviderCredentialsCacheType.MODEL,
            )

            provider_model_credentials_cache.delete()

    def enable_model(self, model_type: ModelType, model: str) -> ProviderModelSetting:
        """
        Enable model.
        :param model_type: model type
        :param model: model name
        :return:
        """
        model_setting = (
            db.session.query(ProviderModelSetting)
            .filter(
                ProviderModelSetting.tenant_id == self.tenant_id,
                ProviderModelSetting.provider_name == self.provider.provider,
                ProviderModelSetting.model_type == model_type.to_origin_model_type(),
                ProviderModelSetting.model_name == model,
            )
            .first()
        )

        if model_setting:
            model_setting.enabled = True
            model_setting.updated_at = datetime.datetime.now(datetime.UTC).replace(tzinfo=None)
            db.session.commit()
        else:
            model_setting = ProviderModelSetting()
            model_setting.tenant_id = self.tenant_id
            model_setting.provider_name = self.provider.provider
            model_setting.model_type = model_type.to_origin_model_type()
            model_setting.model_name = model
            model_setting.enabled = True
            db.session.add(model_setting)
            db.session.commit()

        return model_setting

    def disable_model(self, model_type: ModelType, model: str) -> ProviderModelSetting:
        """
        Disable model.
        :param model_type: model type
        :param model: model name
        :return:
        """
        model_setting = (
            db.session.query(ProviderModelSetting)
            .filter(
                ProviderModelSetting.tenant_id == self.tenant_id,
                ProviderModelSetting.provider_name == self.provider.provider,
                ProviderModelSetting.model_type == model_type.to_origin_model_type(),
                ProviderModelSetting.model_name == model,
            )
            .first()
        )

        if model_setting:
            model_setting.enabled = False
            model_setting.updated_at = datetime.datetime.now(datetime.UTC).replace(tzinfo=None)
            db.session.commit()
        else:
            model_setting = ProviderModelSetting()
            model_setting.tenant_id = self.tenant_id
            model_setting.provider_name = self.provider.provider
            model_setting.model_type = model_type.to_origin_model_type()
            model_setting.model_name = model
            model_setting.enabled = False
            db.session.add(model_setting)
            db.session.commit()

        return model_setting

    def get_provider_model_setting(self, model_type: ModelType, model: str) -> Optional[ProviderModelSetting]:
        """
        Get provider model setting.
        :param model_type: model type
        :param model: model name
        :return:
        """
        return (
            db.session.query(ProviderModelSetting)
            .filter(
                ProviderModelSetting.tenant_id == self.tenant_id,
                ProviderModelSetting.provider_name == self.provider.provider,
                ProviderModelSetting.model_type == model_type.to_origin_model_type(),
                ProviderModelSetting.model_name == model,
            )
            .first()
        )

    def enable_model_load_balancing(self, model_type: ModelType, model: str) -> ProviderModelSetting:
        """
        Enable model load balancing.
        :param model_type: model type
        :param model: model name
        :return:
        """
        load_balancing_config_count = (
            db.session.query(LoadBalancingModelConfig)
            .filter(
                LoadBalancingModelConfig.tenant_id == self.tenant_id,
                LoadBalancingModelConfig.provider_name == self.provider.provider,
                LoadBalancingModelConfig.model_type == model_type.to_origin_model_type(),
                LoadBalancingModelConfig.model_name == model,
            )
            .count()
        )

        if load_balancing_config_count <= 1:
            raise ValueError("Model load balancing configuration must be more than 1.")

        model_setting = (
            db.session.query(ProviderModelSetting)
            .filter(
                ProviderModelSetting.tenant_id == self.tenant_id,
                ProviderModelSetting.provider_name == self.provider.provider,
                ProviderModelSetting.model_type == model_type.to_origin_model_type(),
                ProviderModelSetting.model_name == model,
            )
            .first()
        )

        if model_setting:
            model_setting.load_balancing_enabled = True
            model_setting.updated_at = datetime.datetime.now(datetime.UTC).replace(tzinfo=None)
            db.session.commit()
        else:
            model_setting = ProviderModelSetting()
            model_setting.tenant_id = self.tenant_id
            model_setting.provider_name = self.provider.provider
            model_setting.model_type = model_type.to_origin_model_type()
            model_setting.model_name = model
            model_setting.load_balancing_enabled = True
            db.session.add(model_setting)
            db.session.commit()

        return model_setting

    def disable_model_load_balancing(self, model_type: ModelType, model: str) -> ProviderModelSetting:
        """
        Disable model load balancing.
        :param model_type: model type
        :param model: model name
        :return:
        """
        model_setting = (
            db.session.query(ProviderModelSetting)
            .filter(
                ProviderModelSetting.tenant_id == self.tenant_id,
                ProviderModelSetting.provider_name == self.provider.provider,
                ProviderModelSetting.model_type == model_type.to_origin_model_type(),
                ProviderModelSetting.model_name == model,
            )
            .first()
        )

        if model_setting:
            model_setting.load_balancing_enabled = False
            model_setting.updated_at = datetime.datetime.now(datetime.UTC).replace(tzinfo=None)
            db.session.commit()
        else:
            model_setting = ProviderModelSetting()
            model_setting.tenant_id = self.tenant_id
            model_setting.provider_name = self.provider.provider
            model_setting.model_type = model_type.to_origin_model_type()
            model_setting.model_name = model
            model_setting.load_balancing_enabled = False
            db.session.add(model_setting)
            db.session.commit()

        return model_setting

    def get_model_type_instance(self, model_type: ModelType) -> AIModel:
        """
        Get current model type instance.

        :param model_type: model type
        :return:
        """
        model_provider_factory = ModelProviderFactory(self.tenant_id)

        # Get model instance of LLM
        return model_provider_factory.get_model_type_instance(provider=self.provider.provider, model_type=model_type)

    def get_model_schema(self, model_type: ModelType, model: str, credentials: dict) -> AIModelEntity | None:
        """
        Get model schema
        """
        model_provider_factory = ModelProviderFactory(self.tenant_id)
        return model_provider_factory.get_model_schema(
            provider=self.provider.provider, model_type=model_type, model=model, credentials=credentials
        )

    def switch_preferred_provider_type(self, provider_type: ProviderType) -> None:
        """
        Switch preferred provider type.
        :param provider_type:
        :return:
        """
        if provider_type == self.preferred_provider_type:
            return

        if provider_type == ProviderType.SYSTEM and not self.system_configuration.enabled:
            return

        # get preferred provider
        preferred_model_provider = (
            db.session.query(TenantPreferredModelProvider)
            .filter(
                TenantPreferredModelProvider.tenant_id == self.tenant_id,
                TenantPreferredModelProvider.provider_name == self.provider.provider,
            )
            .first()
        )

        if preferred_model_provider:
            preferred_model_provider.preferred_provider_type = provider_type.value
        else:
            preferred_model_provider = TenantPreferredModelProvider()
            preferred_model_provider.tenant_id = self.tenant_id
            preferred_model_provider.provider_name = self.provider.provider
            preferred_model_provider.preferred_provider_type = provider_type.value
            db.session.add(preferred_model_provider)

        db.session.commit()

    def extract_secret_variables(self, credential_form_schemas: list[CredentialFormSchema]) -> list[str]:
        """
        Extract secret input form variables.

        :param credential_form_schemas:
        :return:
        """
        secret_input_form_variables = []
        for credential_form_schema in credential_form_schemas:
            if credential_form_schema.type == FormType.SECRET_INPUT:
                secret_input_form_variables.append(credential_form_schema.variable)

        return secret_input_form_variables

    def obfuscated_credentials(self, credentials: dict, credential_form_schemas: list[CredentialFormSchema]) -> dict:
        """
        Obfuscated credentials.

        :param credentials: credentials
        :param credential_form_schemas: credential form schemas
        :return:
        """
        # Get provider credential secret variables
        credential_secret_variables = self.extract_secret_variables(credential_form_schemas)

        # Obfuscate provider credentials
        copy_credentials = credentials.copy()
        for key, value in copy_credentials.items():
            if key in credential_secret_variables:
                copy_credentials[key] = encrypter.obfuscated_token(value)

        return copy_credentials

    def get_provider_model(
        self, model_type: ModelType, model: str, only_active: bool = False
    ) -> Optional[ModelWithProviderEntity]:
        """
        Get provider model.
        :param model_type: model type
        :param model: model name
        :param only_active: return active model only
        :return:
        """
        provider_models = self.get_provider_models(model_type, only_active)

        for provider_model in provider_models:
            if provider_model.model == model:
                return provider_model

        return None

    def get_provider_models(
        self, model_type: Optional[ModelType] = None, only_active: bool = False
    ) -> list[ModelWithProviderEntity]:
        """
        Get provider models.
        :param model_type: model type
        :param only_active: only active models
        :return:
        """
        model_provider_factory = ModelProviderFactory(self.tenant_id)
        provider_schema = model_provider_factory.get_provider_schema(self.provider.provider)

        model_types = []
        if model_type:
            model_types.append(model_type)
        else:
<<<<<<< HEAD
            model_types = provider_schema.supported_model_types
=======
            model_types = list(provider_instance.get_provider_schema().supported_model_types)
>>>>>>> cdaef30c

        # Group model settings by model type and model
        model_setting_map: defaultdict[ModelType, dict[str, ModelSettings]] = defaultdict(dict)
        for model_setting in self.model_settings:
            model_setting_map[model_setting.model_type][model_setting.model] = model_setting

        if self.using_provider_type == ProviderType.SYSTEM:
            provider_models = self._get_system_provider_models(
                model_types=model_types, provider_schema=provider_schema, model_setting_map=model_setting_map
            )
        else:
            provider_models = self._get_custom_provider_models(
                model_types=model_types, provider_schema=provider_schema, model_setting_map=model_setting_map
            )

        if only_active:
            provider_models = [m for m in provider_models if m.status == ModelStatus.ACTIVE]

        # resort provider_models
        return sorted(provider_models, key=lambda x: x.model_type.value)

    def _get_system_provider_models(
        self,
        model_types: Sequence[ModelType],
        provider_schema: ProviderEntity,
        model_setting_map: dict[ModelType, dict[str, ModelSettings]],
    ) -> list[ModelWithProviderEntity]:
        """
        Get system provider models.

        :param model_types: model types
        :param provider_schema: provider schema
        :param model_setting_map: model setting map
        :return:
        """
        provider_models = []
        for model_type in model_types:
            for m in provider_schema.models:
                if m.model_type != model_type:
                    continue

                status = ModelStatus.ACTIVE
                if m.model in model_setting_map:
                    model_setting = model_setting_map[m.model_type][m.model]
                    if model_setting.enabled is False:
                        status = ModelStatus.DISABLED

                provider_models.append(
                    ModelWithProviderEntity(
                        model=m.model,
                        label=m.label,
                        model_type=m.model_type,
                        features=m.features,
                        fetch_from=m.fetch_from,
                        model_properties=m.model_properties,
                        deprecated=m.deprecated,
                        provider=SimpleModelProviderEntity(self.provider),
                        status=status,
                    )
                )

        if self.provider.provider not in original_provider_configurate_methods:
            original_provider_configurate_methods[self.provider.provider] = []
            for configurate_method in provider_schema.configurate_methods:
                original_provider_configurate_methods[self.provider.provider].append(configurate_method)

        should_use_custom_model = False
        if original_provider_configurate_methods[self.provider.provider] == [ConfigurateMethod.CUSTOMIZABLE_MODEL]:
            should_use_custom_model = True

        for quota_configuration in self.system_configuration.quota_configurations:
            if self.system_configuration.current_quota_type != quota_configuration.quota_type:
                continue

            restrict_models = quota_configuration.restrict_models
            if len(restrict_models) == 0:
                break

            if should_use_custom_model:
                if original_provider_configurate_methods[self.provider.provider] == [
                    ConfigurateMethod.CUSTOMIZABLE_MODEL
                ]:
                    # only customizable model
                    for restrict_model in restrict_models:
<<<<<<< HEAD
                        copy_credentials = (
                            self.system_configuration.credentials.copy()
                            if self.system_configuration.credentials
                            else {}
                        )
                        if restrict_model.base_model_name:
                            copy_credentials["base_model_name"] = restrict_model.base_model_name

                        try:
                            custom_model_schema = self.get_model_schema(
                                model_type=restrict_model.model_type,
                                model=restrict_model.model,
                                credentials=copy_credentials,
                            )
                        except Exception as ex:
                            logger.warning(f"get custom model schema failed, {ex}")
                            continue

                        if not custom_model_schema:
                            continue

                        if custom_model_schema.model_type not in model_types:
                            continue

                        status = ModelStatus.ACTIVE
                        if (
                            custom_model_schema.model_type in model_setting_map
                            and custom_model_schema.model in model_setting_map[custom_model_schema.model_type]
                        ):
                            model_setting = model_setting_map[custom_model_schema.model_type][custom_model_schema.model]
                            if model_setting.enabled is False:
                                status = ModelStatus.DISABLED

                        provider_models.append(
                            ModelWithProviderEntity(
                                model=custom_model_schema.model,
                                label=custom_model_schema.label,
                                model_type=custom_model_schema.model_type,
                                features=custom_model_schema.features,
                                fetch_from=FetchFrom.PREDEFINED_MODEL,
                                model_properties=custom_model_schema.model_properties,
                                deprecated=custom_model_schema.deprecated,
                                provider=SimpleModelProviderEntity(self.provider),
                                status=status,
=======
                        if self.system_configuration.credentials is not None:
                            copy_credentials = self.system_configuration.credentials.copy()
                            if restrict_model.base_model_name:
                                copy_credentials["base_model_name"] = restrict_model.base_model_name

                            try:
                                custom_model_schema = provider_instance.get_model_instance(
                                    restrict_model.model_type
                                ).get_customizable_model_schema_from_credentials(restrict_model.model, copy_credentials)
                            except Exception as ex:
                                logger.warning(f"get custom model schema failed, {ex}")
                                continue

                            if not custom_model_schema:
                                continue

                            if custom_model_schema.model_type not in model_types:
                                continue

                            status = ModelStatus.ACTIVE
                            if (
                                custom_model_schema.model_type in model_setting_map
                                and custom_model_schema.model in model_setting_map[custom_model_schema.model_type]
                            ):
                                model_setting = model_setting_map[custom_model_schema.model_type][
                                    custom_model_schema.model
                                ]
                                if model_setting.enabled is False:
                                    status = ModelStatus.DISABLED

                            provider_models.append(
                                ModelWithProviderEntity(
                                    model=custom_model_schema.model,
                                    label=custom_model_schema.label,
                                    model_type=custom_model_schema.model_type,
                                    features=custom_model_schema.features,
                                    fetch_from=FetchFrom.PREDEFINED_MODEL,
                                    model_properties=custom_model_schema.model_properties,
                                    deprecated=custom_model_schema.deprecated,
                                    provider=SimpleModelProviderEntity(self.provider),
                                    status=status,
                                )
>>>>>>> cdaef30c
                            )

            # if llm name not in restricted llm list, remove it
            restrict_model_names = [rm.model for rm in restrict_models]
            for model in provider_models:
                if model.model_type == ModelType.LLM and m.model not in restrict_model_names:
                    model.status = ModelStatus.NO_PERMISSION
                elif not quota_configuration.is_valid:
                    model.status = ModelStatus.QUOTA_EXCEEDED

        return provider_models

    def _get_custom_provider_models(
        self,
        model_types: Sequence[ModelType],
        provider_schema: ProviderEntity,
        model_setting_map: dict[ModelType, dict[str, ModelSettings]],
    ) -> list[ModelWithProviderEntity]:
        """
        Get custom provider models.

        :param model_types: model types
        :param provider_schema: provider schema
        :param model_setting_map: model setting map
        :return:
        """
        provider_models = []

        credentials = None
        if self.custom_configuration.provider:
            credentials = self.custom_configuration.provider.credentials

        for model_type in model_types:
            if model_type not in self.provider.supported_model_types:
                continue

            for m in provider_schema.models:
                if m.model_type != model_type:
                    continue

                status = ModelStatus.ACTIVE if credentials else ModelStatus.NO_CONFIGURE
                load_balancing_enabled = False
                if m.model_type in model_setting_map and m.model in model_setting_map[m.model_type]:
                    model_setting = model_setting_map[m.model_type][m.model]
                    if model_setting.enabled is False:
                        status = ModelStatus.DISABLED

                    if len(model_setting.load_balancing_configs) > 1:
                        load_balancing_enabled = True

                provider_models.append(
                    ModelWithProviderEntity(
                        model=m.model,
                        label=m.label,
                        model_type=m.model_type,
                        features=m.features,
                        fetch_from=m.fetch_from,
                        model_properties=m.model_properties,
                        deprecated=m.deprecated,
                        provider=SimpleModelProviderEntity(self.provider),
                        status=status,
                        load_balancing_enabled=load_balancing_enabled,
                    )
                )

        # custom models
        for model_configuration in self.custom_configuration.models:
            if model_configuration.model_type not in model_types:
                continue

            try:
                custom_model_schema = self.get_model_schema(
                    model_type=model_configuration.model_type,
                    model=model_configuration.model,
                    credentials=model_configuration.credentials,
                )
            except Exception as ex:
                logger.warning(f"get custom model schema failed, {ex}")
                continue

            if not custom_model_schema:
                continue

            status = ModelStatus.ACTIVE
            load_balancing_enabled = False
            if (
                custom_model_schema.model_type in model_setting_map
                and custom_model_schema.model in model_setting_map[custom_model_schema.model_type]
            ):
                model_setting = model_setting_map[custom_model_schema.model_type][custom_model_schema.model]
                if model_setting.enabled is False:
                    status = ModelStatus.DISABLED

                if len(model_setting.load_balancing_configs) > 1:
                    load_balancing_enabled = True

            provider_models.append(
                ModelWithProviderEntity(
                    model=custom_model_schema.model,
                    label=custom_model_schema.label,
                    model_type=custom_model_schema.model_type,
                    features=custom_model_schema.features,
                    fetch_from=custom_model_schema.fetch_from,
                    model_properties=custom_model_schema.model_properties,
                    deprecated=custom_model_schema.deprecated,
                    provider=SimpleModelProviderEntity(self.provider),
                    status=status,
                    load_balancing_enabled=load_balancing_enabled,
                )
            )

        return provider_models


class ProviderConfigurations(BaseModel):
    """
    Model class for provider configuration dict.
    """

    tenant_id: str
    configurations: dict[str, ProviderConfiguration] = {}

    def __init__(self, tenant_id: str):
        super().__init__(tenant_id=tenant_id)

    def get_models(
        self, provider: Optional[str] = None, model_type: Optional[ModelType] = None, only_active: bool = False
    ) -> list[ModelWithProviderEntity]:
        """
        Get available models.

        If preferred provider type is `system`:
          Get the current **system mode** if provider supported,
          if all system modes are not available (no quota), it is considered to be the **custom credential mode**.
          If there is no model configured in custom mode, it is treated as no_configure.
        system > custom > no_configure

        If preferred provider type is `custom`:
          If custom credentials are configured, it is treated as custom mode.
          Otherwise, get the current **system mode** if supported,
          If all system modes are not available (no quota), it is treated as no_configure.
        custom > system > no_configure

        If real mode is `system`, use system credentials to get models,
          paid quotas > provider free quotas > system free quotas
          include pre-defined models (exclude GPT-4, status marked as `no_permission`).
        If real mode is `custom`, use workspace custom credentials to get models,
          include pre-defined models, custom models(manual append).
        If real mode is `no_configure`, only return pre-defined models from `model runtime`.
          (model status marked as `no_configure` if preferred provider type is `custom` otherwise `quota_exceeded`)
        model status marked as `active` is available.

        :param provider: provider name
        :param model_type: model type
        :param only_active: only active models
        :return:
        """
        all_models = []
        for provider_configuration in self.values():
            if provider and provider_configuration.provider.provider != provider:
                continue

            all_models.extend(provider_configuration.get_provider_models(model_type, only_active))

        return all_models

    def to_list(self) -> list[ProviderConfiguration]:
        """
        Convert to list.

        :return:
        """
        return list(self.values())

    def __getitem__(self, key):
        if "/" not in key:
            key = f"{DEFAULT_PLUGIN_ID}/{key}/{key}"

        return self.configurations[key]

    def __setitem__(self, key, value):
        self.configurations[key] = value

    def __iter__(self):
        return iter(self.configurations)

    def values(self) -> Iterator[ProviderConfiguration]:
        return iter(self.configurations.values())

    def get(self, key, default=None):
        if "/" not in key:
            key = f"{DEFAULT_PLUGIN_ID}/{key}/{key}"

        return self.configurations.get(key, default)


class ProviderModelBundle(BaseModel):
    """
    Provider model bundle.
    """

    configuration: ProviderConfiguration
    model_type_instance: AIModel

    # pydantic configs
    model_config = ConfigDict(arbitrary_types_allowed=True, protected_namespaces=())<|MERGE_RESOLUTION|>--- conflicted
+++ resolved
@@ -99,16 +99,10 @@
                     continue
 
                 restrict_models = quota_configuration.restrict_models
-<<<<<<< HEAD
 
             copy_credentials = (
                 self.system_configuration.credentials.copy() if self.system_configuration.credentials else {}
             )
-=======
-            if self.system_configuration.credentials is None:
-                return None
-            copy_credentials = self.system_configuration.credentials.copy()
->>>>>>> cdaef30c
             if restrict_models:
                 for restrict_model in restrict_models:
                     if (
@@ -185,11 +179,7 @@
             else [],
         )
 
-<<<<<<< HEAD
     def custom_credentials_validate(self, credentials: dict) -> tuple[Provider | None, dict]:
-=======
-    def custom_credentials_validate(self, credentials: dict) -> tuple[Optional[Provider], dict]:
->>>>>>> cdaef30c
         """
         Validate custom credentials.
         :param credentials: provider credentials
@@ -342,11 +332,7 @@
 
     def custom_model_credentials_validate(
         self, model_type: ModelType, model: str, credentials: dict
-<<<<<<< HEAD
     ) -> tuple[ProviderModel | None, dict]:
-=======
-    ) -> tuple[Optional[ProviderModel], dict]:
->>>>>>> cdaef30c
         """
         Validate custom model credentials.
 
@@ -759,11 +745,7 @@
         if model_type:
             model_types.append(model_type)
         else:
-<<<<<<< HEAD
             model_types = provider_schema.supported_model_types
-=======
-            model_types = list(provider_instance.get_provider_schema().supported_model_types)
->>>>>>> cdaef30c
 
         # Group model settings by model type and model
         model_setting_map: defaultdict[ModelType, dict[str, ModelSettings]] = defaultdict(dict)
@@ -848,7 +830,6 @@
                 ]:
                     # only customizable model
                     for restrict_model in restrict_models:
-<<<<<<< HEAD
                         copy_credentials = (
                             self.system_configuration.credentials.copy()
                             if self.system_configuration.credentials
@@ -865,47 +846,6 @@
                             )
                         except Exception as ex:
                             logger.warning(f"get custom model schema failed, {ex}")
-                            continue
-
-                        if not custom_model_schema:
-                            continue
-
-                        if custom_model_schema.model_type not in model_types:
-                            continue
-
-                        status = ModelStatus.ACTIVE
-                        if (
-                            custom_model_schema.model_type in model_setting_map
-                            and custom_model_schema.model in model_setting_map[custom_model_schema.model_type]
-                        ):
-                            model_setting = model_setting_map[custom_model_schema.model_type][custom_model_schema.model]
-                            if model_setting.enabled is False:
-                                status = ModelStatus.DISABLED
-
-                        provider_models.append(
-                            ModelWithProviderEntity(
-                                model=custom_model_schema.model,
-                                label=custom_model_schema.label,
-                                model_type=custom_model_schema.model_type,
-                                features=custom_model_schema.features,
-                                fetch_from=FetchFrom.PREDEFINED_MODEL,
-                                model_properties=custom_model_schema.model_properties,
-                                deprecated=custom_model_schema.deprecated,
-                                provider=SimpleModelProviderEntity(self.provider),
-                                status=status,
-=======
-                        if self.system_configuration.credentials is not None:
-                            copy_credentials = self.system_configuration.credentials.copy()
-                            if restrict_model.base_model_name:
-                                copy_credentials["base_model_name"] = restrict_model.base_model_name
-
-                            try:
-                                custom_model_schema = provider_instance.get_model_instance(
-                                    restrict_model.model_type
-                                ).get_customizable_model_schema_from_credentials(restrict_model.model, copy_credentials)
-                            except Exception as ex:
-                                logger.warning(f"get custom model schema failed, {ex}")
-                                continue
 
                             if not custom_model_schema:
                                 continue
@@ -936,7 +876,6 @@
                                     provider=SimpleModelProviderEntity(self.provider),
                                     status=status,
                                 )
->>>>>>> cdaef30c
                             )
 
             # if llm name not in restricted llm list, remove it
