--- conflicted
+++ resolved
@@ -22,16 +22,9 @@
 
 
 class ModelProviderFactory:
-    provider_position_map: dict[str, int]
-
     def __init__(self, tenant_id: str):
         from core.plugin.impl.model import PluginModelClient
 
-<<<<<<< HEAD
-        self.provider_position_map = {}
-
-=======
->>>>>>> 1cf788c4
         self.tenant_id = tenant_id
         self.plugin_model_manager = PluginModelClient()
 
