--- conflicted
+++ resolved
@@ -4,7 +4,6 @@
 from collections.abc import Generator
 from typing import Any, Optional, Union
 
-import contexts
 from constants.tts_auto_play_timeout import TTS_AUTO_PLAY_TIMEOUT, TTS_AUTO_PLAY_YIELD_CPU_TIME
 from core.app.apps.advanced_chat.app_generator_tts_publisher import AppGeneratorTTSPublisher, AudioTrunk
 from core.app.apps.base_app_queue_manager import AppQueueManager, PublishFrom
@@ -45,15 +44,8 @@
 from core.app.task_pipeline.workflow_cycle_manage import WorkflowCycleManage
 from core.model_runtime.utils.encoders import jsonable_encoder
 from core.ops.ops_trace_manager import TraceQueueManager
-<<<<<<< HEAD
-from core.workflow.entities.node_entities import SystemVariable
+from core.workflow.enums import SystemVariable
 from core.workflow.graph_engine.entities.graph_runtime_state import GraphRuntimeState
-=======
-from core.workflow.entities.node_entities import NodeType
-from core.workflow.enums import SystemVariable
-from core.workflow.nodes.answer.answer_node import AnswerNode
-from core.workflow.nodes.answer.entities import TextGenerateRouteChunk, VarGenerateRouteChunk
->>>>>>> c7df6783
 from events.message_event import message_was_created
 from extensions.ext_database import db
 from models.account import Account
@@ -74,11 +66,10 @@
     _application_generate_entity: AdvancedChatAppGenerateEntity
     _workflow: Workflow
     _user: Union[Account, EndUser]
-    # Deprecated
     _workflow_system_variables: dict[SystemVariable, Any]
 
     def __init__(
-            self, 
+            self,
             application_generate_entity: AdvancedChatAppGenerateEntity,
             workflow: Workflow,
             queue_manager: AppQueueManager,
@@ -107,7 +98,6 @@
         self._workflow = workflow
         self._conversation = conversation
         self._message = message
-        # Deprecated
         self._workflow_system_variables = {
             SystemVariable.QUERY: message.query,
             SystemVariable.FILES: application_generate_entity.files,
@@ -137,7 +127,7 @@
         generator = self._wrapper_process_stream_response(
             trace_manager=self._application_generate_entity.trace_manager
         )
-        
+
         if self._stream:
             return self._to_stream_response(generator)
         else:
@@ -246,33 +236,16 @@
         Process stream response.
         :return:
         """
-<<<<<<< HEAD
         # init fake graph runtime state
         graph_runtime_state = None
         workflow_run = None
-        
+
         for queue_message in self._queue_manager.listen():
             event = queue_message.event
 
             if isinstance(event, QueuePingEvent):
                 yield self._ping_stream_response()
             elif isinstance(event, QueueErrorEvent):
-=======
-        for message in self._queue_manager.listen():
-            if (message.event
-                    and getattr(message.event, 'metadata', None)
-                    and message.event.metadata.get('is_answer_previous_node', False)
-                    and publisher):
-                publisher.publish(message=message)
-            elif (hasattr(message.event, 'execution_metadata')
-                  and message.event.execution_metadata
-                  and message.event.execution_metadata.get('is_answer_previous_node', False)
-                  and publisher):
-                publisher.publish(message=message)
-            event = message.event
-
-            if isinstance(event, QueueErrorEvent):
->>>>>>> c7df6783
                 err = self._handle_error(event, self._message)
                 yield self._error_to_stream_response(err)
                 break
@@ -297,9 +270,9 @@
             elif isinstance(event, QueueNodeStartedEvent):
                 if not workflow_run:
                     raise Exception('Workflow run not initialized.')
-        
+
                 workflow_node_execution = self._handle_node_execution_start(
-                    workflow_run=workflow_run, 
+                    workflow_run=workflow_run,
                     event=event
                 )
 
@@ -334,7 +307,7 @@
             elif isinstance(event, QueueIterationStartEvent):
                 if not workflow_run:
                     raise Exception('Workflow run not initialized.')
-                
+
                 yield self._workflow_iteration_start_to_stream_response(
                     task_id=self._application_generate_entity.task_id,
                     workflow_run=workflow_run,
@@ -343,7 +316,7 @@
             elif isinstance(event, QueueIterationNextEvent):
                 if not workflow_run:
                     raise Exception('Workflow run not initialized.')
-                
+
                 yield self._workflow_iteration_next_to_stream_response(
                     task_id=self._application_generate_entity.task_id,
                     workflow_run=workflow_run,
@@ -352,7 +325,7 @@
             elif isinstance(event, QueueIterationCompletedEvent):
                 if not workflow_run:
                     raise Exception('Workflow run not initialized.')
-                
+
                 yield self._workflow_iteration_completed_to_stream_response(
                     task_id=self._application_generate_entity.task_id,
                     workflow_run=workflow_run,
@@ -361,10 +334,10 @@
             elif isinstance(event, QueueWorkflowSucceededEvent):
                 if not workflow_run:
                     raise Exception('Workflow run not initialized.')
-                
+
                 if not graph_runtime_state:
                     raise Exception('Graph runtime state not initialized.')
-                
+
                 workflow_run = self._handle_workflow_run_success(
                     workflow_run=workflow_run,
                     start_at=graph_runtime_state.start_at,
@@ -387,10 +360,10 @@
             elif isinstance(event, QueueWorkflowFailedEvent):
                 if not workflow_run:
                     raise Exception('Workflow run not initialized.')
-                
+
                 if not graph_runtime_state:
                     raise Exception('Graph runtime state not initialized.')
-                
+
                 workflow_run = self._handle_workflow_run_failed(
                     workflow_run=workflow_run,
                     start_at=graph_runtime_state.start_at,
@@ -427,7 +400,7 @@
                         task_id=self._application_generate_entity.task_id,
                         workflow_run=workflow_run
                     )
-                
+
                 # Save message
                 self._save_message(graph_runtime_state=graph_runtime_state)
 
@@ -440,7 +413,7 @@
 
                 self._message.message_metadata = json.dumps(jsonable_encoder(self._task_state.metadata)) \
                     if self._task_state.metadata else None
-                
+
                 db.session.commit()
                 db.session.close()
             elif isinstance(event, QueueAnnotationReplyEvent):
@@ -448,7 +421,7 @@
 
                 self._message.message_metadata = json.dumps(jsonable_encoder(self._task_state.metadata)) \
                     if self._task_state.metadata else None
-                
+
                 db.session.commit()
                 db.session.close()
             elif isinstance(event, QueueTextChunkEvent):
@@ -473,7 +446,7 @@
             elif isinstance(event, QueueAdvancedChatMessageEndEvent):
                 if not graph_runtime_state:
                     raise Exception('Graph runtime state not initialized.')
-                
+
                 output_moderation_answer = self._handle_output_moderation_when_task_finished(self._task_state.answer)
                 if output_moderation_answer:
                     self._task_state.answer = output_moderation_answer
@@ -485,11 +458,11 @@
                 yield self._message_end_to_stream_response()
             else:
                 continue
-        
+
         # publish None when task finished
         if tts_publisher:
             tts_publisher.publish(None)
-            
+
         if self._conversation_name_generate_thread:
             self._conversation_name_generate_thread.join()
 
@@ -534,7 +507,7 @@
         extras = {}
         if self._task_state.metadata:
             extras['metadata'] = self._task_state.metadata.copy()
-            
+
             if 'annotation_reply' in extras['metadata']:
                 del extras['metadata']['annotation_reply']
 
@@ -544,326 +517,6 @@
             **extras
         )
 
-<<<<<<< HEAD
-=======
-    def _get_stream_generate_routes(self) -> dict[str, ChatflowStreamGenerateRoute]:
-        """
-        Get stream generate routes.
-        :return:
-        """
-        # find all answer nodes
-        graph = self._workflow.graph_dict
-        answer_node_configs = [
-            node for node in graph['nodes']
-            if node.get('data', {}).get('type') == NodeType.ANSWER.value
-        ]
-
-        # parse stream output node value selectors of answer nodes
-        stream_generate_routes = {}
-        for node_config in answer_node_configs:
-            # get generate route for stream output
-            answer_node_id = node_config['id']
-            generate_route = AnswerNode.extract_generate_route_selectors(node_config)
-            start_node_ids = self._get_answer_start_at_node_ids(graph, answer_node_id)
-            if not start_node_ids:
-                continue
-
-            for start_node_id in start_node_ids:
-                stream_generate_routes[start_node_id] = ChatflowStreamGenerateRoute(
-                    answer_node_id=answer_node_id,
-                    generate_route=generate_route
-                )
-
-        return stream_generate_routes
-
-    def _get_answer_start_at_node_ids(self, graph: dict, target_node_id: str) \
-            -> list[str]:
-        """
-        Get answer start at node id.
-        :param graph: graph
-        :param target_node_id: target node ID
-        :return:
-        """
-        nodes = graph.get('nodes')
-        edges = graph.get('edges')
-
-        # fetch all ingoing edges from source node
-        ingoing_edges = []
-        for edge in edges:
-            if edge.get('target') == target_node_id:
-                ingoing_edges.append(edge)
-
-        if not ingoing_edges:
-            # check if it's the first node in the iteration
-            target_node = next((node for node in nodes if node.get('id') == target_node_id), None)
-            if not target_node:
-                return []
-
-            node_iteration_id = target_node.get('data', {}).get('iteration_id')
-            # get iteration start node id
-            for node in nodes:
-                if node.get('id') == node_iteration_id:
-                    if node.get('data', {}).get('start_node_id') == target_node_id:
-                        return [target_node_id]
-
-            return []
-
-        start_node_ids = []
-        for ingoing_edge in ingoing_edges:
-            source_node_id = ingoing_edge.get('source')
-            source_node = next((node for node in nodes if node.get('id') == source_node_id), None)
-            if not source_node:
-                continue
-
-            node_type = source_node.get('data', {}).get('type')
-            node_iteration_id = source_node.get('data', {}).get('iteration_id')
-            iteration_start_node_id = None
-            if node_iteration_id:
-                iteration_node = next((node for node in nodes if node.get('id') == node_iteration_id), None)
-                iteration_start_node_id = iteration_node.get('data', {}).get('start_node_id')
-
-            if node_type in [
-                NodeType.ANSWER.value,
-                NodeType.IF_ELSE.value,
-                NodeType.QUESTION_CLASSIFIER.value,
-                NodeType.ITERATION.value,
-                NodeType.LOOP.value
-            ]:
-                start_node_id = target_node_id
-                start_node_ids.append(start_node_id)
-            elif node_type == NodeType.START.value or \
-                    node_iteration_id is not None and iteration_start_node_id == source_node.get('id'):
-                start_node_id = source_node_id
-                start_node_ids.append(start_node_id)
-            else:
-                sub_start_node_ids = self._get_answer_start_at_node_ids(graph, source_node_id)
-                if sub_start_node_ids:
-                    start_node_ids.extend(sub_start_node_ids)
-
-        return start_node_ids
-
-    def _get_iteration_nested_relations(self, graph: dict) -> dict[str, list[str]]:
-        """
-        Get iteration nested relations.
-        :param graph: graph
-        :return:
-        """
-        nodes = graph.get('nodes')
-
-        iteration_ids = [node.get('id') for node in nodes
-                         if node.get('data', {}).get('type') in [
-                             NodeType.ITERATION.value,
-                             NodeType.LOOP.value,
-                         ]]
-
-        return {
-            iteration_id: [
-                node.get('id') for node in nodes if node.get('data', {}).get('iteration_id') == iteration_id
-            ] for iteration_id in iteration_ids
-        }
-
-    def _generate_stream_outputs_when_node_started(self) -> Generator:
-        """
-        Generate stream outputs.
-        :return:
-        """
-        if self._task_state.current_stream_generate_state:
-            route_chunks = self._task_state.current_stream_generate_state.generate_route[
-                           self._task_state.current_stream_generate_state.current_route_position:
-                           ]
-
-            for route_chunk in route_chunks:
-                if route_chunk.type == 'text':
-                    route_chunk = cast(TextGenerateRouteChunk, route_chunk)
-
-                    # handle output moderation chunk
-                    should_direct_answer = self._handle_output_moderation_chunk(route_chunk.text)
-                    if should_direct_answer:
-                        continue
-
-                    self._task_state.answer += route_chunk.text
-                    yield self._message_to_stream_response(route_chunk.text, self._message.id)
-                else:
-                    break
-
-                self._task_state.current_stream_generate_state.current_route_position += 1
-
-            # all route chunks are generated
-            if self._task_state.current_stream_generate_state.current_route_position == len(
-                    self._task_state.current_stream_generate_state.generate_route
-            ):
-                self._task_state.current_stream_generate_state = None
-
-    def _generate_stream_outputs_when_node_finished(self) -> Optional[Generator]:
-        """
-        Generate stream outputs.
-        :return:
-        """
-        if not self._task_state.current_stream_generate_state:
-            return
-
-        route_chunks = self._task_state.current_stream_generate_state.generate_route[
-                       self._task_state.current_stream_generate_state.current_route_position:]
-
-        for route_chunk in route_chunks:
-            if route_chunk.type == 'text':
-                route_chunk = cast(TextGenerateRouteChunk, route_chunk)
-                self._task_state.answer += route_chunk.text
-                yield self._message_to_stream_response(route_chunk.text, self._message.id)
-            else:
-                value = None
-                route_chunk = cast(VarGenerateRouteChunk, route_chunk)
-                value_selector = route_chunk.value_selector
-                if not value_selector:
-                    self._task_state.current_stream_generate_state.current_route_position += 1
-                    continue
-
-                route_chunk_node_id = value_selector[0]
-
-                if route_chunk_node_id == 'sys':
-                    # system variable
-                    value = contexts.workflow_variable_pool.get().get(value_selector)
-                    if value:
-                        value = value.text
-                elif route_chunk_node_id in self._iteration_nested_relations:
-                    # it's a iteration variable
-                    if not self._iteration_state or route_chunk_node_id not in self._iteration_state.current_iterations:
-                        continue
-                    iteration_state = self._iteration_state.current_iterations[route_chunk_node_id]
-                    iterator = iteration_state.inputs
-                    if not iterator:
-                        continue
-                    iterator_selector = iterator.get('iterator_selector', [])
-                    if value_selector[1] == 'index':
-                        value = iteration_state.current_index
-                    elif value_selector[1] == 'item':
-                        value = iterator_selector[iteration_state.current_index] if iteration_state.current_index < len(
-                            iterator_selector
-                        ) else None
-                else:
-                    # check chunk node id is before current node id or equal to current node id
-                    if route_chunk_node_id not in self._task_state.ran_node_execution_infos:
-                        break
-
-                    latest_node_execution_info = self._task_state.latest_node_execution_info
-
-                    # get route chunk node execution info
-                    route_chunk_node_execution_info = self._task_state.ran_node_execution_infos[route_chunk_node_id]
-                    if (route_chunk_node_execution_info.node_type == NodeType.LLM
-                            and latest_node_execution_info.node_type == NodeType.LLM):
-                        # only LLM support chunk stream output
-                        self._task_state.current_stream_generate_state.current_route_position += 1
-                        continue
-
-                    # get route chunk node execution
-                    route_chunk_node_execution = db.session.query(WorkflowNodeExecution).filter(
-                        WorkflowNodeExecution.id == route_chunk_node_execution_info.workflow_node_execution_id
-                    ).first()
-
-                    outputs = route_chunk_node_execution.outputs_dict
-
-                    # get value from outputs
-                    value = None
-                    for key in value_selector[1:]:
-                        if not value:
-                            value = outputs.get(key) if outputs else None
-                        else:
-                            value = value.get(key)
-
-                if value is not None:
-                    text = ''
-                    if isinstance(value, str | int | float):
-                        text = str(value)
-                    elif isinstance(value, FileVar):
-                        # convert file to markdown
-                        text = value.to_markdown()
-                    elif isinstance(value, dict):
-                        # handle files
-                        file_vars = self._fetch_files_from_variable_value(value)
-                        if file_vars:
-                            file_var = file_vars[0]
-                            try:
-                                file_var_obj = FileVar(**file_var)
-
-                                # convert file to markdown
-                                text = file_var_obj.to_markdown()
-                            except Exception as e:
-                                logger.error(f'Error creating file var: {e}')
-
-                        if not text:
-                            # other types
-                            text = json.dumps(value, ensure_ascii=False)
-                    elif isinstance(value, list):
-                        # handle files
-                        file_vars = self._fetch_files_from_variable_value(value)
-                        for file_var in file_vars:
-                            try:
-                                file_var_obj = FileVar(**file_var)
-                            except Exception as e:
-                                logger.error(f'Error creating file var: {e}')
-                                continue
-
-                            # convert file to markdown
-                            text = file_var_obj.to_markdown() + ' '
-
-                        text = text.strip()
-
-                        if not text and value:
-                            # other types
-                            text = json.dumps(value, ensure_ascii=False)
-
-                    if text:
-                        self._task_state.answer += text
-                        yield self._message_to_stream_response(text, self._message.id)
-
-            self._task_state.current_stream_generate_state.current_route_position += 1
-
-        # all route chunks are generated
-        if self._task_state.current_stream_generate_state.current_route_position == len(
-                self._task_state.current_stream_generate_state.generate_route
-        ):
-            self._task_state.current_stream_generate_state = None
-
-    def _is_stream_out_support(self, event: QueueTextChunkEvent) -> bool:
-        """
-        Is stream out support
-        :param event: queue text chunk event
-        :return:
-        """
-        if not event.metadata:
-            return True
-
-        if 'node_id' not in event.metadata:
-            return True
-
-        node_type = event.metadata.get('node_type')
-        stream_output_value_selector = event.metadata.get('value_selector')
-        if not stream_output_value_selector:
-            return False
-
-        if not self._task_state.current_stream_generate_state:
-            return False
-
-        route_chunk = self._task_state.current_stream_generate_state.generate_route[
-            self._task_state.current_stream_generate_state.current_route_position]
-
-        if route_chunk.type != 'var':
-            return False
-
-        if node_type != NodeType.LLM:
-            # only LLM support chunk stream output
-            return False
-
-        route_chunk = cast(VarGenerateRouteChunk, route_chunk)
-        value_selector = route_chunk.value_selector
-
-        # check chunk node id is before current node id or equal to current node id
-        if value_selector != stream_output_value_selector:
-            return False
-
-        return True
-
->>>>>>> c7df6783
     def _handle_output_moderation_chunk(self, text: str) -> bool:
         """
         Handle output moderation chunk.
