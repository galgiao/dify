--- conflicted
+++ resolved
@@ -40,12 +40,7 @@
         args: dict,
         invoke_from: InvokeFrom,
         stream: Literal[True] = True,
-<<<<<<< HEAD
-        call_depth: int = 0,
-    ) -> Generator[dict, None, None]: ...
-=======
     ) -> Generator[str, None, None]: ...
->>>>>>> 962cdbbe
 
     @overload
     def generate(
@@ -55,10 +50,6 @@
         args: dict,
         invoke_from: InvokeFrom,
         stream: Literal[False] = False,
-<<<<<<< HEAD
-        call_depth: int = 0,
-=======
->>>>>>> 962cdbbe
     ) -> dict: ...
 
     def generate(
