import contextvars
import logging
import threading
import uuid
from collections.abc import Generator, Mapping, Sequence
from typing import Any, Literal, Union, overload

from flask import Flask, current_app
from pydantic import ValidationError
from sqlalchemy import select
from sqlalchemy.orm import Session, sessionmaker

import contexts
from configs import dify_config
from core.app.app_config.features.file_upload.manager import FileUploadConfigManager
from core.app.apps.base_app_generator import BaseAppGenerator
from core.app.apps.base_app_queue_manager import AppQueueManager, PublishFrom
from core.app.apps.exc import GenerateTaskStoppedError
from core.app.apps.workflow.app_config_manager import WorkflowAppConfigManager
from core.app.apps.workflow.app_queue_manager import WorkflowAppQueueManager
from core.app.apps.workflow.app_runner import WorkflowAppRunner
from core.app.apps.workflow.generate_response_converter import WorkflowAppGenerateResponseConverter
from core.app.apps.workflow.generate_task_pipeline import WorkflowAppGenerateTaskPipeline
from core.app.entities.app_invoke_entities import InvokeFrom, WorkflowAppGenerateEntity
from core.app.entities.task_entities import WorkflowAppBlockingResponse, WorkflowAppStreamResponse
from core.helper.trace_id_helper import extract_external_trace_id_from_args
from core.model_runtime.errors.invoke import InvokeAuthorizationError
from core.ops.ops_trace_manager import TraceQueueManager
from core.repositories import DifyCoreRepositoryFactory
from core.workflow.repositories.draft_variable_repository import DraftVariableSaverFactory
from core.workflow.repositories.workflow_execution_repository import WorkflowExecutionRepository
from core.workflow.repositories.workflow_node_execution_repository import WorkflowNodeExecutionRepository
from core.workflow.variable_loader import DUMMY_VARIABLE_LOADER, VariableLoader
from extensions.ext_database import db
from factories import file_factory
from libs.flask_utils import preserve_flask_contexts
from models import Account, App, EndUser, Workflow, WorkflowNodeExecutionTriggeredFrom
from models.enums import WorkflowRunTriggeredFrom
from services.workflow_draft_variable_service import DraftVarLoader, WorkflowDraftVariableService

logger = logging.getLogger(__name__)


class WorkflowAppGenerator(BaseAppGenerator):
    @overload
    def generate(
        self,
        *,
        app_model: App,
        workflow: Workflow,
        user: Union[Account, EndUser],
        args: Mapping[str, Any],
        invoke_from: InvokeFrom,
        streaming: Literal[True],
        call_depth: int,
<<<<<<< HEAD
=======
        workflow_thread_pool_id: str | None,
>>>>>>> bdd85b36
    ) -> Generator[Mapping | str, None, None]: ...

    @overload
    def generate(
        self,
        *,
        app_model: App,
        workflow: Workflow,
        user: Union[Account, EndUser],
        args: Mapping[str, Any],
        invoke_from: InvokeFrom,
        streaming: Literal[False],
        call_depth: int,
<<<<<<< HEAD
=======
        workflow_thread_pool_id: str | None,
>>>>>>> bdd85b36
    ) -> Mapping[str, Any]: ...

    @overload
    def generate(
        self,
        *,
        app_model: App,
        workflow: Workflow,
        user: Union[Account, EndUser],
        args: Mapping[str, Any],
        invoke_from: InvokeFrom,
        streaming: bool,
        call_depth: int,
<<<<<<< HEAD
=======
        workflow_thread_pool_id: str | None,
>>>>>>> bdd85b36
    ) -> Union[Mapping[str, Any], Generator[Mapping | str, None, None]]: ...

    def generate(
        self,
        *,
        app_model: App,
        workflow: Workflow,
        user: Union[Account, EndUser],
        args: Mapping[str, Any],
        invoke_from: InvokeFrom,
        streaming: bool = True,
        call_depth: int = 0,
<<<<<<< HEAD
=======
        workflow_thread_pool_id: str | None = None,
>>>>>>> bdd85b36
    ) -> Union[Mapping[str, Any], Generator[Mapping | str, None, None]]:
        files: Sequence[Mapping[str, Any]] = args.get("files") or []

        # parse files
        # TODO(QuantumGhost): Move file parsing logic to the API controller layer
        # for better separation of concerns.
        #
        # For implementation reference, see the `_parse_file` function and
        # `DraftWorkflowNodeRunApi` class which handle this properly.
        file_extra_config = FileUploadConfigManager.convert(workflow.features_dict, is_vision=False)
        system_files = file_factory.build_from_mappings(
            mappings=files,
            tenant_id=app_model.tenant_id,
            config=file_extra_config,
            strict_type_validation=True if invoke_from == InvokeFrom.SERVICE_API else False,
        )

        # convert to app config
        app_config = WorkflowAppConfigManager.get_app_config(
            app_model=app_model,
            workflow=workflow,
        )

        # get tracing instance
        trace_manager = TraceQueueManager(
            app_id=app_model.id,
            user_id=user.id if isinstance(user, Account) else user.session_id,
        )

        inputs: Mapping[str, Any] = args["inputs"]

        extras = {
            **extract_external_trace_id_from_args(args),
        }
        workflow_run_id = str(uuid.uuid4())
        # init application generate entity
        application_generate_entity = WorkflowAppGenerateEntity(
            task_id=str(uuid.uuid4()),
            app_config=app_config,
            file_upload_config=file_extra_config,
            inputs=self._prepare_user_inputs(
                user_inputs=inputs,
                variables=app_config.variables,
                tenant_id=app_model.tenant_id,
                strict_type_validation=True if invoke_from == InvokeFrom.SERVICE_API else False,
            ),
            files=list(system_files),
            user_id=user.id,
            stream=streaming,
            invoke_from=invoke_from,
            call_depth=call_depth,
            trace_manager=trace_manager,
            workflow_execution_id=workflow_run_id,
            extras=extras,
        )

        contexts.plugin_tool_providers.set({})
        contexts.plugin_tool_providers_lock.set(threading.Lock())

        # Create repositories
        #
        # Create session factory
        session_factory = sessionmaker(bind=db.engine, expire_on_commit=False)
        # Create workflow execution(aka workflow run) repository
        if invoke_from == InvokeFrom.DEBUGGER:
            workflow_triggered_from = WorkflowRunTriggeredFrom.DEBUGGING
        else:
            workflow_triggered_from = WorkflowRunTriggeredFrom.APP_RUN
        workflow_execution_repository = DifyCoreRepositoryFactory.create_workflow_execution_repository(
            session_factory=session_factory,
            user=user,
            app_id=application_generate_entity.app_config.app_id,
            triggered_from=workflow_triggered_from,
        )
        # Create workflow node execution repository
        workflow_node_execution_repository = DifyCoreRepositoryFactory.create_workflow_node_execution_repository(
            session_factory=session_factory,
            user=user,
            app_id=application_generate_entity.app_config.app_id,
            triggered_from=WorkflowNodeExecutionTriggeredFrom.WORKFLOW_RUN,
        )

        return self._generate(
            app_model=app_model,
            workflow=workflow,
            user=user,
            application_generate_entity=application_generate_entity,
            invoke_from=invoke_from,
            workflow_execution_repository=workflow_execution_repository,
            workflow_node_execution_repository=workflow_node_execution_repository,
            streaming=streaming,
        )

    def _generate(
        self,
        *,
        app_model: App,
        workflow: Workflow,
        user: Union[Account, EndUser],
        application_generate_entity: WorkflowAppGenerateEntity,
        invoke_from: InvokeFrom,
        workflow_execution_repository: WorkflowExecutionRepository,
        workflow_node_execution_repository: WorkflowNodeExecutionRepository,
        streaming: bool = True,
<<<<<<< HEAD
=======
        workflow_thread_pool_id: str | None = None,
>>>>>>> bdd85b36
        variable_loader: VariableLoader = DUMMY_VARIABLE_LOADER,
    ) -> Union[Mapping[str, Any], Generator[str | Mapping[str, Any], None, None]]:
        """
        Generate App response.

        :param app_model: App
        :param workflow: Workflow
        :param user: account or end user
        :param application_generate_entity: application generate entity
        :param invoke_from: invoke from source
        :param workflow_execution_repository: repository for workflow execution
        :param workflow_node_execution_repository: repository for workflow node execution
        :param streaming: is stream
        """
        # init queue manager
        queue_manager = WorkflowAppQueueManager(
            task_id=application_generate_entity.task_id,
            user_id=application_generate_entity.user_id,
            invoke_from=application_generate_entity.invoke_from,
            app_mode=app_model.mode,
        )

        # new thread with request context and contextvars
        context = contextvars.copy_context()

        # release database connection, because the following new thread operations may take a long time
        db.session.close()

        worker_thread = threading.Thread(
            target=self._generate_worker,
            kwargs={
                "flask_app": current_app._get_current_object(),  # type: ignore
                "application_generate_entity": application_generate_entity,
                "queue_manager": queue_manager,
                "context": context,
                "variable_loader": variable_loader,
            },
        )

        worker_thread.start()

        draft_var_saver_factory = self._get_draft_var_saver_factory(invoke_from, user)

        # return response or stream generator
        response = self._handle_response(
            application_generate_entity=application_generate_entity,
            workflow=workflow,
            queue_manager=queue_manager,
            user=user,
            workflow_execution_repository=workflow_execution_repository,
            workflow_node_execution_repository=workflow_node_execution_repository,
            draft_var_saver_factory=draft_var_saver_factory,
            stream=streaming,
        )

        return WorkflowAppGenerateResponseConverter.convert(response=response, invoke_from=invoke_from)

    def single_iteration_generate(
        self,
        app_model: App,
        workflow: Workflow,
        node_id: str,
        user: Account | EndUser,
        args: Mapping[str, Any],
        streaming: bool = True,
    ) -> Mapping[str, Any] | Generator[str | Mapping[str, Any], None, None]:
        """
        Generate App response.

        :param app_model: App
        :param workflow: Workflow
        :param node_id: the node id
        :param user: account or end user
        :param args: request args
        :param streaming: is streamed
        """
        if not node_id:
            raise ValueError("node_id is required")

        if args.get("inputs") is None:
            raise ValueError("inputs is required")

        # convert to app config
        app_config = WorkflowAppConfigManager.get_app_config(app_model=app_model, workflow=workflow)

        # init application generate entity
        application_generate_entity = WorkflowAppGenerateEntity(
            task_id=str(uuid.uuid4()),
            app_config=app_config,
            inputs={},
            files=[],
            user_id=user.id,
            stream=streaming,
            invoke_from=InvokeFrom.DEBUGGER,
            extras={"auto_generate_conversation_name": False},
            single_iteration_run=WorkflowAppGenerateEntity.SingleIterationRunEntity(
                node_id=node_id, inputs=args["inputs"]
            ),
            workflow_execution_id=str(uuid.uuid4()),
        )
        contexts.plugin_tool_providers.set({})
        contexts.plugin_tool_providers_lock.set(threading.Lock())

        # Create repositories
        #
        # Create session factory
        session_factory = sessionmaker(bind=db.engine, expire_on_commit=False)
        # Create workflow execution(aka workflow run) repository
        workflow_execution_repository = DifyCoreRepositoryFactory.create_workflow_execution_repository(
            session_factory=session_factory,
            user=user,
            app_id=application_generate_entity.app_config.app_id,
            triggered_from=WorkflowRunTriggeredFrom.DEBUGGING,
        )
        # Create workflow node execution repository
        workflow_node_execution_repository = DifyCoreRepositoryFactory.create_workflow_node_execution_repository(
            session_factory=session_factory,
            user=user,
            app_id=application_generate_entity.app_config.app_id,
            triggered_from=WorkflowNodeExecutionTriggeredFrom.SINGLE_STEP,
        )
        draft_var_srv = WorkflowDraftVariableService(db.session())
        draft_var_srv.prefill_conversation_variable_default_values(workflow)
        var_loader = DraftVarLoader(
            engine=db.engine,
            app_id=application_generate_entity.app_config.app_id,
            tenant_id=application_generate_entity.app_config.tenant_id,
        )

        return self._generate(
            app_model=app_model,
            workflow=workflow,
            user=user,
            invoke_from=InvokeFrom.DEBUGGER,
            application_generate_entity=application_generate_entity,
            workflow_execution_repository=workflow_execution_repository,
            workflow_node_execution_repository=workflow_node_execution_repository,
            streaming=streaming,
            variable_loader=var_loader,
        )

    def single_loop_generate(
        self,
        app_model: App,
        workflow: Workflow,
        node_id: str,
        user: Account | EndUser,
        args: Mapping[str, Any],
        streaming: bool = True,
    ) -> Mapping[str, Any] | Generator[str | Mapping[str, Any], None, None]:
        """
        Generate App response.

        :param app_model: App
        :param workflow: Workflow
        :param node_id: the node id
        :param user: account or end user
        :param args: request args
        :param streaming: is streamed
        """
        if not node_id:
            raise ValueError("node_id is required")

        if args.get("inputs") is None:
            raise ValueError("inputs is required")

        # convert to app config
        app_config = WorkflowAppConfigManager.get_app_config(app_model=app_model, workflow=workflow)

        # init application generate entity
        application_generate_entity = WorkflowAppGenerateEntity(
            task_id=str(uuid.uuid4()),
            app_config=app_config,
            inputs={},
            files=[],
            user_id=user.id,
            stream=streaming,
            invoke_from=InvokeFrom.DEBUGGER,
            extras={"auto_generate_conversation_name": False},
            single_loop_run=WorkflowAppGenerateEntity.SingleLoopRunEntity(node_id=node_id, inputs=args["inputs"]),
            workflow_execution_id=str(uuid.uuid4()),
        )
        contexts.plugin_tool_providers.set({})
        contexts.plugin_tool_providers_lock.set(threading.Lock())

        # Create repositories
        #
        # Create session factory
        session_factory = sessionmaker(bind=db.engine, expire_on_commit=False)
        # Create workflow execution(aka workflow run) repository
        workflow_execution_repository = DifyCoreRepositoryFactory.create_workflow_execution_repository(
            session_factory=session_factory,
            user=user,
            app_id=application_generate_entity.app_config.app_id,
            triggered_from=WorkflowRunTriggeredFrom.DEBUGGING,
        )
        # Create workflow node execution repository
        workflow_node_execution_repository = DifyCoreRepositoryFactory.create_workflow_node_execution_repository(
            session_factory=session_factory,
            user=user,
            app_id=application_generate_entity.app_config.app_id,
            triggered_from=WorkflowNodeExecutionTriggeredFrom.SINGLE_STEP,
        )
        draft_var_srv = WorkflowDraftVariableService(db.session())
        draft_var_srv.prefill_conversation_variable_default_values(workflow)
        var_loader = DraftVarLoader(
            engine=db.engine,
            app_id=application_generate_entity.app_config.app_id,
            tenant_id=application_generate_entity.app_config.tenant_id,
        )
        return self._generate(
            app_model=app_model,
            workflow=workflow,
            user=user,
            invoke_from=InvokeFrom.DEBUGGER,
            application_generate_entity=application_generate_entity,
            workflow_execution_repository=workflow_execution_repository,
            workflow_node_execution_repository=workflow_node_execution_repository,
            streaming=streaming,
            variable_loader=var_loader,
        )

    def _generate_worker(
        self,
        flask_app: Flask,
        application_generate_entity: WorkflowAppGenerateEntity,
        queue_manager: AppQueueManager,
        context: contextvars.Context,
        variable_loader: VariableLoader,
<<<<<<< HEAD
    ) -> None:
=======
        workflow_thread_pool_id: str | None = None,
    ):
        """
        Generate worker in a new thread.
        :param flask_app: Flask app
        :param application_generate_entity: application generate entity
        :param queue_manager: queue manager
        :param workflow_thread_pool_id: workflow thread pool id
        :return:
        """

>>>>>>> bdd85b36
        with preserve_flask_contexts(flask_app, context_vars=context):
            with Session(db.engine, expire_on_commit=False) as session:
                workflow = session.scalar(
                    select(Workflow).where(
                        Workflow.tenant_id == application_generate_entity.app_config.tenant_id,
                        Workflow.app_id == application_generate_entity.app_config.app_id,
                        Workflow.id == application_generate_entity.app_config.workflow_id,
                    )
                )
                if workflow is None:
                    raise ValueError("Workflow not found")

                # Determine system_user_id based on invocation source
                is_external_api_call = application_generate_entity.invoke_from in {
                    InvokeFrom.WEB_APP,
                    InvokeFrom.SERVICE_API,
                }

                if is_external_api_call:
                    # For external API calls, use end user's session ID
                    end_user = session.scalar(select(EndUser).where(EndUser.id == application_generate_entity.user_id))
                    system_user_id = end_user.session_id if end_user else ""
                else:
                    # For internal calls, use the original user ID
                    system_user_id = application_generate_entity.user_id

            runner = WorkflowAppRunner(
                application_generate_entity=application_generate_entity,
                queue_manager=queue_manager,
                variable_loader=variable_loader,
                workflow=workflow,
                system_user_id=system_user_id,
            )

            try:
                runner.run()
            except GenerateTaskStoppedError as e:
                logger.warning("Task stopped: %s", str(e))
                pass
            except InvokeAuthorizationError:
                queue_manager.publish_error(
                    InvokeAuthorizationError("Incorrect API key provided"), PublishFrom.APPLICATION_MANAGER
                )
            except ValidationError as e:
                logger.exception("Validation Error when generating")
                queue_manager.publish_error(e, PublishFrom.APPLICATION_MANAGER)
            except ValueError as e:
                if dify_config.DEBUG:
                    logger.exception("Error when generating")
                queue_manager.publish_error(e, PublishFrom.APPLICATION_MANAGER)
            except Exception as e:
                logger.exception("Unknown Error when generating")
                queue_manager.publish_error(e, PublishFrom.APPLICATION_MANAGER)

    def _handle_response(
        self,
        application_generate_entity: WorkflowAppGenerateEntity,
        workflow: Workflow,
        queue_manager: AppQueueManager,
        user: Union[Account, EndUser],
        workflow_execution_repository: WorkflowExecutionRepository,
        workflow_node_execution_repository: WorkflowNodeExecutionRepository,
        draft_var_saver_factory: DraftVariableSaverFactory,
        stream: bool = False,
    ) -> Union[WorkflowAppBlockingResponse, Generator[WorkflowAppStreamResponse, None, None]]:
        """
        Handle response.
        :param application_generate_entity: application generate entity
        :param workflow: workflow
        :param queue_manager: queue manager
        :param user: account or end user
        :param stream: is stream
        :param workflow_node_execution_repository: optional repository for workflow node execution
        :return:
        """
        # init generate task pipeline
        generate_task_pipeline = WorkflowAppGenerateTaskPipeline(
            application_generate_entity=application_generate_entity,
            workflow=workflow,
            queue_manager=queue_manager,
            user=user,
            workflow_execution_repository=workflow_execution_repository,
            workflow_node_execution_repository=workflow_node_execution_repository,
            draft_var_saver_factory=draft_var_saver_factory,
            stream=stream,
        )

        try:
            return generate_task_pipeline.process()
        except ValueError as e:
            if len(e.args) > 0 and e.args[0] == "I/O operation on closed file.":  # ignore this error
                raise GenerateTaskStoppedError()
            else:
                logger.exception(
                    "Fails to process generate task pipeline, task_id: %s", application_generate_entity.task_id
                )
                raise e<|MERGE_RESOLUTION|>--- conflicted
+++ resolved
@@ -53,10 +53,6 @@
         invoke_from: InvokeFrom,
         streaming: Literal[True],
         call_depth: int,
-<<<<<<< HEAD
-=======
-        workflow_thread_pool_id: str | None,
->>>>>>> bdd85b36
     ) -> Generator[Mapping | str, None, None]: ...
 
     @overload
@@ -70,10 +66,6 @@
         invoke_from: InvokeFrom,
         streaming: Literal[False],
         call_depth: int,
-<<<<<<< HEAD
-=======
-        workflow_thread_pool_id: str | None,
->>>>>>> bdd85b36
     ) -> Mapping[str, Any]: ...
 
     @overload
@@ -87,10 +79,6 @@
         invoke_from: InvokeFrom,
         streaming: bool,
         call_depth: int,
-<<<<<<< HEAD
-=======
-        workflow_thread_pool_id: str | None,
->>>>>>> bdd85b36
     ) -> Union[Mapping[str, Any], Generator[Mapping | str, None, None]]: ...
 
     def generate(
@@ -103,10 +91,6 @@
         invoke_from: InvokeFrom,
         streaming: bool = True,
         call_depth: int = 0,
-<<<<<<< HEAD
-=======
-        workflow_thread_pool_id: str | None = None,
->>>>>>> bdd85b36
     ) -> Union[Mapping[str, Any], Generator[Mapping | str, None, None]]:
         files: Sequence[Mapping[str, Any]] = args.get("files") or []
 
@@ -211,10 +195,6 @@
         workflow_execution_repository: WorkflowExecutionRepository,
         workflow_node_execution_repository: WorkflowNodeExecutionRepository,
         streaming: bool = True,
-<<<<<<< HEAD
-=======
-        workflow_thread_pool_id: str | None = None,
->>>>>>> bdd85b36
         variable_loader: VariableLoader = DUMMY_VARIABLE_LOADER,
     ) -> Union[Mapping[str, Any], Generator[str | Mapping[str, Any], None, None]]:
         """
@@ -444,11 +424,7 @@
         queue_manager: AppQueueManager,
         context: contextvars.Context,
         variable_loader: VariableLoader,
-<<<<<<< HEAD
     ) -> None:
-=======
-        workflow_thread_pool_id: str | None = None,
-    ):
         """
         Generate worker in a new thread.
         :param flask_app: Flask app
@@ -457,8 +433,6 @@
         :param workflow_thread_pool_id: workflow thread pool id
         :return:
         """
-
->>>>>>> bdd85b36
         with preserve_flask_contexts(flask_app, context_vars=context):
             with Session(db.engine, expire_on_commit=False) as session:
                 workflow = session.scalar(
