--- conflicted
+++ resolved
@@ -3,7 +3,7 @@
 import threading
 import uuid
 from collections.abc import Generator, Mapping, Sequence
-from typing import Any, Literal, Union, overload
+from typing import Any, Literal, Optional, Union, overload
 
 from flask import Flask, current_app
 from pydantic import ValidationError
@@ -53,12 +53,8 @@
         invoke_from: InvokeFrom,
         streaming: Literal[True],
         call_depth: int,
-<<<<<<< HEAD
-=======
-        workflow_thread_pool_id: Optional[str],
         triggered_from: Optional[WorkflowRunTriggeredFrom] = None,
         root_node_id: Optional[str] = None,
->>>>>>> c5de91ba
     ) -> Generator[Mapping | str, None, None]: ...
 
     @overload
@@ -72,12 +68,8 @@
         invoke_from: InvokeFrom,
         streaming: Literal[False],
         call_depth: int,
-<<<<<<< HEAD
-=======
-        workflow_thread_pool_id: Optional[str],
         triggered_from: Optional[WorkflowRunTriggeredFrom] = None,
         root_node_id: Optional[str] = None,
->>>>>>> c5de91ba
     ) -> Mapping[str, Any]: ...
 
     @overload
@@ -91,12 +83,8 @@
         invoke_from: InvokeFrom,
         streaming: bool,
         call_depth: int,
-<<<<<<< HEAD
-=======
-        workflow_thread_pool_id: Optional[str],
         triggered_from: Optional[WorkflowRunTriggeredFrom] = None,
         root_node_id: Optional[str] = None,
->>>>>>> c5de91ba
     ) -> Union[Mapping[str, Any], Generator[Mapping | str, None, None]]: ...
 
     def generate(
@@ -109,12 +97,8 @@
         invoke_from: InvokeFrom,
         streaming: bool = True,
         call_depth: int = 0,
-<<<<<<< HEAD
-=======
-        workflow_thread_pool_id: Optional[str] = None,
         triggered_from: Optional[WorkflowRunTriggeredFrom] = None,
         root_node_id: Optional[str] = None,
->>>>>>> c5de91ba
     ) -> Union[Mapping[str, Any], Generator[Mapping | str, None, None]]:
         files: Sequence[Mapping[str, Any]] = args.get("files") or []
 
@@ -143,7 +127,6 @@
             app_id=app_model.id,
             user_id=user.id if isinstance(user, Account) else user.session_id,
         )
-
         inputs: Mapping[str, Any] = args["inputs"]
 
         extras = {
@@ -212,11 +195,7 @@
             workflow_execution_repository=workflow_execution_repository,
             workflow_node_execution_repository=workflow_node_execution_repository,
             streaming=streaming,
-<<<<<<< HEAD
-=======
-            workflow_thread_pool_id=workflow_thread_pool_id,
             root_node_id=root_node_id,
->>>>>>> c5de91ba
         )
 
     def _generate(
@@ -461,20 +440,16 @@
         queue_manager: AppQueueManager,
         context: contextvars.Context,
         variable_loader: VariableLoader,
-<<<<<<< HEAD
-=======
-        workflow_thread_pool_id: Optional[str] = None,
         root_node_id: Optional[str] = None,
->>>>>>> c5de91ba
     ) -> None:
         """
         Generate worker in a new thread.
         :param flask_app: Flask app
         :param application_generate_entity: application generate entity
         :param queue_manager: queue manager
-        :param workflow_thread_pool_id: workflow thread pool id
         :return:
         """
+
         with preserve_flask_contexts(flask_app, context_vars=context):
             with Session(db.engine, expire_on_commit=False) as session:
                 workflow = session.scalar(
