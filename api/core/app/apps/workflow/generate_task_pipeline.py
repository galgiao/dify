--- conflicted
+++ resolved
@@ -2,11 +2,7 @@
 import time
 from collections.abc import Callable, Generator
 from contextlib import contextmanager
-<<<<<<< HEAD
-from typing import Optional, Union
-=======
-from typing import Any, Union
->>>>>>> 88d5e27f
+from typing import Union
 
 from sqlalchemy.orm import Session
 
