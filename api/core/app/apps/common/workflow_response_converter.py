--- conflicted
+++ resolved
@@ -317,12 +317,6 @@
                 node_type=event.node_type.value,
                 title=event.node_title,
                 index=event.index,
-<<<<<<< HEAD
-                # The `pre_iteration_output` field is not utilized by the frontend.
-                # Previously, it was assigned the value of `event.output`.
-                pre_iteration_output={},
-=======
->>>>>>> 1e9bfd88
                 created_at=int(time.time()),
                 extras={},
             ),
@@ -348,14 +342,9 @@
                 id=event.node_id,
                 node_id=event.node_id,
                 node_type=event.node_type.value,
-<<<<<<< HEAD
-                title=event.node_data.title,
+                title=event.node_title,
                 outputs=new_outputs,
                 outputs_truncated=outputs_truncated,
-=======
-                title=event.node_title,
-                outputs=json_converter.to_json_encodable(event.outputs),
->>>>>>> 1e9bfd88
                 created_at=int(time.time()),
                 extras={},
                 inputs=new_inputs,
@@ -440,14 +429,9 @@
                 id=event.node_id,
                 node_id=event.node_id,
                 node_type=event.node_type.value,
-<<<<<<< HEAD
-                title=event.node_data.title,
+                title=event.node_title,
                 outputs=new_outputs,
                 outputs_truncated=outputs_truncated,
-=======
-                title=event.node_title,
-                outputs=WorkflowRuntimeTypeConverter().to_json_encodable(event.outputs),
->>>>>>> 1e9bfd88
                 created_at=int(time.time()),
                 extras={},
                 inputs=new_inputs,
