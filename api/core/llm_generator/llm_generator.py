--- conflicted
+++ resolved
@@ -399,15 +399,9 @@
     def instruction_modify_legacy(
         tenant_id: str, flow_id: str, current: str, instruction: str, model_config: dict, ideal_output: str | None
     ) -> dict:
-<<<<<<< HEAD
-        app: App | None = db.session.query(App).filter(App.id == flow_id).first()
-        last_run: Message | None = (
-            db.session.query(Message).filter(Message.app_id == flow_id).order_by(Message.created_at.desc()).first()
-=======
         app: App | None = db.session.query(App).where(App.id == flow_id).first()
         last_run: Message | None = (
             db.session.query(Message).where(Message.app_id == flow_id).order_by(Message.created_at.desc()).first()
->>>>>>> ffe1685b
         )
         if not last_run:
             return LLMGenerator.__instruction_modify_common(
@@ -448,11 +442,7 @@
     ) -> dict:
         from services.workflow_service import WorkflowService
 
-<<<<<<< HEAD
-        app: App | None = db.session.query(App).filter(App.id == flow_id).first()
-=======
         app: App | None = db.session.query(App).where(App.id == flow_id).first()
->>>>>>> ffe1685b
         if not app:
             raise ValueError("App not found.")
         workflow = WorkflowService().get_draft_workflow(app_model=app)
@@ -542,11 +532,7 @@
             model=model_config.get("name", ""),
         )
         match node_type:
-<<<<<<< HEAD
-            case "llm", "agent":
-=======
             case "llm" | "agent":
->>>>>>> ffe1685b
                 system_prompt = LLM_MODIFY_PROMPT_SYSTEM
             case "code":
                 system_prompt = LLM_MODIFY_CODE_SYSTEM
