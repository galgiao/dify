import json
import time
from typing import Any

from pinecone import Pinecone, ServerlessSpec
from pydantic import BaseModel

from configs import dify_config
from core.rag.datasource.vdb.field import Field
from core.rag.datasource.vdb.vector_base import BaseVector
from core.rag.datasource.vdb.vector_type import VectorType
from core.rag.datasource.vdb.vector_factory import AbstractVectorFactory
from core.rag.embedding.embedding_base import Embeddings
from core.rag.models.document import Document
from extensions.ext_database import db
from extensions.ext_redis import redis_client
from models.dataset import Dataset, DatasetCollectionBinding


class PineconeConfig(BaseModel):
    """Pinecone configuration class"""

    api_key: str
    environment: str
    index_name: str | None = None
    timeout: float = 30
    batch_size: int = 100
    metric: str = "cosine"


class PineconeVector(BaseVector):
    """Pinecone vector database concrete implementation class"""

    def __init__(self, collection_name: str, group_id: str, config: PineconeConfig):
        super().__init__(collection_name)
        self._client_config = config
        self._group_id = group_id

        # Initialize Pinecone client with SSL configuration
        try:
            self._pc = Pinecone(
                api_key=config.api_key,
                # Configure SSL to handle connection issues
                ssl_ca_certs=None,  # Use system default CA certificates
            )
        except Exception as e:
            # Fallback to basic initialization if SSL config fails
            self._pc = Pinecone(api_key=config.api_key)

        # Normalize index name: lowercase, only a-z0-9- and <=45 chars
        import hashlib
        import re

        base_name = collection_name.lower()
        base_name = re.sub(r"[^a-z0-9-]+", "-", base_name)  # replace invalid chars with '-'
        base_name = re.sub(r"-+", "-", base_name).strip("-")
        # Use longer secure suffix to reduce collision risk
        suffix_len = 24  # 24 hex digits (96-bit entropy)
        if len(base_name) > 45:
            hash_suffix = hashlib.sha256(base_name.encode()).hexdigest()[:suffix_len]
            truncated_name = base_name[: 45 - (suffix_len + 1)].rstrip("-")
            self._index_name = f"{truncated_name}-{hash_suffix}"
        else:
            self._index_name = base_name
        # Guard empty name
        if not self._index_name:
            self._index_name = f"index-{hashlib.sha256(collection_name.encode()).hexdigest()[:suffix_len]}"
<<<<<<< HEAD
        # Pinecone index handle, lazily initialized
        self._index: Optional[Any] = None
        
=======
        self._index = None

>>>>>>> 80d9c814
    def get_type(self) -> str:
        """Return vector database type identifier."""
        return VectorType.PINECONE

    def _ensure_index_initialized(self) -> None:
        """Ensure that self._index is attached to an existing Pinecone index."""
        if self._index is not None:
            return
        try:
            existing_indexes = self._pc.list_indexes().names()
            if self._index_name in existing_indexes:
                self._index = self._pc.Index(self._index_name)
            else:
                raise ValueError("Index not initialized. Please ingest documents to create index.")
        except Exception:
            raise

    def to_index_struct(self) -> dict:
        """Generate index structure dictionary"""
        return {"type": self.get_type(), "vector_store": {"class_prefix": self._collection_name}}

    def create(self, texts: list[Document], embeddings: list[list[float]], **kwargs):
        """Create vector index"""
        if texts:
            # Get vector dimension
            vector_size = len(embeddings[0])

            # Create Pinecone index
            self.create_index(vector_size)

            # Add vector data
            self.add_texts(texts, embeddings, **kwargs)

    def create_index(self, dimension: int):
        """Create Pinecone index"""
        lock_name = f"vector_indexing_lock_{self._index_name}"

        with redis_client.lock(lock_name, timeout=30):
            # Check Redis cache
            index_exist_cache_key = f"vector_indexing_{self._index_name}"
            if redis_client.get(index_exist_cache_key):
                self._index = self._pc.Index(self._index_name)
                return

            # Check if index already exists
            existing_indexes = self._pc.list_indexes().names()

            if self._index_name not in existing_indexes:
                # Create new index using ServerlessSpec
                self._pc.create_index(
                    name=self._index_name,
                    dimension=dimension,
                    metric=self._client_config.metric,
                    spec=ServerlessSpec(cloud="aws", region=self._client_config.environment),
                )

                # Wait for index creation to complete
                while not self._pc.describe_index(self._index_name).status["ready"]:
                    time.sleep(1)
            else:
                # Get index instance
                self._index = self._pc.Index(self._index_name)

            # Set cache
            redis_client.set(index_exist_cache_key, 1, ex=3600)

    def add_texts(self, documents: list[Document], embeddings: list[list[float]], **kwargs):
        """Batch add document vectors"""
        if not self._index:
            raise ValueError("Index not initialized. Call create() first.")

        total_docs = len(documents)

        uuids = self._get_uuids(documents)
        batch_size = self._client_config.batch_size
        added_ids = []

        # Batch processing
        total_batches = (total_docs + batch_size - 1) // batch_size  # Ceiling division
        for batch_idx, i in enumerate(range(0, len(documents), batch_size), 1):
            batch_documents = documents[i : i + batch_size]
            batch_embeddings = embeddings[i : i + batch_size]
            batch_uuids = uuids[i : i + batch_size]
            batch_size_actual = len(batch_documents)

            # Build Pinecone vector data (metadata must be primitives or list[str])
            vectors_to_upsert = []
            for doc, embedding, doc_id in zip(batch_documents, batch_embeddings, batch_uuids):
                raw_meta = doc.metadata or {}
                safe_meta: dict[str, Any] = {}
                # lift common identifiers to top-level fields for filtering
                for k, v in raw_meta.items():
                    if isinstance(v, (str, int, float, bool)) or (
                        isinstance(v, list) and all(isinstance(x, str) for x in v)
                    ):
                        safe_meta[k] = v
                    else:
                        safe_meta[k] = json.dumps(v, ensure_ascii=False)

                # keep content as string metadata if needed
                safe_meta[Field.CONTENT_KEY.value] = doc.page_content
                # group id as string
                safe_meta[Field.GROUP_KEY.value] = str(self._group_id)

                vectors_to_upsert.append({"id": doc_id, "values": embedding, "metadata": safe_meta})

            # Batch insert to Pinecone
            try:
                self._index.upsert(vectors=vectors_to_upsert)
                added_ids.extend(batch_uuids)
            except Exception as e:
                raise

        return added_ids

    def search_by_vector(self, query_vector: list[float], **kwargs) -> list[Document]:
        """Vector similarity search"""
        # Lazily attach to an existing index if needed
        self._ensure_index_initialized()

        top_k = kwargs.get("top_k", 4)
        score_threshold = float(kwargs.get("score_threshold", 0.0))

        # Build filter conditions
        filter_dict = {Field.GROUP_KEY.value: {"$eq": str(self._group_id)}}

        # Document scope filtering
        document_ids_filter = kwargs.get("document_ids_filter")
        if document_ids_filter:
            filter_dict["document_id"] = {"$in": document_ids_filter}

        # Execute search
        try:
<<<<<<< HEAD
            index = self._index
            assert index is not None
            response = index.query(
                vector=query_vector,
                top_k=top_k,
                include_metadata=True,
                filter=filter_dict
            )
=======
            response = self._index.query(vector=query_vector, top_k=top_k, include_metadata=True, filter=filter_dict)
>>>>>>> 80d9c814
        except Exception as e:
            raise

        # Convert results
        docs = []
        filtered_count = 0
        for match in response.matches:
            if match.score >= score_threshold:
                page_content = match.metadata.get(Field.CONTENT_KEY.value, "")
                metadata = dict(match.metadata or {})
                metadata.pop(Field.CONTENT_KEY.value, None)
                metadata.pop(Field.GROUP_KEY.value, None)
                metadata["score"] = match.score

                doc = Document(page_content=page_content, metadata=metadata)
                docs.append(doc)
            else:
                filtered_count += 1

        # Sort by similarity score in descending order
        docs.sort(key=lambda x: x.metadata.get("score", 0), reverse=True)

        return docs

    def search_by_full_text(self, query: str, **kwargs) -> list[Document]:
        """Full-text search - Pinecone does not natively support it, returns empty list"""
        return []

    def delete_by_metadata_field(self, key: str, value: str):
        """Delete by metadata field"""
        self._ensure_index_initialized()

        try:
            # Build filter conditions
            filter_dict = {
                Field.GROUP_KEY.value: {"$eq": self._group_id},
                f"{Field.METADATA_KEY.value}.{key}": {"$eq": value},
            }

            # Pinecone delete operation
            index = self._index
            assert index is not None
            index.delete(filter=filter_dict)
        except Exception as e:
            # Ignore delete errors
            pass

    def delete_by_ids(self, ids: list[str]) -> None:
        """Batch delete by ID list"""
        self._ensure_index_initialized()

        try:
            # Pinecone delete by ID
            index = self._index
            assert index is not None
            index.delete(ids=ids)
        except Exception as e:
            raise

    def delete(self) -> None:
        """Delete all vector data for the entire dataset"""
        self._ensure_index_initialized()

        try:
            # Delete all vectors by group_id
            filter_dict = {Field.GROUP_KEY.value: {"$eq": self._group_id}}
            index = self._index
            assert index is not None
            index.delete(filter=filter_dict)
        except Exception as e:
            raise

    def text_exists(self, id: str) -> bool:
        """Check if document exists"""
        try:
            self._ensure_index_initialized()
        except Exception:
            return False

        try:
            # Check if vector exists through query
            index = self._index
            assert index is not None
            response = index.fetch(ids=[id])
            exists = id in response.vectors
            return exists
        except Exception as e:
            return False


class PineconeVectorFactory(AbstractVectorFactory):
    """Pinecone vector database factory class"""

    def init_vector(self, dataset: Dataset, attributes: list, embeddings: Embeddings) -> PineconeVector:
        """Create PineconeVector instance"""

        # Determine index name
        if dataset.collection_binding_id:
            dataset_collection_binding = (
                db.session.query(DatasetCollectionBinding)
                .where(DatasetCollectionBinding.id == dataset.collection_binding_id)
                .one_or_none()
            )
            if dataset_collection_binding:
                collection_name = dataset_collection_binding.collection_name
            else:
                raise ValueError("Dataset Collection Bindings does not exist!")
        else:
            if dataset.index_struct_dict:
                class_prefix: str = dataset.index_struct_dict["vector_store"]["class_prefix"]
                collection_name = class_prefix
            else:
                dataset_id = dataset.id
                collection_name = Dataset.gen_collection_name_by_id(dataset_id)

        # Set index structure
        if not dataset.index_struct_dict:
<<<<<<< HEAD
            dataset.index_struct = json.dumps(
                self.gen_index_struct_dict(VectorType.PINECONE, collection_name)
            )
        
=======
            dataset.index_struct = json.dumps(self.gen_index_struct_dict("pinecone", collection_name))

>>>>>>> 80d9c814
        # Create PineconeVector instance
        return PineconeVector(
            collection_name=collection_name,
            group_id=dataset.id,
            config=PineconeConfig(
                api_key=dify_config.PINECONE_API_KEY or "",
                environment=dify_config.PINECONE_ENVIRONMENT or "",
                index_name=dify_config.PINECONE_INDEX_NAME,
                timeout=dify_config.PINECONE_CLIENT_TIMEOUT,
                batch_size=dify_config.PINECONE_BATCH_SIZE,
                metric=dify_config.PINECONE_METRIC,
            ),
        )<|MERGE_RESOLUTION|>--- conflicted
+++ resolved
@@ -65,14 +65,9 @@
         # Guard empty name
         if not self._index_name:
             self._index_name = f"index-{hashlib.sha256(collection_name.encode()).hexdigest()[:suffix_len]}"
-<<<<<<< HEAD
         # Pinecone index handle, lazily initialized
         self._index: Optional[Any] = None
         
-=======
-        self._index = None
-
->>>>>>> 80d9c814
     def get_type(self) -> str:
         """Return vector database type identifier."""
         return VectorType.PINECONE
@@ -206,7 +201,6 @@
 
         # Execute search
         try:
-<<<<<<< HEAD
             index = self._index
             assert index is not None
             response = index.query(
@@ -215,9 +209,6 @@
                 include_metadata=True,
                 filter=filter_dict
             )
-=======
-            response = self._index.query(vector=query_vector, top_k=top_k, include_metadata=True, filter=filter_dict)
->>>>>>> 80d9c814
         except Exception as e:
             raise
 
@@ -335,15 +326,10 @@
 
         # Set index structure
         if not dataset.index_struct_dict:
-<<<<<<< HEAD
             dataset.index_struct = json.dumps(
                 self.gen_index_struct_dict(VectorType.PINECONE, collection_name)
             )
         
-=======
-            dataset.index_struct = json.dumps(self.gen_index_struct_dict("pinecone", collection_name))
-
->>>>>>> 80d9c814
         # Create PineconeVector instance
         return PineconeVector(
             collection_name=collection_name,
