import json
import logging
import math
from typing import Any

from pydantic import BaseModel, model_validator
from pyobvector import VECTOR, ObVecClient, l2_distance  # type: ignore
from sqlalchemy import JSON, Column, String
from sqlalchemy.dialects.mysql import LONGTEXT

from configs import dify_config
from core.rag.datasource.vdb.vector_base import BaseVector
from core.rag.datasource.vdb.vector_factory import AbstractVectorFactory
from core.rag.datasource.vdb.vector_type import VectorType
from core.rag.embedding.embedding_base import Embeddings
from core.rag.models.document import Document
from extensions.ext_redis import redis_client
from models.dataset import Dataset

logger = logging.getLogger(__name__)

DEFAULT_OCEANBASE_HNSW_BUILD_PARAM = {"M": 16, "efConstruction": 256}
DEFAULT_OCEANBASE_HNSW_SEARCH_PARAM = {"efSearch": 64}
OCEANBASE_SUPPORTED_VECTOR_INDEX_TYPE = "HNSW"
DEFAULT_OCEANBASE_VECTOR_METRIC_TYPE = "l2"


class OceanBaseVectorConfig(BaseModel):
    host: str
    port: int
    user: str
    password: str
    database: str
    enable_hybrid_search: bool = False

    @model_validator(mode="before")
    @classmethod
    def validate_config(cls, values: dict):
        if not values["host"]:
            raise ValueError("config OCEANBASE_VECTOR_HOST is required")
        if not values["port"]:
            raise ValueError("config OCEANBASE_VECTOR_PORT is required")
        if not values["user"]:
            raise ValueError("config OCEANBASE_VECTOR_USER is required")
        if not values["database"]:
            raise ValueError("config OCEANBASE_VECTOR_DATABASE is required")
        return values


class OceanBaseVector(BaseVector):
    def __init__(self, collection_name: str, config: OceanBaseVectorConfig):
        super().__init__(collection_name)
        self._config = config
        self._hnsw_ef_search = -1
        self._client = ObVecClient(
            uri=f"{self._config.host}:{self._config.port}",
            user=self._config.user,
            password=self._config.password,
            db_name=self._config.database,
        )
        self._hybrid_search_enabled = self._check_hybrid_search_support()  # Check if hybrid search is supported

    def get_type(self) -> str:
        return VectorType.OCEANBASE

    def create(self, texts: list[Document], embeddings: list[list[float]], **kwargs):
        self._vec_dim = len(embeddings[0])
        self._create_collection()
        self.add_texts(texts, embeddings)

    def _create_collection(self):
        lock_name = "vector_indexing_lock_" + self._collection_name
        with redis_client.lock(lock_name, timeout=20):
            collection_exist_cache_key = "vector_indexing_" + self._collection_name
            if redis_client.get(collection_exist_cache_key):
                return

            if self._client.check_table_exists(self._collection_name):
                return

            self.delete()

            vals = []
            params = self._client.perform_raw_text_sql("SHOW PARAMETERS LIKE '%ob_vector_memory_limit_percentage%'")
            for row in params:
                val = int(row[6])
                vals.append(val)
            if len(vals) == 0:
                raise ValueError("ob_vector_memory_limit_percentage not found in parameters.")
            if any(val == 0 for val in vals):
                try:
                    self._client.perform_raw_text_sql("ALTER SYSTEM SET ob_vector_memory_limit_percentage = 30")
                except Exception as e:
                    raise Exception(
                        "Failed to set ob_vector_memory_limit_percentage. "
                        + "Maybe the database user has insufficient privilege.",
                        e,
                    )

            cols = [
                Column("id", String(36), primary_key=True, autoincrement=False),
                Column("vector", VECTOR(self._vec_dim)),
                Column("text", LONGTEXT),
                Column("metadata", JSON),
            ]
            vidx_params = self._client.prepare_index_params()
            vidx_params.add_index(
                field_name="vector",
                index_type=OCEANBASE_SUPPORTED_VECTOR_INDEX_TYPE,
                index_name="vector_index",
                metric_type=DEFAULT_OCEANBASE_VECTOR_METRIC_TYPE,
                params=DEFAULT_OCEANBASE_HNSW_BUILD_PARAM,
            )

            self._client.create_table_with_index_params(
                table_name=self._collection_name,
                columns=cols,
                vidxs=vidx_params,
            )
            logger.debug("DEBUG: Table '%s' created successfully", self._collection_name)

            if self._hybrid_search_enabled:
                # Get parser from config or use default ik parser
                parser_name = dify_config.OCEANBASE_FULLTEXT_PARSER or "ik"

<<<<<<< HEAD
                allowed_parsers = ["ik", "japanese_ftparser", "thai_ftparser"]
=======
                allowed_parsers = ["ngram", "beng", "space", "ngram2", "ik", "japanese_ftparser", "thai_ftparser"]
>>>>>>> 33d4c954
                if parser_name not in allowed_parsers:
                    raise ValueError(
                        f"Invalid OceanBase full-text parser: {parser_name}. "
                        f"Allowed values are: {', '.join(allowed_parsers)}"
                    )
                logger.debug("Hybrid search is enabled, parser_name='%s'", parser_name)
                logger.debug(
                    "About to create fulltext index for collection '%s' using parser '%s'",
                    self._collection_name,
                    parser_name,
                )
                try:
                    sql_command = f"""ALTER TABLE {self._collection_name}
                    ADD FULLTEXT INDEX fulltext_index_for_col_text (text) WITH PARSER {parser_name}"""
                    logger.debug("DEBUG: Executing SQL: %s", sql_command)
                    self._client.perform_raw_text_sql(sql_command)
                    logger.debug("DEBUG: Fulltext index created successfully for '%s'", self._collection_name)
                except Exception as e:
                    logger.exception("Exception occurred while creating fulltext index")
                    raise Exception(
                        "Failed to add fulltext index to the target table, your OceanBase version must be "
                        "4.3.5.1 or above to support fulltext index and vector index in the same table"
                    ) from e
            else:
                logger.debug("DEBUG: Hybrid search is NOT enabled for '%s'", self._collection_name)

            self._client.refresh_metadata([self._collection_name])
            redis_client.set(collection_exist_cache_key, 1, ex=3600)

    def _check_hybrid_search_support(self) -> bool:
        """
        Check if the current OceanBase version supports hybrid search.
        Returns True if the version is >= 4.3.5.1, otherwise False.
        """
        if not self._config.enable_hybrid_search:
            return False

        try:
            from packaging import version

            # return OceanBase_CE 4.3.5.1 (r101000042025031818-bxxxx) (Built Mar 18 2025 18:13:36)
            result = self._client.perform_raw_text_sql("SELECT @@version_comment AS version")
            ob_full_version = result.fetchone()[0]
            ob_version = ob_full_version.split()[1]
            logger.debug("Current OceanBase version is %s", ob_version)
            return version.parse(ob_version) >= version.parse("4.3.5.1")
        except Exception as e:
            logger.warning("Failed to check OceanBase version: %s. Disabling hybrid search.", str(e))
            return False

    def add_texts(self, documents: list[Document], embeddings: list[list[float]], **kwargs):
        ids = self._get_uuids(documents)
        for id, doc, emb in zip(ids, documents, embeddings):
            self._client.insert(
                table_name=self._collection_name,
                data={
                    "id": id,
                    "vector": emb,
                    "text": doc.page_content,
                    "metadata": doc.metadata,
                },
            )

    def text_exists(self, id: str) -> bool:
        cur = self._client.get(table_name=self._collection_name, ids=id)
        return bool(cur.rowcount != 0)

    def delete_by_ids(self, ids: list[str]):
        if not ids:
            return
        self._client.delete(table_name=self._collection_name, ids=ids)

    def get_ids_by_metadata_field(self, key: str, value: str) -> list[str]:
        from sqlalchemy import text

        cur = self._client.get(
            table_name=self._collection_name,
            ids=None,
            where_clause=[text(f"metadata->>'$.{key}' = '{value}'")],
            output_column_name=["id"],
        )
        return [row[0] for row in cur]

    def delete_by_metadata_field(self, key: str, value: str):
        ids = self.get_ids_by_metadata_field(key, value)
        self.delete_by_ids(ids)

    def search_by_full_text(self, query: str, **kwargs: Any) -> list[Document]:
        if not self._hybrid_search_enabled:
            return []

        try:
            top_k = kwargs.get("top_k", 5)
            if not isinstance(top_k, int) or top_k <= 0:
                raise ValueError("top_k must be a positive integer")

            document_ids_filter = kwargs.get("document_ids_filter")
            where_clause = ""
            if document_ids_filter:
                document_ids = ", ".join(f"'{id}'" for id in document_ids_filter)
                where_clause = f" AND metadata->>'$.document_id' IN ({document_ids})"

            full_sql = f"""SELECT metadata, text, MATCH (text) AGAINST (:query) AS score
            FROM {self._collection_name}
            WHERE MATCH (text) AGAINST (:query) > 0
            {where_clause}
            ORDER BY score DESC
            LIMIT {top_k}"""

            with self._client.engine.connect() as conn:
                with conn.begin():
                    from sqlalchemy import text

                    result = conn.execute(text(full_sql), {"query": query})
                    rows = result.fetchall()

                    docs = []
                    for row in rows:
                        metadata_str, _text, score = row
                        try:
                            metadata = json.loads(metadata_str)
                        except json.JSONDecodeError:
                            logger.warning("Invalid JSON metadata: %s", metadata_str)
                            metadata = {}
                        metadata["score"] = score
                        docs.append(Document(page_content=_text, metadata=metadata))

                    return docs
        except Exception as e:
            logger.warning("Failed to fulltext search: %s.", str(e))
            return []

    def search_by_vector(self, query_vector: list[float], **kwargs: Any) -> list[Document]:
        document_ids_filter = kwargs.get("document_ids_filter")
        _where_clause = None
        if document_ids_filter:
            document_ids = ", ".join(f"'{id}'" for id in document_ids_filter)
            where_clause = f"metadata->>'$.document_id' in ({document_ids})"
            from sqlalchemy import text

            _where_clause = [text(where_clause)]
        ef_search = kwargs.get("ef_search", self._hnsw_ef_search)
        if ef_search != self._hnsw_ef_search:
            self._client.set_ob_hnsw_ef_search(ef_search)
            self._hnsw_ef_search = ef_search
        topk = kwargs.get("top_k", 10)
        try:
            cur = self._client.ann_search(
                table_name=self._collection_name,
                vec_column_name="vector",
                vec_data=query_vector,
                topk=topk,
                distance_func=l2_distance,
                output_column_names=["text", "metadata"],
                with_dist=True,
                where_clause=_where_clause,
            )
        except Exception as e:
            raise Exception("Failed to search by vector. ", e)
        docs = []
        for _text, metadata, distance in cur:
            metadata = json.loads(metadata)
            metadata["score"] = 1 - distance / math.sqrt(2)
            docs.append(
                Document(
                    page_content=_text,
                    metadata=metadata,
                )
            )
        return docs

    def delete(self):
        self._client.drop_table_if_exist(self._collection_name)


class OceanBaseVectorFactory(AbstractVectorFactory):
    def init_vector(
        self,
        dataset: Dataset,
        attributes: list,
        embeddings: Embeddings,
    ) -> BaseVector:
        if dataset.index_struct_dict:
            class_prefix: str = dataset.index_struct_dict["vector_store"]["class_prefix"]
            collection_name = class_prefix.lower()
        else:
            dataset_id = dataset.id
            collection_name = Dataset.gen_collection_name_by_id(dataset_id).lower()
            dataset.index_struct = json.dumps(self.gen_index_struct_dict(VectorType.OCEANBASE, collection_name))
        return OceanBaseVector(
            collection_name,
            OceanBaseVectorConfig(
                host=dify_config.OCEANBASE_VECTOR_HOST or "",
                port=dify_config.OCEANBASE_VECTOR_PORT or 0,
                user=dify_config.OCEANBASE_VECTOR_USER or "",
                password=(dify_config.OCEANBASE_VECTOR_PASSWORD or ""),
                database=dify_config.OCEANBASE_VECTOR_DATABASE or "",
                enable_hybrid_search=dify_config.OCEANBASE_ENABLE_HYBRID_SEARCH or False,
            ),
        )<|MERGE_RESOLUTION|>--- conflicted
+++ resolved
@@ -123,11 +123,7 @@
                 # Get parser from config or use default ik parser
                 parser_name = dify_config.OCEANBASE_FULLTEXT_PARSER or "ik"
 
-<<<<<<< HEAD
-                allowed_parsers = ["ik", "japanese_ftparser", "thai_ftparser"]
-=======
                 allowed_parsers = ["ngram", "beng", "space", "ngram2", "ik", "japanese_ftparser", "thai_ftparser"]
->>>>>>> 33d4c954
                 if parser_name not in allowed_parsers:
                     raise ValueError(
                         f"Invalid OceanBase full-text parser: {parser_name}. "
