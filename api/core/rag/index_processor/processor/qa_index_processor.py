"""Paragraph index processor."""

import logging
import re
import threading
import uuid
<<<<<<< HEAD
from collections.abc import Mapping
from typing import Any, Optional
=======
>>>>>>> bdd85b36

import pandas as pd
from flask import Flask, current_app
from werkzeug.datastructures import FileStorage

from core.llm_generator.llm_generator import LLMGenerator
from core.rag.cleaner.clean_processor import CleanProcessor
from core.rag.datasource.retrieval_service import RetrievalService
from core.rag.datasource.vdb.vector_factory import Vector
from core.rag.docstore.dataset_docstore import DatasetDocumentStore
from core.rag.extractor.entity.extract_setting import ExtractSetting
from core.rag.extractor.extract_processor import ExtractProcessor
from core.rag.index_processor.constant.index_type import IndexType
from core.rag.index_processor.index_processor_base import BaseIndexProcessor
from core.rag.models.document import Document, QAStructureChunk
from core.tools.utils.text_processing_utils import remove_leading_symbols
from libs import helper
from models.dataset import Dataset
from models.dataset import Document as DatasetDocument
from services.entities.knowledge_entities.knowledge_entities import Rule

logger = logging.getLogger(__name__)


class QAIndexProcessor(BaseIndexProcessor):
    def extract(self, extract_setting: ExtractSetting, **kwargs) -> list[Document]:
        text_docs = ExtractProcessor.extract(
            extract_setting=extract_setting,
            is_automatic=(
                kwargs.get("process_rule_mode") == "automatic" or kwargs.get("process_rule_mode") == "hierarchical"
            ),
        )
        return text_docs

    def transform(self, documents: list[Document], **kwargs) -> list[Document]:
        preview = kwargs.get("preview")
        process_rule = kwargs.get("process_rule")
        if not process_rule:
            raise ValueError("No process rule found.")
        if not process_rule.get("rules"):
            raise ValueError("No rules found in process rule.")
        rules = Rule(**process_rule.get("rules"))
        splitter = self._get_splitter(
            processing_rule_mode=process_rule.get("mode"),
            max_tokens=rules.segmentation.max_tokens if rules.segmentation else 0,
            chunk_overlap=rules.segmentation.chunk_overlap if rules.segmentation else 0,
            separator=rules.segmentation.separator if rules.segmentation else "",
            embedding_model_instance=kwargs.get("embedding_model_instance"),
        )

        # Split the text documents into nodes.
        all_documents: list[Document] = []
        all_qa_documents: list[Document] = []
        for document in documents:
            # document clean
            document_text = CleanProcessor.clean(document.page_content, kwargs.get("process_rule") or {})
            document.page_content = document_text

            # parse document to nodes
            document_nodes = splitter.split_documents([document])
            split_documents = []
            for document_node in document_nodes:
                if document_node.page_content.strip():
                    doc_id = str(uuid.uuid4())
                    hash = helper.generate_text_hash(document_node.page_content)
                    if document_node.metadata is not None:
                        document_node.metadata["doc_id"] = doc_id
                        document_node.metadata["doc_hash"] = hash
                    # delete Splitter character
                    page_content = document_node.page_content
                    document_node.page_content = remove_leading_symbols(page_content)
                    split_documents.append(document_node)
            all_documents.extend(split_documents)
        if preview:
            self._format_qa_document(
                current_app._get_current_object(),  # type: ignore
                kwargs.get("tenant_id"),  # type: ignore
                all_documents[0],
                all_qa_documents,
                kwargs.get("doc_language", "English"),
            )
        else:
            for i in range(0, len(all_documents), 10):
                threads = []
                sub_documents = all_documents[i : i + 10]
                for doc in sub_documents:
                    document_format_thread = threading.Thread(
                        target=self._format_qa_document,
                        kwargs={
                            "flask_app": current_app._get_current_object(),  # type: ignore
                            "tenant_id": kwargs.get("tenant_id"),  # type: ignore
                            "document_node": doc,
                            "all_qa_documents": all_qa_documents,
                            "document_language": kwargs.get("doc_language", "English"),
                        },
                    )
                    threads.append(document_format_thread)
                    document_format_thread.start()
                for thread in threads:
                    thread.join()
        return all_qa_documents

    def format_by_template(self, file: FileStorage, **kwargs) -> list[Document]:
        # check file type
        if not file.filename or not file.filename.lower().endswith(".csv"):
            raise ValueError("Invalid file type. Only CSV files are allowed")

        try:
            # Skip the first row
            df = pd.read_csv(file)
            text_docs = []
            for _, row in df.iterrows():
                data = Document(page_content=row.iloc[0], metadata={"answer": row.iloc[1]})
                text_docs.append(data)
            if len(text_docs) == 0:
                raise ValueError("The CSV file is empty.")

        except Exception as e:
            raise ValueError(str(e))
        return text_docs

    def load(self, dataset: Dataset, documents: list[Document], with_keywords: bool = True, **kwargs):
        if dataset.indexing_technique == "high_quality":
            vector = Vector(dataset)
            vector.create(documents)

    def clean(self, dataset: Dataset, node_ids: list[str] | None, with_keywords: bool = True, **kwargs):
        vector = Vector(dataset)
        if node_ids:
            vector.delete_by_ids(node_ids)
        else:
            vector.delete()

    def retrieve(
        self,
        retrieval_method: str,
        query: str,
        dataset: Dataset,
        top_k: int,
        score_threshold: float,
        reranking_model: dict,
    ):
        # Set search parameters.
        results = RetrievalService.retrieve(
            retrieval_method=retrieval_method,
            dataset_id=dataset.id,
            query=query,
            top_k=top_k,
            score_threshold=score_threshold,
            reranking_model=reranking_model,
        )
        # Organize results.
        docs = []
        for result in results:
            metadata = result.metadata
            metadata["score"] = result.score
            if result.score >= score_threshold:
                doc = Document(page_content=result.page_content, metadata=metadata)
                docs.append(doc)
        return docs

    def index(self, dataset: Dataset, document: DatasetDocument, chunks: Any):
        qa_chunks = QAStructureChunk(**chunks)
        documents = []
        for qa_chunk in qa_chunks.qa_chunks:
            metadata = {
                "dataset_id": dataset.id,
                "document_id": document.id,
                "doc_id": str(uuid.uuid4()),
                "doc_hash": helper.generate_text_hash(qa_chunk.question),
                "answer": qa_chunk.answer,
            }
            doc = Document(page_content=qa_chunk.question, metadata=metadata)
            documents.append(doc)
        if documents:
            # save node to document segment
            doc_store = DatasetDocumentStore(dataset=dataset, user_id=document.created_by, document_id=document.id)
            doc_store.add_documents(docs=documents, save_child=False)
            if dataset.indexing_technique == "high_quality":
                vector = Vector(dataset)
                vector.create(documents)
            else:
                raise ValueError("Indexing technique must be high quality.")

    def format_preview(self, chunks: Any) -> Mapping[str, Any]:
        qa_chunks = QAStructureChunk(**chunks)
        preview = []
        for qa_chunk in qa_chunks.qa_chunks:
            preview.append({"question": qa_chunk.question, "answer": qa_chunk.answer})
        return {
            "chunk_structure": IndexType.QA_INDEX,
            "qa_preview": preview,
            "total_segments": len(qa_chunks.qa_chunks),
        }

    def _format_qa_document(self, flask_app: Flask, tenant_id: str, document_node, all_qa_documents, document_language):
        format_documents = []
        if document_node.page_content is None or not document_node.page_content.strip():
            return
        with flask_app.app_context():
            try:
                # qa model document
                response = LLMGenerator.generate_qa_document(tenant_id, document_node.page_content, document_language)
                document_qa_list = self._format_split_text(response)
                qa_documents = []
                for result in document_qa_list:
                    qa_document = Document(page_content=result["question"], metadata=document_node.metadata.copy())
                    if qa_document.metadata is not None:
                        doc_id = str(uuid.uuid4())
                        hash = helper.generate_text_hash(result["question"])
                        qa_document.metadata["answer"] = result["answer"]
                        qa_document.metadata["doc_id"] = doc_id
                        qa_document.metadata["doc_hash"] = hash
                    qa_documents.append(qa_document)
                format_documents.extend(qa_documents)
            except Exception:
                logger.exception("Failed to format qa document")

            all_qa_documents.extend(format_documents)

    def _format_split_text(self, text):
        regex = r"Q\d+:\s*(.*?)\s*A\d+:\s*([\s\S]*?)(?=Q\d+:|$)"
        matches = re.findall(regex, text, re.UNICODE)

        return [{"question": q, "answer": re.sub(r"\n\s*", "\n", a.strip())} for q, a in matches if q and a]<|MERGE_RESOLUTION|>--- conflicted
+++ resolved
@@ -4,11 +4,8 @@
 import re
 import threading
 import uuid
-<<<<<<< HEAD
 from collections.abc import Mapping
-from typing import Any, Optional
-=======
->>>>>>> bdd85b36
+from typing import Any
 
 import pandas as pd
 from flask import Flask, current_app
