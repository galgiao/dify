--- conflicted
+++ resolved
@@ -1,10 +1,7 @@
 #!/bin/bash
 
-<<<<<<< HEAD
 npm add -g pnpm@10.15.0
-=======
 corepack enable
->>>>>>> bd482eb8
 cd web && pnpm install
 pipx install uv
 
