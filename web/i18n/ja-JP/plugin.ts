const translation = {
  category: {
    extensions: '拡張機能',
    all: 'すべて',
    tools: 'ツール',
    bundles: 'バンドル',
    agents: 'エージェント戦略',
    models: 'モデル',
    datasources: 'データソース',
  },
  categorySingle: {
    agent: 'エージェント戦略',
    model: 'モデル',
    bundle: 'バンドル',
    tool: 'ツール',
    extension: '拡張',
    datasource: 'データソース',
  },
  list: {
    source: {
      local: 'ローカルパッケージファイルからインストール',
      github: 'GitHub からインストールする',
      marketplace: 'マーケットプレイスからインストール',
    },
    noInstalled: 'プラグインはインストールされていません',
    notFound: 'プラグインが見つかりません',
  },
  source: {
    github: 'GitHub',
    local: 'ローカルパッケージファイル',
    marketplace: 'マーケットプレイス',
  },
  detailPanel: {
    categoryTip: {
      marketplace: 'マーケットプレイスからインストールされました',
      local: 'ローカルプラグイン',
      debugging: 'デバッグプラグイン',
      github: 'Github からインストールしました',
    },
    operation: {
      info: 'プラグイン情報',
      install: 'インストール',
      viewDetail: '詳細を見る',
      checkUpdate: '更新を確認する',
      update: '更新',
      detail: '詳細',
      remove: '削除',
    },
    toolSelector: {
      descriptionPlaceholder: 'ツールの目的の簡単な説明、例えば、特定の場所の温度を取得すること。',
      paramsTip2: '「自動」がオフのとき、デフォルト値が使用されます。',
      settings: 'ユーザー設定',
      unsupportedContent2: 'バージョンを切り替えるにはクリックしてください。',
      unsupportedContent: 'インストールされたプラグインのバージョンは、このアクションを提供していません。',
      title: 'ツールを追加',
      uninstalledContent: 'このプラグインはローカル/GitHub リポジトリからインストールされます。インストール後にご利用ください。',
      descriptionLabel: 'ツールの説明',
      auto: '自動',
      params: '推論設定',
      uninstalledLink: 'プラグインを管理する',
      placeholder: 'ツールを選択...',
      uninstalledTitle: 'ツールがインストールされていません',
      empty: 'ツールを追加するには「+」ボタンをクリックしてください。複数のツールを追加できます。',
      paramsTip1: 'LLM 推論パラメータを制御します。',
      toolLabel: 'ツール',
      unsupportedTitle: 'サポートされていないアクション',
      toolSetting: 'ツール設定',
      unsupportedMCPTool: '現在選択されているエージェント戦略プラグインのバージョンはMCPツールをサポートしていません。',
    },
    endpointDisableTip: 'エンドポイントを無効にする',
    endpointModalDesc: '設定が完了すると、API エンドポイントを介してプラグインが提供する機能を使用できます。',
    endpointDisableContent: '{{name}}を無効にしますか？',
    endpointModalTitle: 'エンドポイントを設定する',
    endpointDeleteTip: 'エンドポイントを削除',
    modelNum: '{{num}} モデルが含まれています',
    serviceOk: 'サービスは正常です',
    disabled: 'サービスは無効化されています',
    endpoints: 'エンドポイント',
    endpointsTip: 'このプラグインはエンドポイントを介して特定の機能を提供し、現在のワークスペースのために複数のエンドポイントセットを構成できます。',
    configureModel: 'モデルを設定する',
    configureTool: 'ツールを設定する',
    endpointsEmpty: 'エンドポイントを追加するには、\'+\'ボタンをクリックしてください',
    strategyNum: '{{num}} {{strategy}} が含まれています',
    configureApp: 'アプリを設定する',
    endpointDeleteContent: '{{name}}を削除しますか？',
    actionNum: '{{num}} {{action}} が含まれています',
    endpointsDocLink: 'ドキュメントを表示する',
    switchVersion: 'バージョンの切り替え',
    deprecation: {
      fullMessage: 'このプラグインは{{deprecatedReason}}のため非推奨となり、新しいバージョンはリリースされません。代わりに<CustomLink href=\'https://example.com/\'>{{-alternativePluginId}}</CustomLink>をご利用ください。',
      onlyReason: 'このプラグインは{{deprecatedReason}}のため非推奨となり、新しいバージョンはリリースされません。',
      noReason: 'このプラグインは廃止されており、今後更新されることはありません。',
      reason: {
        businessAdjustments: '事業調整',
        ownershipTransferred: '所有権移転',
        noMaintainer: 'メンテナーの不足',
      },
    },
  },
  debugInfo: {
    title: 'デバッグ',
    viewDocs: 'ドキュメントを見る',
  },
  privilege: {
    admins: '管理者',
    noone: '誰もいない',
    whoCanInstall: '誰がプラグインをインストールして管理できますか？',
    whoCanDebug: '誰がプラグインのデバッグを行うことができますか？',
    everyone: 'みんな',
    title: 'プラグインの設定',
  },
  pluginInfoModal: {
    packageName: 'パッケージ',
    release: 'リリース',
    title: 'プラグイン情報',
    repository: 'リポジトリ',
  },
  action: {
    deleteContentRight: 'プラグイン？',
    usedInApps: 'このプラグインは{{num}}のアプリで使用されています。',
    delete: 'プラグインを削除する',
    pluginInfo: 'プラグイン情報',
    deleteContentLeft: '削除しますか',
    checkForUpdates: '更新を確認する',
  },
  installModal: {
    labels: {
      version: 'バージョン',
      package: 'パッケージ',
      repository: 'リポジトリ',
    },
    cancel: 'キャンセル',
    installing: 'インストール中...',
    installedSuccessfully: 'インストールに成功しました',
    installFailedDesc: 'プラグインのインストールに失敗しました。',
    fromTrustSource: '信頼できるソースからのみプラグインをインストールするようにしてください。',
    installedSuccessfullyDesc: 'プラグインは正常にインストールされました。',
    installFailed: 'インストールに失敗しました',
    readyToInstallPackage: '次のプラグインをインストールしようとしています',
    uploadFailed: 'アップロードに失敗しました',
    pluginLoadErrorDesc: 'このプラグインはインストールされません',
    installComplete: 'インストール完了',
    next: '次',
    readyToInstall: '次のプラグインをインストールしようとしています',
    pluginLoadError: 'プラグインの読み込みエラー',
    readyToInstallPackages: '次の{{num}}プラグインをインストールしようとしています',
    close: '閉じる',
    install: 'インストール',
    dropPluginToInstall: 'プラグインパッケージをここにドロップしてインストールします',
    installPlugin: 'プラグインをインストールする',
    back: '戻る',
    uploadingPackage: '{{packageName}}をアップロード中...',
    installWarning: 'このプラグインはインストールを許可されていません。',
  },
  installFromGitHub: {
    installedSuccessfully: 'インストールに成功しました',
    installNote: '信頼できるソースからのみプラグインをインストールするようにしてください。',
    updatePlugin: 'GitHub からプラグインを更新する',
    selectPackage: 'パッケージを選択',
    installFailed: 'インストールに失敗しました',
    selectPackagePlaceholder: 'パッケージを選択してください',
    gitHubRepo: 'GitHub リポジトリ',
    selectVersionPlaceholder: 'バージョンを選択してください',
    uploadFailed: 'アップロードに失敗しました',
    selectVersion: 'バージョンを選択',
    installPlugin: 'GitHub からプラグインをインストールする',
  },
  upgrade: {
    title: 'プラグインをインストールする',
    close: '閉じる',
    upgrading: 'インストール中...',
    description: '次のプラグインをインストールしようとしています',
    successfulTitle: 'インストールに成功しました',
    usedInApps: '{{num}}のアプリで使用されています',
    upgrade: 'インストール',
  },
  error: {
    fetchReleasesError: 'リリースを取得できません。後でもう一度お試しください。',
    inValidGitHubUrl: '無効な GitHub URL です。有効な URL を次の形式で入力してください：https://github.com/owner/repo',
    noReleasesFound: 'リリースは見つかりません。GitHub リポジトリまたは入力 URL を確認してください。',
  },
  marketplace: {
    empower: 'AI 開発をサポートする',
    discover: '探索',
    and: 'と',
    difyMarketplace: 'Dify マーケットプレイス',
    moreFrom: 'マーケットプレイスからのさらなる情報',
    noPluginFound: 'プラグインが見つかりません',
    pluginsResult: '{{num}} 件の結果',
    sortBy: '並べ替え',
    sortOption: {
      mostPopular: '人気順',
      recentlyUpdated: '最近更新順',
      newlyReleased: '新着順',
      firstReleased: 'リリース順',
    },
    viewMore: 'もっと見る',
    verifiedTip: 'このプラグインは Dify によって認証されています',
    partnerTip: 'このプラグインは Dify のパートナーによって認証されています',
  },
  task: {
    installError: '{{errorLength}} プラグインのインストールに失敗しました。表示するにはクリックしてください。',
    installingWithSuccess: '{{installingLength}}個のプラグインをインストール中、{{successLength}}個成功しました。',
    clearAll: 'すべてクリア',
    installedError: '{{errorLength}} プラグインのインストールに失敗しました',
    installingWithError: '{{installingLength}}個のプラグインをインストール中、{{successLength}}件成功、{{errorLength}}件失敗',
    installing: '{{installingLength}}個のプラグインをインストール中、0 個完了。',
  },
  from: 'インストール元',
  install: '{{num}} インストール',
  installAction: 'インストール',
  installFrom: 'インストール元',
  deprecated: '非推奨',
  searchPlugins: '検索プラグイン',
  search: '検索',
  endpointsEnabled: '{{num}} セットのエンドポイントが有効になりました',
  findMoreInMarketplace: 'マーケットプレイスでさらに見つけてください',
  fromMarketplace: 'マーケットプレイスから',
  searchCategories: '検索カテゴリ',
  allCategories: 'すべてのカテゴリ',
  searchTools: '検索ツール...',
  installPlugin: 'プラグインをインストールする',
  searchInMarketplace: 'マーケットプレイスで検索',
  difyVersionNotCompatible: '現在の Dify バージョンはこのプラグインと互換性がありません。最小バージョンは{{minimalDifyVersion}}です。',
  metadata: {
    title: 'プラグイン',
  },
  requestAPlugin: 'プラグインをリクエストする',
  publishPlugins: 'プラグインを公開する',
  auth: {
    saveOnly: '保存のみ',
    oauthClient: 'OAuthクライアント',
    authorizations: '認可',
    useOAuth: 'OAuthを使用してください',
    addApi: 'APIキーを追加してください',
    authRemoved: '認証が削除されました',
    authorizationName: '認証名',
    default: 'デフォルト',
    oauthClientSettings: 'OAuthクライアント設定',
    custom: 'カスタム',
    useApi: 'APIキーを使用してください',
    saveAndAuth: '保存と承認',
    setDefault: 'デフォルトとして設定する',
    setupOAuth: 'OAuthクライアントの設定',
    workspaceDefault: 'ワークスペースのデフォルト',
    useOAuthAuth: 'OAuth認証を使用する',
    useApiAuth: 'APIキー認証設定',
    authorization: '認証',
    addOAuth: 'OAuthを追加する',
    useApiAuthDesc: '認証情報を設定した後、ワークスペース内のすべてのメンバーは、アプリケーションをオーケストレーションする際にこのツールを使用できます。',
    clientInfo: 'このツールプロバイダーにシステムクライアントシークレットが見つからないため、手動で設定する必要があります。redirect_uriには、次を使用してください。',
    unavailable: '利用できません',
    customCredentialUnavailable: 'カスタム資格情報は現在利用できません',
    credentialUnavailable: '現在、資格情報は利用できません。管理者にご連絡ください。',
<<<<<<< HEAD
    connectedWorkspace: '接続されたワークスペース',
    emptyAuth: '認証を設定してください',
=======
    credentialUnavailableInButton: '資格情報が利用できません',
>>>>>>> bdd85b36
  },
  autoUpdate: {
    strategy: {
      disabled: {
        name: '無効',
        description: 'プラグインは自動更新されません',
      },
      fixOnly: {
        name: '修正のみ',
        selectedDescription: 'パッチバージョンのみの自動更新',
        description: 'パッチバージョンのみ自動更新 (例: 1.0.1 → 1.0.2)。マイナーバージョンの変更は更新をトリガーしません。',
      },
      latest: {
        name: '最新',
        selectedDescription: '常に最新バージョンに更新してください',
        description: '常に最新バージョンに更新してください',
      },
    },
    upgradeMode: {
      partial: '選択されたもののみ',
      exclude: '選択したものを除外する',
      all: 'すべてを更新する',
    },
    upgradeModePlaceholder: {
      exclude: '選択されたプラグインは自動更新されません',
      partial: '選択されたプラグインのみが自動更新されます。現在選択されているプラグインはないため、プラグインは自動更新されません。',
    },
    operation: {
      clearAll: 'すべてクリア',
      select: 'プラグインを選択する',
    },
    pluginDowngradeWarning: {
      title: 'プラグインのダウングレード',
      downgrade: 'とにかくダウングレードする',
      exclude: '自動更新から除外する',
      description: 'このプラグインは現在、自動更新が有効です。バージョンをダウングレードすると、次回の自動更新中に変更が上書きされる可能性があります。',
    },
    noPluginPlaceholder: {
      noInstalled: 'プラグインがインストールされていません',
      noFound: 'プラグインが見つかりませんでした',
    },
    updateTimeTitle: '更新時刻',
    automaticUpdates: '自動更新',
    updateTime: '更新時刻',
    updateSettings: '設定を更新する',
    nextUpdateTime: '次の自動更新: {{time}}',
    excludeUpdate: '以下の{{num}}プラグインは自動更新されません',
    changeTimezone: 'タイムゾーンを変更するには、<setTimezone>設定</setTimezone>に移動してください。',
    specifyPluginsToUpdate: '更新するプラグインを指定してください',
    partialUPdate: '以下の{{num}}プラグインのみが自動更新されます',
  },
}

export default translation<|MERGE_RESOLUTION|>--- conflicted
+++ resolved
@@ -252,12 +252,9 @@
     unavailable: '利用できません',
     customCredentialUnavailable: 'カスタム資格情報は現在利用できません',
     credentialUnavailable: '現在、資格情報は利用できません。管理者にご連絡ください。',
-<<<<<<< HEAD
+    credentialUnavailableInButton: '資格情報が利用できません',
     connectedWorkspace: '接続されたワークスペース',
     emptyAuth: '認証を設定してください',
-=======
-    credentialUnavailableInButton: '資格情報が利用できません',
->>>>>>> bdd85b36
   },
   autoUpdate: {
     strategy: {
