const translation = {
  metadata: {
    title: 'Plugins',
  },
  category: {
    all: 'All',
    models: 'Models',
    tools: 'Tools',
    agents: 'Agent Strategies',
    extensions: 'Extensions',
    bundles: 'Bundles',
    datasources: 'Data Sources',
  },
  categorySingle: {
    model: 'Model',
    tool: 'Tool',
    agent: 'Agent Strategy',
    extension: 'Extension',
    bundle: 'Bundle',
<<<<<<< HEAD
    trigger: 'Trigger',
=======
    datasource: 'Data Source',
>>>>>>> 407323f8
  },
  search: 'Search',
  allCategories: 'All Categories',
  searchCategories: 'Search Categories',
  searchPlugins: 'Search plugins',
  from: 'From',
  findMoreInMarketplace: 'Find more in Marketplace',
  searchInMarketplace: 'Search in Marketplace',
  fromMarketplace: 'From Marketplace',
  endpointsEnabled: '{{num}} sets of endpoints enabled',
  searchTools: 'Search tools...',
  installPlugin: 'Install plugin',
  installFrom: 'INSTALL FROM',
  deprecated: 'Deprecated',
  list: {
    noInstalled: 'No plugins installed',
    notFound: 'No plugins found',
    source: {
      marketplace: 'Install from Marketplace',
      github: 'Install from GitHub',
      local: 'Install from Local Package File',
    },
  },
  source: {
    marketplace: 'Marketplace',
    github: 'GitHub',
    local: 'Local Package File',
  },
  detailPanel: {
    switchVersion: 'Switch Version',
    categoryTip: {
      marketplace: 'Installed from Marketplace',
      github: 'Installed from Github',
      local: 'Local Plugin',
      debugging: 'Debugging Plugin',
    },
    operation: {
      install: 'Install',
      detail: 'Details',
      update: 'Update',
      info: 'Plugin Info',
      checkUpdate: 'Check Update',
      viewDetail: 'View Detail',
      remove: 'Remove',
    },
    actionNum: '{{num}} {{action}} INCLUDED',
    strategyNum: '{{num}} {{strategy}} INCLUDED',
    endpoints: 'Endpoints',
    endpointsTip: 'This plugin provides specific functionalities via endpoints, and you can configure multiple endpoint sets for current workspace.',
    endpointsDocLink: 'View the document',
    endpointsEmpty: 'Click the \'+\' button to add an endpoint',
    endpointDisableTip: 'Disable Endpoint',
    endpointDisableContent: 'Would you like to disable {{name}}? ',
    endpointDeleteTip: 'Remove Endpoint',
    endpointDeleteContent: 'Would you like to remove {{name}}? ',
    endpointModalTitle: 'Setup endpoint',
    endpointModalDesc: 'Once configured, the features provided by the plugin via API endpoints can be used.',
    serviceOk: 'Service OK',
    disabled: 'Disabled',
    modelNum: '{{num}} MODELS INCLUDED',
    toolSelector: {
      title: 'Add tool',
      toolSetting: 'Tool Settings',
      toolLabel: 'Tool',
      descriptionLabel: 'Tool description',
      descriptionPlaceholder: 'Brief description of the tool\'s purpose, e.g., get the temperature for a specific location.',
      placeholder: 'Select a tool...',
      settings: 'USER SETTINGS',
      params: 'REASONING CONFIG',
      paramsTip1: 'Controls LLM inference parameters.',
      paramsTip2: 'When \'Auto\' is off, the default value is used.',
      auto: 'Auto',
      empty: 'Click the \'+\' button to add tools. You can add multiple tools.',
      uninstalledTitle: 'Tool not installed',
      uninstalledContent: 'This plugin is installed from the local/GitHub repository. Please use after installation.',
      uninstalledLink: 'Manage in Plugins',
      unsupportedTitle: 'Unsupported Action',
      unsupportedContent: 'The installed plugin version does not provide this action.',
      unsupportedContent2: 'Click to switch version.',
      unsupportedMCPTool: 'Currently selected agent strategy plugin version does not support MCP tools.',
    },
    configureApp: 'Configure App',
    configureModel: 'Configure model',
    configureTool: 'Configure tool',
    deprecation: {
      fullMessage: 'This plugin has been deprecated due to {{deprecatedReason}}, and will no longer be updated. Please use <CustomLink href=\'https://example.com/\'>{{-alternativePluginId}}</CustomLink> instead.',
      onlyReason: 'This plugin has been deprecated due to {{deprecatedReason}} and will no longer be updated.',
      noReason: 'This plugin has been deprecated and will no longer be updated.',
      reason: {
        businessAdjustments: 'business adjustments',
        ownershipTransferred: 'ownership transferred',
        noMaintainer: 'no maintainer',
      },
    },
  },
  install: '{{num}} installs',
  installAction: 'Install',
  debugInfo: {
    title: 'Debugging',
    viewDocs: 'View Docs',
  },
  privilege: {
    title: 'Plugin Preferences',
    whoCanInstall: 'Who can install and manage plugins?',
    whoCanDebug: 'Who can debug plugins?',
    everyone: 'Everyone',
    admins: 'Admins',
    noone: 'No one',
  },
  autoUpdate: {
    automaticUpdates: 'Automatic updates',
    updateTime: 'Update time',
    specifyPluginsToUpdate: 'Specify plugins to update',
    strategy: {
      disabled: {
        name: 'Disabled',
        description: 'Plugins will not auto-update',
      },
      fixOnly: {
        name: 'Fix Only',
        description: 'Auto-update for patch versions only (e.g., 1.0.1 → 1.0.2). Minor version changes won\'t trigger updates.',
        selectedDescription: 'Auto-update for patch versions only',
      },
      latest: {
        name: 'Latest',
        description: 'Always update to latest version',
        selectedDescription: 'Always update to latest version',
      },
    },
    updateTimeTitle: 'Update time',
    upgradeMode: {
      all: 'Update all',
      exclude: 'Exclude selected',
      partial: 'Only selected',
    },
    upgradeModePlaceholder: {
      exclude: 'Selected plugins will not auto-update',
      partial: 'Only selected plugins will auto-update. No plugins are currently selected, so no plugins will auto-update.',
    },
    excludeUpdate: 'The following {{num}} plugins will not auto-update',
    partialUPdate: 'Only the following {{num}} plugins will auto-update',
    operation: {
      clearAll: 'Clear all',
      select: 'Select plugins',
    },
    nextUpdateTime: 'Next auto-update: {{time}}',
    pluginDowngradeWarning: {
      title: 'Plugin Downgrade',
      description: 'Auto-update is currently enabled for this plugin. Downgrading the version may cause your changes to be overwritten during the next automatic update.',
      downgrade: 'Downgrade anyway',
      exclude: 'Exclude from auto-update',
    },
    noPluginPlaceholder: {
      noFound: 'No plugins were found',
      noInstalled: 'No plugins installed',
    },
    updateSettings: 'Update Settings',
    changeTimezone: 'To change time zone, go to <setTimezone>Settings</setTimezone>',
  },
  pluginInfoModal: {
    title: 'Plugin info',
    repository: 'Repository',
    release: 'Release',
    packageName: 'Package',
  },
  action: {
    checkForUpdates: 'Check for updates',
    pluginInfo: 'Plugin info',
    delete: 'Remove plugin',
    deleteContentLeft: 'Would you like to remove ',
    deleteContentRight: ' plugin?',
    usedInApps: 'This plugin is being used in {{num}} apps.',
  },
  installModal: {
    installPlugin: 'Install Plugin',
    installComplete: 'Installation complete',
    installedSuccessfully: 'Installation successful',
    installedSuccessfullyDesc: 'The plugin has been installed successfully.',
    uploadFailed: 'Upload failed',
    installFailed: 'Installation failed',
    installFailedDesc: 'The plugin has been installed failed.',
    install: 'Install',
    installing: 'Installing...',
    uploadingPackage: 'Uploading {{packageName}}...',
    readyToInstall: 'About to install the following plugin',
    readyToInstallPackage: 'About to install the following plugin',
    readyToInstallPackages: 'About to install the following {{num}} plugins',
    fromTrustSource: 'Please make sure that you only install plugins from a <trustSource>trusted source</trustSource>.',
    dropPluginToInstall: 'Drop plugin package here to install',
    labels: {
      repository: 'Repository',
      version: 'Version',
      package: 'Package',
    },
    close: 'Close',
    cancel: 'Cancel',
    back: 'Back',
    next: 'Next',
    pluginLoadError: 'Plugin load error',
    pluginLoadErrorDesc: 'This plugin will not be installed',
    installWarning: 'This plugin is not allowed to be installed.',
  },
  installFromGitHub: {
    installPlugin: 'Install plugin from GitHub',
    updatePlugin: 'Update plugin from GitHub',
    installedSuccessfully: 'Installation successful',
    installFailed: 'Installation failed',
    uploadFailed: 'Upload failed',
    gitHubRepo: 'GitHub repository',
    selectVersion: 'Select version',
    selectVersionPlaceholder: 'Please select a version',
    installNote: 'Please make sure that you only install plugins from a trusted source.',
    selectPackage: 'Select package',
    selectPackagePlaceholder: 'Please select a package',
  },
  upgrade: {
    title: 'Install Plugin',
    successfulTitle: 'Install successful',
    description: 'About to install the following plugin',
    usedInApps: 'Used in {{num}} apps',
    upgrade: 'Install',
    upgrading: 'Installing...',
    close: 'Close',
  },
  error: {
    inValidGitHubUrl: 'Invalid GitHub URL. Please enter a valid URL in the format: https://github.com/owner/repo',
    fetchReleasesError: 'Unable to retrieve releases. Please try again later.',
    noReleasesFound: 'No releases found. Please check the GitHub repository or the input URL.',
  },
  marketplace: {
    empower: 'Empower your AI development',
    discover: 'Discover',
    and: 'and',
    difyMarketplace: 'Dify Marketplace',
    moreFrom: 'More from Marketplace',
    noPluginFound: 'No plugin found',
    pluginsResult: '{{num}} results',
    sortBy: 'Sort by',
    sortOption: {
      mostPopular: 'Most Popular',
      recentlyUpdated: 'Recently Updated',
      newlyReleased: 'Newly Released',
      firstReleased: 'First Released',
    },
    viewMore: 'View more',
    verifiedTip: 'Verified by Dify',
    partnerTip: 'Verified by a Dify partner',
  },
  task: {
    installing: 'Installing {{installingLength}} plugins, 0 done.',
    installingWithSuccess: 'Installing {{installingLength}} plugins, {{successLength}} success.',
    installingWithError: 'Installing {{installingLength}} plugins, {{successLength}} success, {{errorLength}} failed',
    installError: '{{errorLength}} plugins failed to install, click to view',
    installedError: '{{errorLength}} plugins failed to install',
    clearAll: 'Clear all',
  },
  requestAPlugin: 'Request a plugin',
  publishPlugins: 'Publish plugins',
  difyVersionNotCompatible: 'The current Dify version is not compatible with this plugin, please upgrade to the minimum version required: {{minimalDifyVersion}}',
  auth: {
    default: 'Default',
    custom: 'Custom',
    setDefault: 'Set as default',
    useOAuth: 'Use OAuth',
    useOAuthAuth: 'Use OAuth Authorization',
    addOAuth: 'Add OAuth',
    setupOAuth: 'Setup OAuth Client',
    useApi: 'Use API Key',
    addApi: 'Add API Key',
    useApiAuth: 'API Key Authorization Configuration',
    useApiAuthDesc: 'After configuring credentials, all members within the workspace can use this tool when orchestrating applications.',
    oauthClientSettings: 'OAuth Client Settings',
    saveOnly: 'Save only',
    saveAndAuth: 'Save and Authorize',
    authorization: 'Authorization',
    authorizations: 'Authorizations',
    authorizationName: 'Authorization Name',
    workspaceDefault: 'Workspace Default',
    authRemoved: 'Auth removed',
    clientInfo: 'As no system client secrets found for this tool provider, setup it manually is required, for redirect_uri, please use',
    oauthClient: 'OAuth Client',
    credentialUnavailable: 'Credentials currently unavailable. Please contact admin.',
    credentialUnavailableInButton: 'Credential unavailable',
    customCredentialUnavailable: 'Custom credentials currently unavailable',
    unavailable: 'Unavailable',
    connectedWorkspace: 'Connected Workspace',
    emptyAuth: 'Please configure authentication',
  },
}

export default translation<|MERGE_RESOLUTION|>--- conflicted
+++ resolved
@@ -17,11 +17,8 @@
     agent: 'Agent Strategy',
     extension: 'Extension',
     bundle: 'Bundle',
-<<<<<<< HEAD
+    datasource: 'Data Source',
     trigger: 'Trigger',
-=======
-    datasource: 'Data Source',
->>>>>>> 407323f8
   },
   search: 'Search',
   allCategories: 'All Categories',
