const translation = {
  api: {
    success: 'Sukces',
    actionSuccess: 'Akcja powiodła się',
    saved: 'Zapisane',
    create: 'Utworzono',
    remove: 'Usunięto',
  },
  operation: {
    create: 'Utwórz',
    confirm: 'Potwierdź',
    cancel: 'Anuluj',
    clear: 'Wyczyść',
    save: 'Zapisz',
    saveAndEnable: 'Zapisz i Włącz',
    edit: 'Edytuj',
    add: 'Dodaj',
    added: 'Dodano',
    refresh: 'Odśwież',
    reset: 'Resetuj',
    search: 'Szukaj',
    change: 'Zmień',
    remove: 'Usuń',
    send: 'Wyślij',
    copy: 'Kopiuj',
    lineBreak: 'Złamanie linii',
    sure: 'Jestem pewien',
    download: 'Pobierz',
    delete: 'Usuń',
    settings: 'Ustawienia',
    setup: 'Konfiguruj',
    getForFree: 'Zdobądź za darmo',
    reload: 'Przeładuj',
    ok: 'OK',
    log: 'Dziennik',
    learnMore: 'Dowiedz się więcej',
    params: 'Parametry',
    duplicate: 'Duplikuj',
    rename: 'Zmień nazwę',
    audioSourceUnavailable: 'AudioSource jest niedostępny',
    copyImage: 'Kopiuj obraz',
    openInNewTab: 'Otwórz w nowej karcie',
    zoomIn: 'Powiększenie',
    zoomOut: 'Pomniejszanie',
    saveAndRegenerate: 'Zapisywanie i regeneracja fragmentów podrzędnych',
    view: 'Widok',
    regenerate: 'Ponownie wygenerować',
    viewMore: 'ZOBACZ WIĘCEJ',
    close: 'Zamykać',
    submit: 'Prześlij',
    skip: 'Statek',
    imageCopied: 'Skopiowany obraz',
<<<<<<< HEAD
=======
    deleteApp: 'Usuń aplikację',
>>>>>>> 363c46ac
  },
  placeholder: {
    input: 'Proszę wprowadzić',
    select: 'Proszę wybrać',
  },
  voice: {
    language: {
      zhHans: 'Chiński',
      zhHant: 'Chiński tradycyjny',
      enUS: 'Angielski',
      deDE: 'Niemiecki',
      frFR: 'Francuski',
      esES: 'Hiszpański',
      itIT: 'Włoski',
      thTH: 'Tajski',
      idID: 'Indonezyjski',
      jaJP: 'Japoński',
      koKR: 'Koreański',
      ptBR: 'Portugalski',
      ruRU: 'Rosyjski',
      ukUA: 'Ukraiński',
      viVN: 'Wietnamski',
      plPL: 'Polski',
      roRO: 'Rumuński',
      hiIN: 'Hindi',
      trTR: 'Turecki',
      faIR: 'Perski',
    },
  },
  unit: {
    char: 'znaki',
  },
  actionMsg: {
    noModification: 'W tej chwili brak zmian.',
    modifiedSuccessfully: 'Zmodyfikowano pomyślnie',
    modifiedUnsuccessfully: 'Nie udało się zmodyfikować',
    copySuccessfully: 'Skopiowano pomyślnie',
    paySucceeded: 'Płatność zakończona sukcesem',
    payCancelled: 'Płatność anulowana',
    generatedSuccessfully: 'Wygenerowano pomyślnie',
    generatedUnsuccessfully: 'Nie udało się wygenerować',
  },
  model: {
    params: {
      temperature: 'Temperatura',
      temperatureTip:
        'Kontroluje przypadkowość: obniżenie powoduje mniej przypadkowych uzupełnień. Gdy temperatura zbliża się do zera, model staje się deterministyczny i powtarzalny.',
      top_p: 'Top P',
      top_pTip:
        'Kontroluje różnorodność poprzez próbkowanie jądra: 0,5 oznacza, że rozważane są połowa wszystkich opcji ważonych prawdopodobieństwem.',
      presence_penalty: 'Kara za obecność',
      presence_penaltyTip:
        'Jak bardzo karać nowe tokeny w zależności od tego, czy pojawiły się już w tekście.\nZwiększa prawdopodobieństwo, że model zacznie rozmawiać o nowych tematach.',
      frequency_penalty: 'Kara za częstotliwość',
      frequency_penaltyTip:
        'Jak bardzo karać nowe tokeny bazując na ich dotychczasowej częstotliwości w tekście.\nZmniejsza prawdopodobieństwo, że model będzie powtarzał tę samą linię dosłownie.',
      max_tokens: 'Maksymalna liczba tokenów',
      max_tokensTip:
        'Służy do ograniczania maksymalnej długości odpowiedzi w tokenach. \nWiększe wartości mogą ograniczyć miejsce na słowa wstępne, dzienniki rozmów i Wiedzę. \nZaleca się ustawienie go poniżej dwóch trzecich\ngpt-4-1106-preview, gpt-4-vision-preview maksymalna liczba tokenów (input 128k output 4k)',
      maxTokenSettingTip:
        'Twoje ustawienie maksymalnej liczby tokenów jest wysokie, potencjalnie ograniczając miejsce na monity, zapytania i dane. Rozważ ustawienie go poniżej 2/3.',
      setToCurrentModelMaxTokenTip:
        'Maksymalna liczba tokenów została zaktualizowana do 80% maksymalnej liczby tokenów obecnego modelu {{maxToken}}.',
      stop_sequences: 'Sekwencje zatrzymujące',
      stop_sequencesTip:
        'Do czterech sekwencji, w których API przestanie generować dalsze tokeny. Zwrócony tekst nie będzie zawierał sekwencji zatrzymującej.',
      stop_sequencesPlaceholder: 'Wpisz sekwencję i naciśnij Tab',
    },
    tone: {
      Creative: 'Kreatywny',
      Balanced: 'Zrównoważony',
      Precise: 'Precyzyjny',
      Custom: 'Niestandardowy',
    },
    addMoreModel: 'Przejdź do ustawień, aby dodać więcej modeli',
  },
  menus: {
    status: 'beta',
    explore: 'Eksploruj',
    apps: 'Studio',
    plugins: 'Pluginy',
    pluginsTips:
      'Integruj pluginy stron trzecich lub twórz pluginy AI kompatybilne z ChatGPT.',
    datasets: 'Wiedza',
    datasetsTips:
      'NADCHODZI: Importuj swoje własne dane tekstowe lub wpisuj dane w czasie rzeczywistym przez Webhook, aby wzmocnić kontekst LLM.',
    newApp: 'Nowa aplikacja',
    newDataset: 'Utwórz Wiedzę',
    tools: 'Narzędzia',
  },
  userProfile: {
    settings: 'Ustawienia',
    emailSupport: 'Wsparcie e-mail',
    workspace: 'Przestrzeń robocza',
    createWorkspace: 'Utwórz przestrzeń roboczą',
    helpCenter: 'Pomoc',
    communityFeedback: 'Opinie',
    roadmap: 'Plan działania',
    community: 'Społeczność',
    about: 'O',
    logout: 'Wyloguj się',
  },
  settings: {
    accountGroup: 'KONTO',
    workplaceGroup: 'PRZESTRZEŃ ROBOCZA',
    account: 'Moje konto',
    members: 'Członkowie',
    billing: 'Rozliczenia',
    integrations: 'Integracje',
    language: 'Język',
    provider: 'Dostawca modelu',
    dataSource: 'Źródło danych',
    plugin: 'Pluginy',
    apiBasedExtension: 'Rozszerzenie API',
  },
  account: {
    avatar: 'Awatar',
    name: 'Nazwa',
    email: 'Email',
    password: 'Hasło',
    passwordTip:
      'Możesz ustawić stałe hasło, jeśli nie chcesz używać tymczasowych kodów logowania',
    setPassword: 'Ustaw hasło',
    resetPassword: 'Zresetuj hasło',
    currentPassword: 'Obecne hasło',
    newPassword: 'Nowe hasło',
    confirmPassword: 'Potwierdź hasło',
    notEqual: 'Dwa hasła są różne.',
    langGeniusAccount: 'Konto Dify',
    langGeniusAccountTip: 'Twoje konto Dify i powiązane dane użytkownika.',
    editName: 'Edytuj nazwę',
    showAppLength: 'Pokaż {{length}} aplikacje',
    delete: 'Usuń konto',
    deleteTip: 'Usunięcie konta spowoduje trwałe usunięcie wszystkich danych i nie będzie można ich odzyskać.',
    deleteConfirmTip: 'Aby potwierdzić, wyślij następujące informacje z zarejestrowanego adresu e-mail na adres ',
    myAccount: 'Moje konto',
    studio: 'Dify Studio',
    account: 'Rachunek',
    deletePrivacyLinkTip: 'Aby uzyskać więcej informacji o tym, jak postępujemy z Twoimi danymi, zapoznaj się z naszą',
    deletePrivacyLink: 'Polityka prywatności.',
    deleteSuccessTip: 'Twoje konto potrzebuje czasu na dokończenie usuwania. Wyślemy Ci wiadomość e-mail, gdy wszystko będzie gotowe.',
    deleteLabel: 'Aby potwierdzić, wpisz poniżej swój adres e-mail',
    deletePlaceholder: 'Podaj swój adres e-mail',
    sendVerificationButton: 'Wyślij kod weryfikacyjny',
    verificationLabel: 'Kod weryfikacyjny',
    verificationPlaceholder: 'Wklej 6-cyfrowy kod',
    permanentlyDeleteButton: 'Trwale usuń konto',
    feedbackTitle: 'Sprzężenie zwrotne',
    feedbackLabel: 'Powiedz nam, dlaczego usunąłeś swoje konto?',
    feedbackPlaceholder: 'Fakultatywny',
  },
  members: {
    team: 'Zespół',
    invite: 'Dodaj',
    name: 'NAZWA',
    lastActive: 'OSTATNIA AKTYWNOŚĆ',
    role: 'ROLE',
    pending: 'Oczekujący...',
    owner: 'Właściciel',
    admin: 'Admin',
    adminTip: 'Może tworzyć aplikacje i zarządzać ustawieniami zespołu',
    normal: 'Normalny',
    normalTip: 'Może tylko korzystać z aplikacji, nie może tworzyć aplikacji',
    editor: 'Edytor',
    editorTip: 'Może tworzyć i edytować aplikacje, ale nie zarządzać ustawieniami zespołu',
    inviteTeamMember: 'Dodaj członka zespołu',
    inviteTeamMemberTip:
      'Mogą uzyskać bezpośredni dostęp do danych Twojego zespołu po zalogowaniu.',
    emailNotSetup: 'Serwer poczty nie jest skonfigurowany, więc nie można wysyłać zaproszeń e-mail. Proszę powiadomić użytkowników o linku do zaproszenia, który zostanie wydany po zaproszeniu.',
    email: 'Email',
    emailInvalid: 'Nieprawidłowy format e-maila',
    emailPlaceholder: 'Proszę podać adresy e-mail',
    sendInvite: 'Wyślij zaproszenie',
    invitedAsRole: 'Zaproszony jako użytkownik typu {{role}}',
    invitationSent: 'Zaproszenie wysłane',
    invitationSentTip:
      'Zaproszenie zostało wysłane, a oni mogą zalogować się do Dify, aby uzyskać dostęp do danych Twojego zespołu.',
    invitationLink: 'Link zaproszenia',
    failedInvitationEmails: 'Poniższe osoby nie zostały pomyślnie zaproszone',
    ok: 'OK',
    removeFromTeam: 'Usuń z zespołu',
    removeFromTeamTip: 'Usunie dostęp do zespołu',
    setAdmin: 'Ustaw jako administratora',
    setMember: 'Ustaw jako zwykłego członka',
    setEditor: 'Ustaw jako edytora',
    disInvite: 'Anuluj zaproszenie',
    deleteMember: 'Usuń członka',
    you: '(Ty)',
    datasetOperatorTip: 'Może zarządzać tylko bazą wiedzy',
    setBuilder: 'Ustaw jako budowniczego',
    builder: 'Budowniczy',
    builderTip: 'Może tworzyć i edytować własne aplikacje',
    datasetOperator: 'Wiedza Admin',
  },
  integrations: {
    connected: 'Połączony',
    google: 'Google',
    googleAccount: 'Zaloguj się przy użyciu konta Google',
    github: 'GitHub',
    githubAccount: 'Zaloguj się przy użyciu konta GitHub',
    connect: 'Połącz',
  },
  language: {
    displayLanguage: 'Język interfejsu',
    timezone: 'Strefa czasowa',
  },
  provider: {
    apiKey: 'Klucz API',
    enterYourKey: 'Wprowadź tutaj swój klucz API',
    invalidKey: 'Nieprawidłowy klucz API OpenAI',
    validatedError: 'Weryfikacja nie powiodła się: ',
    validating: 'Weryfikowanie klucza...',
    saveFailed: 'Zapis klucza API nie powiódł się',
    apiKeyExceedBill: 'Ten KLUCZ API nie ma dostępnych limitów, przeczytaj',
    addKey: 'Dodaj klucz',
    comingSoon: 'Już wkrótce',
    editKey: 'Edytuj',
    invalidApiKey: 'Nieprawidłowy klucz API',
    azure: {
      apiBase: 'Podstawa API',
      apiBasePlaceholder:
        'Adres URL podstawowy Twojego końcowego punktu Azure OpenAI.',
      apiKey: 'Klucz API',
      apiKeyPlaceholder: 'Wprowadź tutaj swój klucz API',
      helpTip: 'Dowiedz się więcej o usłudze Azure OpenAI',
    },
    openaiHosted: {
      openaiHosted: 'Hostowany OpenAI',
      onTrial: 'NA PROBĘ',
      exhausted: 'WYCZERPANY LIMIT',
      desc: 'Usługa hostowania OpenAI dostarczana przez Dify pozwala korzystać z modeli takich jak GPT-3.5. Przed wyczerpaniem limitu próbnego należy skonfigurować inne dostawców modeli.',
      callTimes: 'Czasy wywołań',
      usedUp: 'Limit próbny został wyczerpany. Dodaj własnego dostawcę modeli.',
      useYourModel: 'Aktualnie używany jest własny dostawca modeli.',
      close: 'Zamknij',
    },
    anthropicHosted: {
      anthropicHosted: 'Anthropic Claude',
      onTrial: 'NA PROBĘ',
      exhausted: 'WYCZERPANY LIMIT',
      desc: 'Potężny model, który doskonale sprawdza się w szerokim spektrum zadań, od zaawansowanego dialogu i generowania treści twórczych po szczegółowe instrukcje.',
      callTimes: 'Czasy wywołań',
      usedUp: 'Limit próbny został wyczerpany. Dodaj własnego dostawcę modeli.',
      useYourModel: 'Aktualnie używany jest własny dostawca modeli.',
      close: 'Zamknij',
      trialQuotaTip: 'Twój limit próbny Anthropic wygaśnie w dniu 11.03.2025 i nie będzie już dostępny po tym czasie. Prosimy o skorzystanie z niego w odpowiednim czasie.',
    },
    anthropic: {
      using: 'Zdolność do osadzania jest używana',
      enableTip:
        'Aby włączyć model Anthropica, musisz najpierw powiązać się z usługą OpenAI lub Azure OpenAI.',
      notEnabled: 'Nie włączono',
      keyFrom: 'Pobierz swój klucz API od Anthropic',
    },
    encrypted: {
      front: 'Twój KLUCZ API będzie szyfrowany i przechowywany za pomocą',
      back: ' technologii.',
    },
  },
  modelProvider: {
    notConfigured:
      'Systemowy model nie został jeszcze w pełni skonfigurowany, co może skutkować niedostępnością niektórych funkcji.',
    systemModelSettings: 'Ustawienia modelu systemowego',
    systemModelSettingsLink:
      'Dlaczego konieczne jest skonfigurowanie modelu systemowego?',
    selectModel: 'Wybierz swój model',
    setupModelFirst: 'Proszę najpierw skonfigurować swój model',
    systemReasoningModel: {
      key: 'Model wnioskowania systemowego',
      tip: 'Ustaw domyślny model wnioskowania do użytku przy tworzeniu aplikacji, a także cechy takie jak generowanie nazw dialogów i sugestie następnego pytania będą również korzystać z domyślnego modelu wnioskowania.',
    },
    embeddingModel: {
      key: 'Model osadzania',
      tip: 'Ustaw domyślny model do przetwarzania osadzania dokumentów wiedzy; zarówno pozyskiwanie, jak i importowanie wiedzy wykorzystują ten model osadzania do przetwarzania wektorowego. Zmiana spowoduje niezgodność wymiarów wektorów między importowaną wiedzą a pytaniem, co skutkować będzie niepowodzeniem w pozyskiwaniu. Aby uniknąć niepowodzeń, prosimy nie zmieniać tego modelu dowolnie.',
      required: 'Model osadzania jest wymagany',
    },
    speechToTextModel: {
      key: 'Model mowy na tekst',
      tip: 'Ustaw domyślny model do przetwarzania mowy na tekst w rozmowach.',
    },
    ttsModel: {
      key: 'Model tekstu na mowę',
      tip: 'Ustaw domyślny model dla konwersji tekstu na mowę w rozmowach.',
    },
    rerankModel: {
      key: 'Model ponownego rankingu',
      tip: 'Model ponownego rankingu zmieni kolejność listy dokumentów kandydatów na podstawie semantycznego dopasowania z zapytaniem użytkownika, poprawiając wyniki rankingu semantycznego',
    },
    quota: 'Limit',
    searchModel: 'Model wyszukiwania',
    noModelFound: 'Nie znaleziono modelu dla {{model}}',
    models: 'Modele',
    showMoreModelProvider: 'Pokaż więcej dostawców modeli',
    selector: {
      tip: 'Ten model został usunięty. Proszę dodać model lub wybrać inny model.',
      emptyTip: 'Brak dostępnych modeli',
      emptySetting: 'Przejdź do ustawień, aby skonfigurować',
      rerankTip: 'Proszę skonfigurować model ponownego rankingu',
    },
    card: {
      quota: 'LIMIT',
      onTrial: 'Na próbę',
      paid: 'Płatny',
      quotaExhausted: 'Wyczerpany limit',
      callTimes: 'Czasy wywołań',
      tokens: 'Tokeny',
      buyQuota: 'Kup limit',
      priorityUse: 'Używanie z priorytetem',
      removeKey: 'Usuń klucz API',
      tip: 'Priorytet zostanie nadany płatnemu limitowi. Po wyczerpaniu limitu próbnego zostanie użyty limit płatny.',
    },
    item: {
      deleteDesc:
        '{{modelName}} są używane jako modele wnioskowania systemowego. Niektóre funkcje mogą nie być dostępne po usunięciu. Proszę potwierdź.',
      freeQuota: 'LIMIT GRATIS',
    },
    addApiKey: 'Dodaj swój klucz API',
    invalidApiKey: 'Nieprawidłowy klucz API',
    encrypted: {
      front: 'Twój KLUCZ API będzie szyfrowany i przechowywany za pomocą',
      back: ' technologii.',
    },
    freeQuota: {
      howToEarn: 'Jak zdobyć',
    },
    addMoreModelProvider: 'DODAJ WIĘCEJ DOSTAWCÓW MODELI',
    addModel: 'Dodaj model',
    modelsNum: '{{num}} Modele',
    showModels: 'Pokaż modele',
    showModelsNum: 'Pokaż {{num}} modele',
    collapse: 'Zwiń',
    config: 'Konfiguracja',
    modelAndParameters: 'Model i parametry',
    model: 'Model',
    featureSupported: '{{feature}} obsługiwane',
    callTimes: 'Czasy wywołań',
    credits: 'Kredyty wiadomości',
    buyQuota: 'Kup limit',
    getFreeTokens: 'Odbierz darmowe tokeny',
    priorityUsing: 'Priorytetyzacja użycia',
    deprecated: 'Przestarzałe',
    confirmDelete: 'potwierdzić usunięcie?',
    quotaTip: 'Pozostałe dostępne darmowe tokeny',
    loadPresets: 'Załaduj ustawienia wstępne',
    parameters: 'PARAMETRY',
    apiKey: 'KLUCZ-API',
    loadBalancing: 'Równoważenie obciążenia',
    defaultConfig: 'Domyślna konfiguracja',
    providerManagedDescription: 'Użyj pojedynczego zestawu poświadczeń dostarczonych przez dostawcę modelu.',
    loadBalancingHeadline: 'Równoważenie obciążenia',
    modelHasBeenDeprecated: 'Ten model jest przestarzały',
    loadBalancingDescription: 'Zmniejsz presję dzięki wielu zestawom poświadczeń.',
    providerManaged: 'Zarządzany przez dostawcę',
    upgradeForLoadBalancing: 'Uaktualnij swój plan, aby włączyć równoważenie obciążenia.',
    apiKeyStatusNormal: 'Stan APIKey jest normalny',
    loadBalancingLeastKeyWarning: 'Aby włączyć równoważenie obciążenia, muszą być włączone co najmniej 2 klucze.',
    loadBalancingInfo: 'Domyślnie równoważenie obciążenia używa strategii działania okrężnego. Jeśli zostanie uruchomione ograniczenie szybkości, zostanie zastosowany 1-minutowy okres odnowienia.',
    configLoadBalancing: 'Równoważenie obciążenia konfiguracji',
    editConfig: 'Edytuj konfigurację',
    addConfig: 'Dodaj konfigurację',
    apiKeyRateLimit: 'Osiągnięto limit szybkości, dostępny po {{sekund}}s',
  },
  dataSource: {
    add: 'Dodaj źródło danych',
    connect: 'Połącz',
    notion: {
      title: 'Notion',
      description: 'Korzystanie z Notion jako źródła danych dla Wiedzy.',
      connectedWorkspace: 'Połączona przestrzeń robocza',
      addWorkspace: 'Dodaj przestrzeń roboczą',
      connected: 'Połączono',
      disconnected: 'Rozłączono',
      changeAuthorizedPages: 'Zmień uprawnione strony',
      pagesAuthorized: 'Strony autoryzowane',
      sync: 'Synchronizuj',
      remove: 'Usuń',
      selector: {
        pageSelected: 'Zaznaczone strony',
        searchPages: 'Szukaj stron...',
        noSearchResult: 'Brak wyników wyszukiwania',
        addPages: 'Dodaj strony',
        preview: 'PODGLĄD',
      },
    },
    website: {
      active: 'Aktywny',
      with: 'Z',
      title: 'Strona internetowa',
      description: 'Importuj zawartość ze stron internetowych za pomocą robota indeksującego.',
      configuredCrawlers: 'Skonfigurowane roboty indeksujące',
      inactive: 'Nieaktywny',
    },
    configure: 'Konfigurować',
  },
  plugin: {
    serpapi: {
      apiKey: 'Klucz API',
      apiKeyPlaceholder: 'Wprowadź swój klucz API',
      keyFrom: 'Pobierz swój klucz SerpAPI ze strony konta SerpAPI',
    },
  },
  apiBasedExtension: {
    title:
      'Rozszerzenia oparte na interfejsie API zapewniają scentralizowane zarządzanie interfejsami API, upraszczając konfigurację dla łatwego użytkowania w aplikacjach Dify.',
    link: 'Dowiedz się, jak opracować własne rozszerzenie interfejsu API.',
    linkUrl: 'https://docs.dify.ai/features/extension/api_based_extension',
    add: 'Dodaj rozszerzenie interfejsu API',
    selector: {
      title: 'Rozszerzenie interfejsu API',
      placeholder: 'Wybierz rozszerzenie interfejsu API',
      manage: 'Zarządzaj rozszerzeniem interfejsu API',
    },
    modal: {
      title: 'Dodaj rozszerzenie interfejsu API',
      editTitle: 'Edytuj rozszerzenie interfejsu API',
      name: {
        title: 'Nazwa',
        placeholder: 'Proszę wprowadź nazwę',
      },
      apiEndpoint: {
        title: 'Koniec API',
        placeholder: 'Proszę wprowadź koniec API',
      },
      apiKey: {
        title: 'Klucz API',
        placeholder: 'Proszę wprowadź klucz API',
        lengthError: 'Długość klucza API nie może być mniejsza niż 5 znaków',
      },
    },
    type: 'Typ',
  },
  about: {
    changeLog: 'Dziennik zmian',
    updateNow: 'Aktualizuj teraz',
    nowAvailable: 'Dify {{version}} jest teraz dostępny.',
    latestAvailable: 'Dify {{version}} jest najnowszą dostępną wersją.',
  },
  appMenus: {
    overview: 'Monitorowanie',
    promptEng: 'Orkiestracja',
    apiAccess: 'Dostęp API',
    logAndAnn: 'Logi i ogł.',
    logs: 'Logi',
  },
  environment: {
    testing: 'TESTOWANIE',
    development: 'ROZWOJOWA',
  },
  appModes: {
    completionApp: 'Generator tekstu',
    chatApp: 'Aplikacja czatowa',
  },
  datasetMenus: {
    documents: 'Dokumenty',
    hitTesting: 'Testowanie poboru',
    settings: 'Ustawienia',
    emptyTip:
      'Wiedza nie została powiązana, przejdź do aplikacji lub wtyczki, aby ukończyć powiązanie.',
    viewDoc: 'Zobacz dokumentację',
    relatedApp: 'powiązane aplikacje',
    noRelatedApp: 'Brak połączonych aplikacji',
  },
  voiceInput: {
    speaking: 'Mów teraz...',
    converting: 'Konwertowanie na tekst...',
    notAllow: 'mikrofon nieautoryzowany',
  },
  modelName: {
    'gpt-3.5-turbo': 'GPT-3.5-Turbo',
    'gpt-3.5-turbo-16k': 'GPT-3.5-Turbo-16K',
    'gpt-4': 'GPT-4',
    'gpt-4-32k': 'GPT-4-32K',
    'text-davinci-003': 'Tekst-Davinci-003',
    'text-embedding-ada-002': 'Tekst-Wan-Ada-002',
    'whisper-1': 'Szept-1',
    'claude-instant-1': 'Claude-Natychmiastowy',
    'claude-2': 'Claude-2',
  },
  chat: {
    renameConversation: 'Zmień nazwę rozmowy',
    conversationName: 'Nazwa rozmowy',
    conversationNamePlaceholder: 'Proszę wprowadź nazwę rozmowy',
    conversationNameCanNotEmpty: 'Nazwa rozmowy wymagana',
    citation: {
      title: 'Cytaty',
      linkToDataset: 'Link do Wiedzy',
      characters: 'Postacie:',
      hitCount: 'Liczba trafień:',
      vectorHash: 'Wektor hash:',
      hitScore: 'Wynik trafień:',
    },
    inputPlaceholder: 'Porozmawiaj z botem',
  },
  promptEditor: {
    placeholder:
      'Wpisz swoje słowo kluczowe tutaj, wprowadź \'{\' aby wstawić zmienną, wprowadź \'/\' aby wstawić blok treści słownika',
    context: {
      item: {
        title: 'Kontekst',
        desc: 'Wstaw szablon kontekstu',
      },
      modal: {
        title: '{{num}} Wiedzy w Kontekście',
        add: 'Dodaj Kontekst ',
        footer: 'Możesz zarządzać kontekstami poniżej w sekcji Kontekstów.',
      },
    },
    history: {
      item: {
        title: 'Historia rozmów',
        desc: 'Wstaw szablon historycznej wiadomości',
      },
      modal: {
        title: 'PRZYKŁAD',
        user: 'Cześć',
        assistant: 'Cześć! W czym mogę pomóc?',
        edit: 'Edytuj nazwy ról rozmów',
      },
    },
    variable: {
      item: {
        title: 'Zmienne i Narzędzia Zewnętrzne',
        desc: 'Wstaw Zmienne i Narzędzia Zewnętrzne',
      },
      outputToolDisabledItem: {
        title: 'Zmienne',
        desc: 'Wstaw Zmienne',
      },
      modal: {
        add: 'Nowa zmienna',
        addTool: 'Nowe narzędzie',
      },
    },
    query: {
      item: {
        title: 'Zapytanie',
        desc: 'Wstaw szablon zapytania użytkownika',
      },
    },
    existed: 'Już istnieje w poleceniu',
  },
  imageUploader: {
    uploadFromComputer: 'Załaduj z komputera',
    uploadFromComputerReadError: 'Błąd odczytu obrazu, spróbuj ponownie.',
    uploadFromComputerUploadError:
      'Błąd przesyłania obrazu, prześlij go ponownie.',
    uploadFromComputerLimit:
      'Obrazy do przesłania nie mogą przekroczyć {{size}} MB',
    pasteImageLink: 'Wklej link do obrazu',
    pasteImageLinkInputPlaceholder: 'Wklej tutaj link do obrazu',
    pasteImageLinkInvalid: 'Nieprawidłowy link obrazu',
    imageUpload: 'Przesyłanie obrazu',
  },
  tag: {
    placeholder: 'Wszystkie tagi',
    addNew: 'Dodaj nowy tag',
    noTag: 'Brak tagów',
    noTagYet: 'Brak tagów jeszcze',
    addTag: 'Dodaj tagi',
    editTag: 'Edytuj tagi',
    manageTags: 'Zarządzaj Tagami',
    selectorPlaceholder: 'Wpisz, aby wyszukać lub utworzyć',
    create: 'Utwórz',
    delete: 'Usuń tag',
    deleteTip: 'Ten tag jest używany, czy chcesz go usunąć?',
    created: 'Tag został pomyślnie utworzony',
    failed: 'Nie udało się utworzyć tagu',
  },
  errorMsg: {
    fieldRequired: '{{field}} jest wymagane',
    urlError: 'Adres URL powinien zaczynać się od http:// lub https://',
  },
  fileUploader: {
    pasteFileLinkInputPlaceholder: 'Wpisz adres URL...',
    uploadFromComputerLimit: 'Prześlij plik nie może przekraczać {{size}}',
    pasteFileLink: 'Wklej link do pliku',
    uploadFromComputerUploadError: 'Przesyłanie pliku nie powiodło się, prześlij ponownie.',
    pasteFileLinkInvalid: 'Nieprawidłowy link do pliku',
    uploadFromComputerReadError: 'Odczyt pliku nie powiódł się, spróbuj ponownie.',
    fileExtensionNotSupport: 'Rozszerzenie pliku nie jest obsługiwane',
    uploadFromComputer: 'Przesyłanie lokalne',
  },
  license: {
    expiring_plural: 'Wygasa za {{count}} dni',
    expiring: 'Wygasa w ciągu jednego dnia',
  },
  pagination: {
    perPage: 'Ilość elementów na stronie',
  },
}

export default translation<|MERGE_RESOLUTION|>--- conflicted
+++ resolved
@@ -50,10 +50,7 @@
     submit: 'Prześlij',
     skip: 'Statek',
     imageCopied: 'Skopiowany obraz',
-<<<<<<< HEAD
-=======
     deleteApp: 'Usuń aplikację',
->>>>>>> 363c46ac
   },
   placeholder: {
     input: 'Proszę wprowadzić',
