--- conflicted
+++ resolved
@@ -2,11 +2,7 @@
   "name": "dify-web",
   "version": "2.0.0-beta2",
   "private": true,
-<<<<<<< HEAD
-  "packageManager": "pnpm@10.15.0",
-=======
   "packageManager": "pnpm@10.16.0",
->>>>>>> bdd85b36
   "engines": {
     "node": ">=v22.11.0"
   },
