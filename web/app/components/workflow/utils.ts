--- conflicted
+++ resolved
@@ -282,7 +282,6 @@
       iterationNodeData.error_handle_mode = iterationNodeData.error_handle_mode || ErrorHandleMode.Terminated
     }
 
-<<<<<<< HEAD
     // legacy provider handle
     if (node.data.type === BlockEnum.LLM)
       (node as any).data.model.provider = correctProvider((node as any).data.model.provider)
@@ -295,7 +294,6 @@
 
     if (node.data.type === BlockEnum.ParameterExtractor)
       (node as any).data.model.provider = correctProvider((node as any).data.model.provider)
-=======
     if (node.data.type === BlockEnum.HttpRequest && !node.data.retry_config) {
       node.data.retry_config = {
         retry_enabled: true,
@@ -303,7 +301,6 @@
         retry_interval: DEFAULT_RETRY_INTERVAL,
       }
     }
->>>>>>> 70dd69d5
 
     return node
   })
