import { memo } from 'react'
import { useTranslation } from 'react-i18next'
import {
  RiLoader2Line,
  RiPlayLargeLine,
} from '@remixicon/react'
import { useStore } from '../store'
import {
  useNodesReadOnly,
  useWorkflowRun,
  useWorkflowStartRun,
} from '../hooks'
import { WorkflowRunningStatus } from '../types'
import type { ViewHistoryProps } from './view-history'
import ViewHistory from './view-history'
import Checklist from './checklist'
import cn from '@/utils/classnames'
import {
  StopCircle,
} from '@/app/components/base/icons/src/vender/line/mediaAndDevices'
import { useEventEmitterContextContext } from '@/context/event-emitter'
import { EVENT_WORKFLOW_STOP } from '@/app/components/workflow/variable-inspect/types'

type RunModeProps = {
  text?: string
  isRunning?: boolean
  onStopRun?: () => void
}
const RunMode = memo(({
  text,
  isRunning: running,
  onStopRun,
}: RunModeProps) => {
  const { t } = useTranslation()
  const { handleWorkflowStartRunInWorkflow } = useWorkflowStartRun()
  const { handleStopRun } = useWorkflowRun()
  const workflowRunningData = useStore(s => s.workflowRunningData)
  const isRunning = workflowRunningData?.result.status === WorkflowRunningStatus.Running
  const mergedRunning = isRunning || running

  const handleStop = () => {
    handleStopRun(workflowRunningData?.task_id || '')
  }

  const { eventEmitter } = useEventEmitterContextContext()
  eventEmitter?.useSubscription((v: any) => {
    if (v.type === EVENT_WORKFLOW_STOP)
      handleStop()
  })

  return (
    <>
      <div
        className={cn(
          'flex h-7 items-center px-2.5 text-[13px] font-medium text-components-button-secondary-accent-text',
          'cursor-pointer hover:bg-state-accent-hover',
          mergedRunning && 'cursor-not-allowed bg-state-accent-hover',
          mergedRunning ? 'rounded-l-md' : 'rounded-md',
        )}
        onClick={() => {
          handleWorkflowStartRunInWorkflow()
        }}
      >
        {
          mergedRunning
            ? (
              <>
                <RiLoader2Line className='mr-1 h-4 w-4 animate-spin' />
                {t('workflow.common.running')}
              </>
            )
            : (
              <>
                <RiPlayLargeLine className='mr-1 h-4 w-4' />
                {text ?? t('workflow.common.run')}
              </>
            )
        }
      </div>
      {
        mergedRunning && (
          <div
<<<<<<< HEAD
            className={cn(
              'ml-[1px] flex h-7 w-7 cursor-pointer items-center justify-center rounded-r-md bg-state-accent-active',
            )}
            onClick={() => onStopRun ? onStopRun() : handleStopRun(workflowRunningData?.task_id || '')}
=======
            className='ml-0.5 flex h-7 w-7 cursor-pointer items-center justify-center rounded-md hover:bg-black/5'
            onClick={handleStop}
>>>>>>> ad9eebd0
          >
            <StopCircle className='h-4 w-4 text-text-accent' />
          </div>
        )
      }
    </>
  )
})

const PreviewMode = memo(() => {
  const { t } = useTranslation()
  const { handleWorkflowStartRunInChatflow } = useWorkflowStartRun()

  return (
    <div
      className={cn(
        'flex h-7 items-center rounded-md px-2.5 text-[13px] font-medium text-components-button-secondary-accent-text',
        'cursor-pointer hover:bg-state-accent-hover',
      )}
      onClick={() => handleWorkflowStartRunInChatflow()}
    >
      <RiPlayLargeLine className='mr-1 h-4 w-4' />
      {t('workflow.common.debugAndPreview')}
    </div>
  )
})

export type RunAndHistoryProps = {
  showRunButton?: boolean
  runButtonText?: string
  isRunning?: boolean
  onStopRun?: () => void
  showPreviewButton?: boolean
  viewHistoryProps?: ViewHistoryProps
}
const RunAndHistory = ({
  showRunButton,
  runButtonText,
  isRunning,
  onStopRun,
  showPreviewButton,
  viewHistoryProps,
}: RunAndHistoryProps) => {
  const { nodesReadOnly } = useNodesReadOnly()

  return (
    <div className='flex h-8 items-center rounded-lg border-[0.5px] border-components-button-secondary-border bg-components-button-secondary-bg px-0.5 shadow-xs'>
      {
        showRunButton && <RunMode text={runButtonText} isRunning={isRunning} onStopRun={onStopRun} />
      }
      {
        showPreviewButton && <PreviewMode />
      }
      <div className='mx-0.5 h-3.5 w-[1px] bg-divider-regular'></div>
      <ViewHistory {...viewHistoryProps} />
      <Checklist disabled={nodesReadOnly} />
    </div>
  )
}

export default memo(RunAndHistory)<|MERGE_RESOLUTION|>--- conflicted
+++ resolved
@@ -80,15 +80,10 @@
       {
         mergedRunning && (
           <div
-<<<<<<< HEAD
             className={cn(
               'ml-[1px] flex h-7 w-7 cursor-pointer items-center justify-center rounded-r-md bg-state-accent-active',
             )}
             onClick={() => onStopRun ? onStopRun() : handleStopRun(workflowRunningData?.task_id || '')}
-=======
-            className='ml-0.5 flex h-7 w-7 cursor-pointer items-center justify-center rounded-md hover:bg-black/5'
-            onClick={handleStop}
->>>>>>> ad9eebd0
           >
             <StopCircle className='h-4 w-4 text-text-accent' />
           </div>
