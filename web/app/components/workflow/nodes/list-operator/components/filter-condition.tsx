'use client'
import type { FC } from 'react'
import React, { useCallback, useMemo, useState } from 'react'
import { useTranslation } from 'react-i18next'
import ConditionOperator from '../../if-else/components/condition-list/condition-operator'
import type { Condition } from '../types'
import { ComparisonOperator } from '../../if-else/types'
import { comparisonOperatorNotRequireValue, getOperators } from '../../if-else/utils'
import SubVariablePicker from './sub-variable-picker'
import { FILE_TYPE_OPTIONS, TRANSFER_METHOD } from '@/app/components/workflow/nodes/constants'
import { SimpleSelect as Select } from '@/app/components/base/select'
import BoolValue from '../../../panel/chat-variable-panel/components/bool-value'
import Input from '@/app/components/workflow/nodes/_base/components/input-support-select-var'
import useAvailableVarList from '@/app/components/workflow/nodes/_base/hooks/use-available-var-list'
import cn from '@/utils/classnames'
import { VarType } from '../../../types'

const optionNameI18NPrefix = 'workflow.nodes.ifElse.optionName'
import { getConditionValueAsString } from '@/app/components/workflow/nodes/utils'

const VAR_INPUT_SUPPORTED_KEYS: Record<string, VarType> = {
  name: VarType.string,
  url: VarType.string,
  extension: VarType.string,
  mime_type: VarType.string,
  related_id: VarType.string,
  size: VarType.number,
}

type Props = {
  condition: Condition
  varType: VarType
  onChange: (condition: Condition) => void
  varType: VarType
  hasSubVariable: boolean
  readOnly: boolean
  nodeId: string
}

const FilterCondition: FC<Props> = ({
  condition = { key: '', comparison_operator: ComparisonOperator.equal, value: '' },
  varType,
  onChange,
  hasSubVariable,
  readOnly,
  nodeId,
}) => {
  const { t } = useTranslation()
  const [isFocus, setIsFocus] = useState(false)

  const expectedVarType = condition.key ? VAR_INPUT_SUPPORTED_KEYS[condition.key] : varType
  const supportVariableInput = !!expectedVarType

  const { availableVars, availableNodesWithParent } = useAvailableVarList(nodeId, {
    onlyLeafNodeVar: false,
    filterVar: (varPayload) => {
      return expectedVarType ? varPayload.type === expectedVarType : true
    },
  })

  const isSelect = [ComparisonOperator.in, ComparisonOperator.notIn, ComparisonOperator.allOf].includes(condition.comparison_operator)
  const isArrayValue = condition.key === 'transfer_method' || condition.key === 'type'
  const isBoolean = varType === VarType.boolean

  const selectOptions = useMemo(() => {
    if (isSelect) {
      if (condition.key === 'type' || condition.comparison_operator === ComparisonOperator.allOf) {
        return FILE_TYPE_OPTIONS.map(item => ({
          name: t(`${optionNameI18NPrefix}.${item.i18nKey}`),
          value: item.value,
        }))
      }
      if (condition.key === 'transfer_method') {
        return TRANSFER_METHOD.map(item => ({
          name: t(`${optionNameI18NPrefix}.${item.i18nKey}`),
          value: item.value,
        }))
      }
      return []
    }
    return []
  }, [condition.comparison_operator, condition.key, isSelect, t])

  const handleChange = useCallback((key: string) => {
    return (value: any) => {
      onChange({
        ...condition,
        [key]: (isArrayValue && key === 'value') ? [value] : value,
      })
    }
  }, [condition, onChange, isArrayValue])

  const handleSubVariableChange = useCallback((value: string) => {
    const operators = getOperators(expectedVarType ?? VarType.string, { key: value })
    const newOperator = operators.length > 0 ? operators[0] : ComparisonOperator.equal
    onChange({
      key: value,
      comparison_operator: newOperator,
      value: '',
    })
  }, [onChange, expectedVarType])

  // Extract input rendering logic to avoid nested ternary
  let inputElement: React.ReactNode = null
  if (!comparisonOperatorNotRequireValue(condition.comparison_operator)) {
    if (isSelect) {
      inputElement = (
        <Select
          items={selectOptions}
          defaultValue={isArrayValue ? (condition.value as string[])[0] : condition.value as string}
          onSelect={item => handleChange('value')(item.value)}
          className='!text-[13px]'
          wrapperClassName='grow h-8'
          placeholder='Select value'
        />
      )
    }
    else if (supportVariableInput) {
      inputElement = (
        <Input
          instanceId='filter-condition-input'
          className={cn(
            isFocus
              ? 'border-components-input-border-active bg-components-input-bg-active shadow-xs'
              : 'border-components-input-border-hover bg-components-input-bg-normal',
            'w-0 grow rounded-lg border px-3 py-[6px]',
          )}
          value={
            getConditionValueAsString(condition)
          }
          onChange={handleChange('value')}
          readOnly={readOnly}
          nodesOutputVars={availableVars}
          availableNodes={availableNodesWithParent}
          onFocusChange={setIsFocus}
          placeholder={!readOnly ? t('workflow.nodes.http.insertVarPlaceholder')! : ''}
          placeholderClassName='!leading-[21px]'
        />
      )
    }
    else {
      inputElement = (
        <input
          type={((hasSubVariable && condition.key === 'size') || (!hasSubVariable && varType === VarType.number)) ? 'number' : 'text'}
          className='grow rounded-lg border border-components-input-border-hover bg-components-input-bg-normal px-3 py-[6px]'
          value={
            getConditionValueAsString(condition)
          }
          onChange={e => handleChange('value')(e.target.value)}
          readOnly={readOnly}
        />
      )
    }
  }

  return (
    <div>
      {hasSubVariable && (
        <SubVariablePicker
          className="mb-2"
          value={condition.key}
          onChange={handleSubVariableChange}
        />
      )}
      <div className='flex space-x-1'>
        <ConditionOperator
          className='h-8 bg-components-input-bg-normal'
          varType={expectedVarType ?? varType ?? VarType.string}
          value={condition.comparison_operator}
          onSelect={handleChange('comparison_operator')}
          file={hasSubVariable ? { key: condition.key } : undefined}
          disabled={readOnly}
        />
<<<<<<< HEAD
        {!comparisonOperatorNotRequireValue(condition.comparison_operator) && (
          <>
            {isSelect && (
              <Select
                items={selectOptions}
                defaultValue={isArrayValue ? (condition.value as string[])[0] : condition.value as string}
                onSelect={item => handleChange('value')(item.value)}
                className='!text-[13px]'
                wrapperClassName='grow h-8'
                placeholder='Select value'
              />
            )}
            {!isSelect && !isBoolean && supportVariableInput && (
              <Input
                instanceId='filter-condition-input'
                className={cn(
                  isFocus
                    ? 'border-components-input-border-active bg-components-input-bg-active shadow-xs'
                    : 'border-components-input-border-hover bg-components-input-bg-normal',
                  'w-0 grow rounded-lg border px-3 py-[6px]',
                )}
                value={condition.value as string}
                onChange={handleChange('value')}
                readOnly={readOnly}
                nodesOutputVars={availableVars}
                availableNodes={availableNodesWithParent}
                onFocusChange={setIsFocus}
                placeholder={!readOnly ? t('workflow.nodes.http.extractListPlaceholder')! : ''}
                placeholderClassName='!leading-[21px]'
              />
            )}

            {!isSelect && !isBoolean && !supportVariableInput && (
              <input
                type={(condition.key === 'size' || expectedVarType === VarType.number) ? 'number' : 'text'}
                className='grow rounded-lg border border-components-input-border-hover bg-components-input-bg-normal px-3 py-[6px]'
                value={condition.value as string}
                onChange={e => handleChange('value')(e.target.value)}
                readOnly={readOnly}
              />
            )}
            {!isSelect && isBoolean && (
              <BoolValue
                value={condition.value as boolean}
                onChange={handleChange('value')}
              />
            )}
          </>
        )}
=======
        {inputElement}
>>>>>>> 5f0b52c0
      </div>
    </div>
  )
}

export default React.memo(FilterCondition)<|MERGE_RESOLUTION|>--- conflicted
+++ resolved
@@ -115,6 +115,12 @@
         />
       )
     }
+    else if (isBoolean) {
+      inputElement = (<BoolValue
+        value={condition.value as boolean}
+        onChange={handleChange('value')}
+      />)
+    }
     else if (supportVariableInput) {
       inputElement = (
         <Input
@@ -171,59 +177,7 @@
           file={hasSubVariable ? { key: condition.key } : undefined}
           disabled={readOnly}
         />
-<<<<<<< HEAD
-        {!comparisonOperatorNotRequireValue(condition.comparison_operator) && (
-          <>
-            {isSelect && (
-              <Select
-                items={selectOptions}
-                defaultValue={isArrayValue ? (condition.value as string[])[0] : condition.value as string}
-                onSelect={item => handleChange('value')(item.value)}
-                className='!text-[13px]'
-                wrapperClassName='grow h-8'
-                placeholder='Select value'
-              />
-            )}
-            {!isSelect && !isBoolean && supportVariableInput && (
-              <Input
-                instanceId='filter-condition-input'
-                className={cn(
-                  isFocus
-                    ? 'border-components-input-border-active bg-components-input-bg-active shadow-xs'
-                    : 'border-components-input-border-hover bg-components-input-bg-normal',
-                  'w-0 grow rounded-lg border px-3 py-[6px]',
-                )}
-                value={condition.value as string}
-                onChange={handleChange('value')}
-                readOnly={readOnly}
-                nodesOutputVars={availableVars}
-                availableNodes={availableNodesWithParent}
-                onFocusChange={setIsFocus}
-                placeholder={!readOnly ? t('workflow.nodes.http.extractListPlaceholder')! : ''}
-                placeholderClassName='!leading-[21px]'
-              />
-            )}
-
-            {!isSelect && !isBoolean && !supportVariableInput && (
-              <input
-                type={(condition.key === 'size' || expectedVarType === VarType.number) ? 'number' : 'text'}
-                className='grow rounded-lg border border-components-input-border-hover bg-components-input-bg-normal px-3 py-[6px]'
-                value={condition.value as string}
-                onChange={e => handleChange('value')(e.target.value)}
-                readOnly={readOnly}
-              />
-            )}
-            {!isSelect && isBoolean && (
-              <BoolValue
-                value={condition.value as boolean}
-                onChange={handleChange('value')}
-              />
-            )}
-          </>
-        )}
-=======
         {inputElement}
->>>>>>> 5f0b52c0
       </div>
     </div>
   )
