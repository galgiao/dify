--- conflicted
+++ resolved
@@ -57,19 +57,11 @@
         }
         // check form of tool
         else {
-<<<<<<< HEAD
-          const schemas = toolValue.schemas
-          const userSettings = toolValue.settings
-          const reasoningConfig = toolValue.parameters
-          schemas.forEach((schema: any) => {
-            if (schema.required) {
-=======
           const schemas = toolValue.schemas || []
           const userSettings = toolValue.settings
           const reasoningConfig = toolValue.parameters
           schemas.forEach((schema: any) => {
             if (schema?.required) {
->>>>>>> ae800c21
               if (schema.form === 'form' && !userSettings[schema.name]?.value) {
                 return {
                   isValid: false,
@@ -110,19 +102,11 @@
             errorMessage: '',
           }
           for (const tool of tools) {
-<<<<<<< HEAD
-            const schemas = tool.schemas
-            const userSettings = tool.settings
-            const reasoningConfig = tool.parameters
-            schemas.forEach((schema: any) => {
-              if (schema.required) {
-=======
             const schemas = tool.schemas || []
             const userSettings = tool.settings
             const reasoningConfig = tool.parameters
             schemas.forEach((schema: any) => {
               if (schema?.required) {
->>>>>>> ae800c21
                 if (schema.form === 'form' && !userSettings[schema.name]?.value) {
                   return validState = {
                     isValid: false,
