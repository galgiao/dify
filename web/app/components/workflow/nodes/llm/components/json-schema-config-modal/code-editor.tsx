--- conflicted
+++ resolved
@@ -15,12 +15,9 @@
   editorWrapperClassName?: string
   readOnly?: boolean
   hideTopMenu?: boolean
-<<<<<<< HEAD
   onFocus?: () => void
   onBlur?: () => void
-=======
   topContent?: React.ReactNode
->>>>>>> 580201ed
 } & React.HTMLAttributes<HTMLDivElement>
 
 const CodeEditor: FC<CodeEditorProps> = ({
