'use client'
import type { FC } from 'react'
import React from 'react'
<<<<<<< HEAD
import {
  RiAlignLeft,
  RiCheckboxLine,
  RiCheckboxMultipleLine,
  RiFileCopy2Line,
  RiFileList2Line,
  RiHashtag,
  RiTextSnippet,
} from '@remixicon/react'
=======
import { RiAlignLeft, RiBracesLine, RiCheckboxLine, RiCheckboxMultipleLine, RiFileCopy2Line, RiFileList2Line, RiHashtag, RiTextSnippet } from '@remixicon/react'
>>>>>>> a159c133
import { InputVarType } from '../../../types'

type Props = {
  className?: string
  type: InputVarType
}

const getIcon = (type: InputVarType) => {
  return ({
    [InputVarType.textInput]: RiTextSnippet,
    [InputVarType.paragraph]: RiAlignLeft,
    [InputVarType.select]: RiCheckboxMultipleLine,
    [InputVarType.number]: RiHashtag,
    [InputVarType.checkbox]: RiCheckboxLine,
    [InputVarType.jsonObject]: RiBracesLine,
    [InputVarType.singleFile]: RiFileList2Line,
    [InputVarType.multiFiles]: RiFileCopy2Line,
    [InputVarType.checkbox]: RiCheckboxLine,
  } as any)[type] || RiTextSnippet
}

const InputVarTypeIcon: FC<Props> = ({
  className,
  type,
}) => {
  const Icon = getIcon(type)
  return (
    <Icon className={className} />
  )
}
export default React.memo(InputVarTypeIcon)<|MERGE_RESOLUTION|>--- conflicted
+++ resolved
@@ -1,9 +1,9 @@
 'use client'
 import type { FC } from 'react'
 import React from 'react'
-<<<<<<< HEAD
 import {
   RiAlignLeft,
+  RiBracesLine,
   RiCheckboxLine,
   RiCheckboxMultipleLine,
   RiFileCopy2Line,
@@ -11,9 +11,6 @@
   RiHashtag,
   RiTextSnippet,
 } from '@remixicon/react'
-=======
-import { RiAlignLeft, RiBracesLine, RiCheckboxLine, RiCheckboxMultipleLine, RiFileCopy2Line, RiFileList2Line, RiHashtag, RiTextSnippet } from '@remixicon/react'
->>>>>>> a159c133
 import { InputVarType } from '../../../types'
 
 type Props = {
