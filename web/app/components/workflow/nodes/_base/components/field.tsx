--- conflicted
+++ resolved
@@ -38,11 +38,7 @@
     <div className={cn(className, inline && 'flex w-full items-center justify-between')}>
       <div
         onClick={() => supportFold && toggleFold()}
-<<<<<<< HEAD
-        className={cn('sticky top-0 z-10 flex items-center justify-between bg-components-panel-bg', supportFold && 'cursor-pointer')}>
-=======
         className={cn('flex items-center justify-between', supportFold && 'cursor-pointer')}>
->>>>>>> bdd85b36
         <div className='flex h-6 items-center'>
           <div className={cn(isSubTitle ? 'system-xs-medium-uppercase text-text-tertiary' : 'system-sm-semibold-uppercase text-text-secondary')}>
             {title} {required && <span className='text-text-destructive'>*</span>}
