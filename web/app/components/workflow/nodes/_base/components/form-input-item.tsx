--- conflicted
+++ resolved
@@ -1,7 +1,7 @@
 'use client'
 import type { FC } from 'react'
 import { useEffect, useState } from 'react'
-import { type BaseResource, type BaseResourceProvider, type ResourceVarInputs, VarKindType } from '../types'
+import { type ResourceVarInputs, VarKindType } from '../types'
 import type { CredentialFormSchema, FormOption } from '@/app/components/header/account-setting/model-provider-page/declarations'
 import { useLanguage } from '@/app/components/header/account-setting/model-provider-page/hooks'
 import { FormTypeEnum } from '@/app/components/header/account-setting/model-provider-page/declarations'
@@ -9,12 +9,13 @@
 import { useFetchDynamicOptions } from '@/service/use-plugins'
 import { useTriggerPluginDynamicOptions } from '@/service/use-triggers'
 
-import type { ValueSelector, Var } from '@/app/components/workflow/types'
+import type { ToolWithProvider, ValueSelector, Var } from '@/app/components/workflow/types'
+import type { Tool } from '@/app/components/tools/types'
 import FormInputTypeSwitch from './form-input-type-switch'
 import useAvailableVarList from '@/app/components/workflow/nodes/_base/hooks/use-available-var-list'
 import Input from '@/app/components/base/input'
 import { SimpleSelect } from '@/app/components/base/select'
-import MixedVariableTextInput from './mixed-variable-text-input'
+import MixedVariableTextInput from '@/app/components/workflow/nodes/tool/components/mixed-variable-text-input'
 import FormInputBoolean from './form-input-boolean'
 import AppSelector from '@/app/components/plugins/plugin-detail-panel/app-selector'
 import ModelParameterModal from '@/app/components/plugins/plugin-detail-panel/model-selector'
@@ -32,17 +33,12 @@
   value: ResourceVarInputs
   onChange: (value: any) => void
   inPanel?: boolean
-<<<<<<< HEAD
-  currentResource?: BaseResource
-  currentProvider?: BaseResourceProvider
-  extraParams?: Record<string, any>
-  providerType?: string
-=======
   currentTool?: Tool
   currentProvider?: ToolWithProvider
   showManageInputField?: boolean
   onManageInputField?: () => void
->>>>>>> 407323f8
+  extraParams?: Record<string, any>
+  providerType?: string
 }
 
 const FormInputItem: FC<Props> = ({
@@ -52,15 +48,12 @@
   value,
   onChange,
   inPanel,
-  currentResource,
+  currentTool,
   currentProvider,
-<<<<<<< HEAD
+  showManageInputField,
+  onManageInputField,
   extraParams,
   providerType,
-=======
-  showManageInputField,
-  onManageInputField,
->>>>>>> 407323f8
 }) => {
   const language = useLanguage()
   const [toolsOptions, setToolsOptions] = useState<FormOption[] | null>(null)
@@ -153,7 +146,7 @@
   const { mutateAsync: fetchDynamicOptions } = useFetchDynamicOptions(
     currentProvider?.plugin_id || '',
     currentProvider?.name || '',
-    currentResource?.name || '',
+    currentTool?.name || '',
     variable || '',
     providerType,
     extraParams,
@@ -163,10 +156,11 @@
   const { data: triggerDynamicOptions, isLoading: isTriggerOptionsLoading } = useTriggerPluginDynamicOptions({
     plugin_id: currentProvider?.plugin_id || '',
     provider: currentProvider?.name || '',
-    action: currentResource?.name || '',
+    action: currentTool?.name || '',
     parameter: variable || '',
     extra: extraParams,
-  }, isDynamicSelect && providerType === 'trigger' && !!currentResource && !!currentProvider)
+    credential_id: currentProvider?.credential_id || '',
+  }, isDynamicSelect && providerType === 'trigger' && !!currentTool && !!currentProvider)
 
   // Computed values for dynamic options (unified for triggers and tools)
   const dynamicOptions = providerType === 'trigger' ? triggerDynamicOptions?.options || [] : toolsOptions
@@ -175,7 +169,7 @@
   // Fetch dynamic options for tools only (triggers use hook directly)
   useEffect(() => {
     const fetchToolOptions = async () => {
-      if (isDynamicSelect && currentResource && currentProvider && providerType === 'tool') {
+      if (isDynamicSelect && currentTool && currentProvider && providerType === 'tool') {
         setIsLoadingToolsOptions(true)
         try {
           const data = await fetchDynamicOptions()
@@ -194,7 +188,7 @@
     fetchToolOptions()
   }, [
     isDynamicSelect,
-    currentResource?.name,
+    currentTool?.name,
     currentProvider?.name,
     variable,
     extraParams,
@@ -306,11 +300,7 @@
           onChange={handleValueChange}
         />
       )}
-<<<<<<< HEAD
-      {isSelect && !isMultipleSelect && (
-=======
-      {isSelect && isConstant && (
->>>>>>> 407323f8
+      {isSelect && isConstant && !isMultipleSelect && (
         <SimpleSelect
           wrapperClassName='h-8 grow'
           disabled={readOnly}
@@ -337,7 +327,7 @@
           ) : undefined}
         />
       )}
-      {isSelect && isMultipleSelect && (
+      {isSelect && isConstant && isMultipleSelect && (
         <Listbox
           multiple
           value={varInput?.value || []}
@@ -534,7 +524,7 @@
           filterVar={getFilterVar()}
           schema={schema}
           valueTypePlaceHolder={targetVarType()}
-          currentResource={currentResource}
+          currentTool={currentTool}
           currentProvider={currentProvider}
           isFilterFileVar={isBoolean}
         />
