--- conflicted
+++ resolved
@@ -24,13 +24,10 @@
   inPanel?: boolean
   currentTool?: Tool
   currentProvider?: ToolWithProvider
-<<<<<<< HEAD
+  showManageInputField?: boolean
+  onManageInputField?: () => void
   extraParams?: Record<string, any>
   providerType?: 'tool' | 'trigger'
-=======
-  showManageInputField?: boolean
-  onManageInputField?: () => void
->>>>>>> 407323f8
 }
 
 const ToolFormItem: FC<Props> = ({
@@ -42,13 +39,10 @@
   inPanel,
   currentTool,
   currentProvider,
-<<<<<<< HEAD
+  showManageInputField,
+  onManageInputField,
   extraParams,
   providerType = 'tool',
-=======
-  showManageInputField,
-  onManageInputField,
->>>>>>> 407323f8
 }) => {
   const language = useLanguage()
   const { name, label, type, required, tooltip, input_schema } = schema
@@ -101,15 +95,12 @@
         value={value}
         onChange={onChange}
         inPanel={inPanel}
-        currentResource={currentTool}
+        currentTool={currentTool}
         currentProvider={currentProvider}
-<<<<<<< HEAD
+        showManageInputField={showManageInputField}
+        onManageInputField={onManageInputField}
         extraParams={extraParams}
         providerType={providerType}
-=======
-        showManageInputField={showManageInputField}
-        onManageInputField={onManageInputField}
->>>>>>> 407323f8
       />
 
       {isShowSchema && (
