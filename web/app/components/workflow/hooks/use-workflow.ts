--- conflicted
+++ resolved
@@ -5,6 +5,7 @@
 import {
   getIncomers,
   getOutgoers,
+  useStoreApi,
 } from 'reactflow'
 import type {
   Connection,
@@ -53,6 +54,7 @@
   const collaborativeWorkflow = useCollaborativeWorkflow()
   const { getAvailableBlocks } = useAvailableBlocks()
   const { nodesMap } = useNodesMetaData()
+  const store = useStoreApi()
 
   const getNodeById = useCallback((nodeId: string) => {
     const { nodes } = collaborativeWorkflow.getState()
@@ -322,17 +324,12 @@
     return startNodes
   }, [nodesMap, getRootNodesById])
 
-<<<<<<< HEAD
-  const isValidConnection = useCallback(({ source, sourceHandle, target }: Connection) => {
-    const { nodes, edges } = collaborativeWorkflow.getState()
-=======
   const isValidConnection = useCallback(({ source, sourceHandle: _sourceHandle, target }: Connection) => {
     const {
       edges,
       getNodes,
     } = store.getState()
     const nodes = getNodes()
->>>>>>> 0fa063c6
     const sourceNode: Node = nodes.find(node => node.id === source)!
     const targetNode: Node = nodes.find(node => node.id === target)!
 
