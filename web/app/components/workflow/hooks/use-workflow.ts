--- conflicted
+++ resolved
@@ -45,11 +45,6 @@
   fetchAllMCPTools,
   fetchAllWorkflowTools,
 } from '@/service/tools'
-<<<<<<< HEAD
-import { useAllTriggerPlugins } from '@/service/use-triggers'
-import { CollectionType } from '@/app/components/tools/types'
-=======
->>>>>>> 407323f8
 import { CUSTOM_ITERATION_START_NODE } from '@/app/components/workflow/nodes/iteration-start/constants'
 import { CUSTOM_LOOP_START_NODE } from '@/app/components/workflow/nodes/loop-start/constants'
 import { basePath } from '@/utils/var'
@@ -84,10 +79,7 @@
       edges,
     } = store.getState()
     const nodes = getNodes()
-<<<<<<< HEAD
-    let startNode = getWorkflowEntryNode(nodes)
-=======
->>>>>>> 407323f8
+    // let startNode = getWorkflowEntryNode(nodes)
     const currentNode = nodes.find(node => node.id === nodeId)
 
     let startNodes = nodes.filter(node => nodesMap?.[node.data.type as BlockEnum]?.metaData.isStart) || []
@@ -257,7 +249,6 @@
     return nodes.filter(node => node.parentId === nodeId)
   }, [store])
 
-<<<<<<< HEAD
   const isFromStartNode = useCallback((nodeId: string) => {
     const { getNodes } = store.getState()
     const nodes = getNodes()
@@ -285,8 +276,6 @@
     return checkPreviousNodes(currentNode)
   }, [store, getBeforeNodeById])
 
-=======
->>>>>>> 407323f8
   const handleOutVarRenameChange = useCallback((nodeId: string, oldValeSelector: ValueSelector, newVarSelector: ValueSelector) => {
     const { getNodes, setNodes } = store.getState()
     const allNodes = getNodes()
@@ -488,8 +477,7 @@
     }
 
     return !hasCycle(targetNode)
-<<<<<<< HEAD
-  }, [store, nodesExtraData, checkParallelLimit])
+  }, [store, checkParallelLimit, getAvailableBlocks])
 
   const getNode = useCallback((nodeId?: string) => {
     const { getNodes } = store.getState()
@@ -497,9 +485,6 @@
 
     return nodes.find(node => node.id === nodeId) || getWorkflowEntryNode(nodes)
   }, [store])
-=======
-  }, [store, checkParallelLimit, getAvailableBlocks])
->>>>>>> 407323f8
 
   return {
     getNodeById,
@@ -519,6 +504,8 @@
     getLoopNodeChildren,
     getRootNodesById,
     getStartNodes,
+    isFromStartNode,
+    getNode,
   }
 }
 
@@ -603,41 +590,6 @@
   }
 }
 
-<<<<<<< HEAD
-export const useToolIcon = (data: Node['data']) => {
-  const buildInTools = useStore(s => s.buildInTools)
-  const customTools = useStore(s => s.customTools)
-  const workflowTools = useStore(s => s.workflowTools)
-  const mcpTools = useStore(s => s.mcpTools)
-  const { data: triggerPlugins } = useAllTriggerPlugins()
-
-  const toolIcon = useMemo(() => {
-    if (!data)
-      return ''
-
-    if (data.type === BlockEnum.TriggerPlugin) {
-      const targetTools = triggerPlugins || []
-      return targetTools.find(toolWithProvider => canFindTool(toolWithProvider.id, data.provider_id))?.icon
-    }
-
-    if (data.type === BlockEnum.Tool) {
-      let targetTools = workflowTools
-      if (data.provider_type === CollectionType.builtIn)
-        targetTools = buildInTools
-      else if (data.provider_type === CollectionType.custom)
-        targetTools = customTools
-      else if (data.provider_type === CollectionType.mcp)
-        targetTools = mcpTools
-
-      return targetTools.find(toolWithProvider => canFindTool(toolWithProvider.id, data.provider_id))?.icon
-    }
-  }, [data, buildInTools, customTools, mcpTools, triggerPlugins, workflowTools])
-
-  return toolIcon
-}
-
-=======
->>>>>>> 407323f8
 export const useIsNodeInIteration = (iterationId: string) => {
   const store = useStoreApi()
 
