import type {
  FC,
  MouseEventHandler,
} from 'react'
import {
  memo,
  useCallback,
  useMemo,
  useState,
} from 'react'
import { useTranslation } from 'react-i18next'
import type {
  OffsetOptions,
  Placement,
} from '@floating-ui/react'
import type { BlockEnum, OnSelectBlock } from '../types'
import Tabs from './tabs'
import { TabsEnum } from './types'
import {
  PortalToFollowElem,
  PortalToFollowElemContent,
  PortalToFollowElemTrigger,
} from '@/app/components/base/portal-to-follow-elem'
import Input from '@/app/components/base/input'
import {
  Plus02,
} from '@/app/components/base/icons/src/vender/line/general'

type NodeSelectorProps = {
  open?: boolean
  onOpenChange?: (open: boolean) => void
  onSelect: OnSelectBlock
  trigger?: (open: boolean) => React.ReactNode
  placement?: Placement
  offset?: OffsetOptions
  triggerStyle?: React.CSSProperties
  triggerClassName?: (open: boolean) => string
  triggerInnerClassName?: string
  popupClassName?: string
  asChild?: boolean
  availableBlocksTypes?: BlockEnum[]
  disabled?: boolean
  noBlocks?: boolean
}
const NodeSelector: FC<NodeSelectorProps> = ({
  open: openFromProps,
  onOpenChange,
  onSelect,
  trigger,
  placement = 'right',
  offset = 6,
  triggerClassName,
  triggerInnerClassName,
  triggerStyle,
  popupClassName,
  asChild,
  availableBlocksTypes,
  disabled,
  noBlocks = false,
}) => {
  const { t } = useTranslation()
  const [searchText, setSearchText] = useState('')
  const [localOpen, setLocalOpen] = useState(false)
  const open = openFromProps === undefined ? localOpen : openFromProps
  const handleOpenChange = useCallback((newOpen: boolean) => {
    setLocalOpen(newOpen)

    if (!newOpen)
      setSearchText('')

    if (onOpenChange)
      onOpenChange(newOpen)
  }, [onOpenChange])
  const handleTrigger = useCallback<MouseEventHandler<HTMLDivElement>>((e) => {
    if (disabled)
      return
    e.stopPropagation()
    handleOpenChange(!open)
  }, [handleOpenChange, open, disabled])
  const handleSelect = useCallback<OnSelectBlock>((type, toolDefaultValue) => {
    handleOpenChange(false)
    onSelect(type, toolDefaultValue)
  }, [handleOpenChange, onSelect])

  const [activeTab, setActiveTab] = useState(noBlocks ? TabsEnum.Tools : TabsEnum.Blocks)
  const handleActiveTabChange = useCallback((newActiveTab: TabsEnum) => {
    setActiveTab(newActiveTab)
  }, [])
  const searchPlaceholder = useMemo(() => {
    if (activeTab === TabsEnum.Blocks)
      return t('workflow.tabs.searchBlock')

    if (activeTab === TabsEnum.Tools)
      return t('workflow.tabs.searchTool')
    return ''
  }, [activeTab, t])

  return (
    <PortalToFollowElem
      placement={placement}
      offset={offset}
      open={open}
      onOpenChange={handleOpenChange}
    >
      <PortalToFollowElemTrigger
        asChild={asChild}
        onClick={handleTrigger}
        className={triggerInnerClassName}
      >
        {
          trigger
            ? trigger(open)
            : (
              <div
                className={`
                  flex items-center justify-center 
                  w-4 h-4 rounded-full bg-primary-600 cursor-pointer z-10
                  ${triggerClassName?.(open)}
                `}
                style={triggerStyle}
              >
                <Plus02 className='w-2.5 h-2.5 text-white' />
              </div>
            )
        }
      </PortalToFollowElemTrigger>
      <PortalToFollowElemContent className='z-[1000]'>
        <div className={`rounded-lg border-[0.5px] border-gray-200 bg-white shadow-lg ${popupClassName}`}>
<<<<<<< HEAD
          <div className='px-2 pt-2' onClick={e => e.stopPropagation()}>
            <Input
              showLeftIcon
              showClearIcon
              autoFocus
              value={searchText}
              placeholder={t('workflow.tabs.searchBlock') || ''}
              onChange={e => setSearchText(e.target.value)}
              onClear={() => setSearchText('')}
            />
=======
          <div className='px-2 pt-2'>
            <div
              className='flex items-center px-2 rounded-lg bg-gray-100'
              onClick={e => e.stopPropagation()}
            >
              <RiSearchLine className='shrink-0 ml-[1px] mr-[5px] w-3.5 h-3.5 text-gray-400' />
              <input
                value={searchText}
                className='grow px-0.5 py-[7px] text-[13px] text-gray-700 bg-transparent appearance-none outline-none caret-primary-600 placeholder:text-gray-400'
                placeholder={searchPlaceholder}
                onChange={e => setSearchText(e.target.value)}
                autoFocus
              />
              {
                searchText && (
                  <div
                    className='flex items-center justify-center ml-[5px] w-[18px] h-[18px] cursor-pointer'
                    onClick={() => setSearchText('')}
                  >
                    <XCircle className='w-[14px] h-[14px] text-gray-400' />
                  </div>
                )
              }
            </div>
>>>>>>> b3743a9a
          </div>
          <Tabs
            activeTab={activeTab}
            onActiveTabChange={handleActiveTabChange}
            onSelect={handleSelect}
            searchText={searchText}
            availableBlocksTypes={availableBlocksTypes}
            noBlocks={noBlocks}
          />
        </div>
      </PortalToFollowElemContent>
    </PortalToFollowElem>
  )
}

export default memo(NodeSelector)<|MERGE_RESOLUTION|>--- conflicted
+++ resolved
@@ -126,43 +126,16 @@
       </PortalToFollowElemTrigger>
       <PortalToFollowElemContent className='z-[1000]'>
         <div className={`rounded-lg border-[0.5px] border-gray-200 bg-white shadow-lg ${popupClassName}`}>
-<<<<<<< HEAD
           <div className='px-2 pt-2' onClick={e => e.stopPropagation()}>
             <Input
               showLeftIcon
               showClearIcon
               autoFocus
               value={searchText}
-              placeholder={t('workflow.tabs.searchBlock') || ''}
+              placeholder={searchPlaceholder}
               onChange={e => setSearchText(e.target.value)}
               onClear={() => setSearchText('')}
             />
-=======
-          <div className='px-2 pt-2'>
-            <div
-              className='flex items-center px-2 rounded-lg bg-gray-100'
-              onClick={e => e.stopPropagation()}
-            >
-              <RiSearchLine className='shrink-0 ml-[1px] mr-[5px] w-3.5 h-3.5 text-gray-400' />
-              <input
-                value={searchText}
-                className='grow px-0.5 py-[7px] text-[13px] text-gray-700 bg-transparent appearance-none outline-none caret-primary-600 placeholder:text-gray-400'
-                placeholder={searchPlaceholder}
-                onChange={e => setSearchText(e.target.value)}
-                autoFocus
-              />
-              {
-                searchText && (
-                  <div
-                    className='flex items-center justify-center ml-[5px] w-[18px] h-[18px] cursor-pointer'
-                    onClick={() => setSearchText('')}
-                  >
-                    <XCircle className='w-[14px] h-[14px] text-gray-400' />
-                  </div>
-                )
-              }
-            </div>
->>>>>>> b3743a9a
           </div>
           <Tabs
             activeTab={activeTab}
