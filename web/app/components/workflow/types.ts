--- conflicted
+++ resolved
@@ -207,13 +207,9 @@
   hint?: string
   options?: string[]
   value_selector?: ValueSelector
-<<<<<<< HEAD
   placeholder?: string
   unit?: string
-  hide: boolean
-=======
   hide?: boolean
->>>>>>> 0f3d4d0b
 } & Partial<UploadFileSetting>
 
 export type ModelConfig = {
