import {
  memo,
  useCallback,
  useState,
} from 'react'
import { RiAddCircleFill } from '@remixicon/react'
import { useStoreApi } from 'reactflow'
import { useTranslation } from 'react-i18next'
import type { OffsetOptions } from '@floating-ui/react'
import {
  generateNewNode,
  getNodeCustomTypeByNodeDataType,
} from '../utils'
import {
  useAvailableBlocks,
<<<<<<< HEAD
  useIsChatMode,
=======
  useNodesMetaData,
>>>>>>> 407323f8
  useNodesReadOnly,
  usePanelInteractions,
} from '../hooks'
import { useWorkflowStore } from '../store'
import TipPopup from './tip-popup'
import cn from '@/utils/classnames'
import BlockSelector from '@/app/components/workflow/block-selector'
import type {
  OnSelectBlock,
} from '@/app/components/workflow/types'
import {
  BlockEnum,
} from '@/app/components/workflow/types'

type AddBlockProps = {
  renderTrigger?: (open: boolean) => React.ReactNode
  offset?: OffsetOptions
}
const AddBlock = ({
  renderTrigger,
  offset,
}: AddBlockProps) => {
  const { t } = useTranslation()
  const store = useStoreApi()
  const workflowStore = useWorkflowStore()
  const isChatMode = useIsChatMode()
  const { nodesReadOnly } = useNodesReadOnly()
  const { handlePaneContextmenuCancel } = usePanelInteractions()
  const [open, setOpen] = useState(false)
  const { availableNextBlocks } = useAvailableBlocks(BlockEnum.Start, false)
  const { nodesMap: nodesMetaDataMap } = useNodesMetaData()

  const handleOpenChange = useCallback((open: boolean) => {
    setOpen(open)
    if (!open)
      handlePaneContextmenuCancel()
  }, [handlePaneContextmenuCancel])

  const handleSelect = useCallback<OnSelectBlock>((type, toolDefaultValue) => {
    const {
      getNodes,
    } = store.getState()
    const nodes = getNodes()
    const nodesWithSameType = nodes.filter(node => node.data.type === type)
    const {
      defaultValue,
    } = nodesMetaDataMap![type]
    const { newNode } = generateNewNode({
      type: getNodeCustomTypeByNodeDataType(type),
      data: {
        ...(defaultValue as any),
        title: nodesWithSameType.length > 0 ? `${defaultValue.title} ${nodesWithSameType.length + 1}` : defaultValue.title,
        ...toolDefaultValue,
        _isCandidate: true,
      },
      position: {
        x: 0,
        y: 0,
      },
    })
    workflowStore.setState({
      candidateNode: newNode,
    })
  }, [store, workflowStore, nodesMetaDataMap])

  const renderTriggerElement = useCallback((open: boolean) => {
    return (
      <TipPopup
        title={t('workflow.common.addBlock')}
      >
        <div className={cn(
          'flex h-8 w-8 cursor-pointer items-center justify-center rounded-lg text-text-tertiary hover:bg-state-base-hover hover:text-text-secondary',
          `${nodesReadOnly && 'cursor-not-allowed text-text-disabled hover:bg-transparent hover:text-text-disabled'}`,
          open && 'bg-state-accent-active text-text-accent',
        )}>
          <RiAddCircleFill className='h-4 w-4' />
        </div>
      </TipPopup>
    )
  }, [nodesReadOnly, t])

  return (
    <BlockSelector
      open={open}
      onOpenChange={handleOpenChange}
      disabled={nodesReadOnly}
      onSelect={handleSelect}
      placement='right-start'
      offset={offset ?? {
        mainAxis: 4,
        crossAxis: -8,
      }}
      trigger={renderTrigger || renderTriggerElement}
      popupClassName='!min-w-[256px]'
      availableBlocksTypes={availableNextBlocks}
      showStartTab={!isChatMode}
    />
  )
}

export default memo(AddBlock)<|MERGE_RESOLUTION|>--- conflicted
+++ resolved
@@ -13,11 +13,8 @@
 } from '../utils'
 import {
   useAvailableBlocks,
-<<<<<<< HEAD
   useIsChatMode,
-=======
   useNodesMetaData,
->>>>>>> 407323f8
   useNodesReadOnly,
   usePanelInteractions,
 } from '../hooks'
