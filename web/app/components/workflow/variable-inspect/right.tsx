--- conflicted
+++ resolved
@@ -56,15 +56,6 @@
   const toolIcon = useToolIcon(currentNodeVar?.nodeData)
   const isTruncated = currentNodeVar?.var.is_truncated
   const fullContent = currentNodeVar?.var.full_content
-<<<<<<< HEAD
-  console.log(currentNodeVar?.var)
-  // const isTruncated = true
-  // const fullContent = {
-  //   size_bytes: 11289600,
-  //   download_url: 'https://upload.dify.ai/files/222bc6e7-40bd-4433-9ba8-4b9ecda88b14/file-preview?timestamp=1754976824&nonce=d970eb39b119f76ec94a9b026f2825b3&sign=ltJO4vS0jrwxuBl4GU74E1Sg_Tia2Y4g2LoBoPh3970=&as_attachment=true',
-  // }
-=======
->>>>>>> 23def7d0
 
   const {
     resetConversationVar,
