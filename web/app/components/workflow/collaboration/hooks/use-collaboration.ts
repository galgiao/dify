--- conflicted
+++ resolved
@@ -44,10 +44,7 @@
     })
 
     const unsubscribeLeaderChange = collaborationManager.onLeaderChange((isLeader: boolean) => {
-<<<<<<< HEAD
-=======
       console.log('Leader status changed:', isLeader)
->>>>>>> 687662cf
       setState((prev: any) => ({ ...prev, isLeader }))
     })
 
@@ -79,10 +76,7 @@
     onlineUsers: state.onlineUsers || [],
     cursors: state.cursors || {},
     isLeader: state.isLeader || false,
-<<<<<<< HEAD
-=======
     leaderId: collaborationManager.getLeaderId(),
->>>>>>> 687662cf
     startCursorTracking,
     stopCursorTracking,
   }
