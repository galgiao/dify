--- conflicted
+++ resolved
@@ -1,6 +1,6 @@
 import { RiCheckLine } from '@remixicon/react'
 import cn from '@/utils/classnames'
-import s from './index.module.css'
+
 
 type CheckboxProps = {
   checked?: boolean
@@ -10,21 +10,13 @@
   mixed?: boolean
 }
 
-<<<<<<< HEAD
-const Checkbox = ({ checked, onCheck, className, disabled, mixed }: CheckboxProps) => {
-=======
 const Checkbox = ({ checked, onCheck, className, disabled }: CheckboxProps) => {
->>>>>>> 56cfdce4
   if (!checked) {
     return (
       <div
         className={cn(
           'w-4 h-4 rounded-[4px] bg-components-checkbox-bg-unchecked border border-components-checkbox-border hover:bg-components-checkbox-bg-unchecked-hover hover:border-components-checkbox-border-hover shadow-xs cursor-pointer',
           disabled && 'border-components-checkbox-border-disabled bg-components-checkbox-bg-disabled hover:border-components-checkbox-border-disabled hover:bg-components-checkbox-bg-disabled cursor-not-allowed',
-<<<<<<< HEAD
-          mixed && s.mixed,
-=======
->>>>>>> 56cfdce4
           className,
         )}
         onClick={() => {
