--- conflicted
+++ resolved
@@ -3,12 +3,8 @@
 
 type BadgeProps = {
   className?: string
-<<<<<<< HEAD
-  text: string | React.ReactNode
-=======
   text?: string
   children?: React.ReactNode
->>>>>>> d49e9890
   uppercase?: boolean
   hasRedCornerMark?: boolean
 }
@@ -28,15 +24,11 @@
         className,
       )}
     >
-<<<<<<< HEAD
-      {text}
+      {children || text}
       {hasRedCornerMark && (
         <div className='absolute top-[-2px] right-[-2px] w-1.5 h-1.5 border border-components-badge-status-light-error-border-inner bg-components-badge-status-light-error-bg rounded-[2px] shadow-sm'>
         </div>
       )}
-=======
-      {children || text}
->>>>>>> d49e9890
     </div>
   )
 }
