--- conflicted
+++ resolved
@@ -35,12 +35,9 @@
   ref?: FormRef
   disabled?: boolean
   formFromProps?: AnyFormApi
-<<<<<<< HEAD
-  onChange?: (field: string, value: any) => void
-=======
   onSubmit?: (e: React.FormEvent<HTMLFormElement>) => void
   preventDefaultSubmit?: boolean
->>>>>>> c5de91ba
+  onChange?: (field: string, value: any) => void
 } & Pick<BaseFieldProps, 'fieldClassName' | 'labelClassName' | 'inputContainerClassName' | 'inputClassName'>
 
 const BaseForm = ({
@@ -54,12 +51,9 @@
   ref,
   disabled,
   formFromProps,
-<<<<<<< HEAD
-  onChange,
-=======
   onSubmit,
   preventDefaultSubmit = false,
->>>>>>> c5de91ba
+  onChange,
 }: BaseFormProps) => {
   const initialDefaultValues = useMemo(() => {
     if (defaultValues)
