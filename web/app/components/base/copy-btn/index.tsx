--- conflicted
+++ resolved
@@ -36,11 +36,7 @@
       >
         <div
           onMouseLeave={onMouseLeave}
-<<<<<<< HEAD
-          className={'box-border p-0.5 flex items-center justify-center rounded-md bg-white cursor-pointer'}
-=======
           className={'box-border p-0.5 flex items-center justify-center rounded-md bg-components-button-secondary-bg cursor-pointer'}
->>>>>>> 04054954
           style={!isPlain
             ? {
               boxShadow: '0px 4px 8px -2px rgba(16, 24, 40, 0.1), 0px 2px 4px -2px rgba(16, 24, 40, 0.06)',
