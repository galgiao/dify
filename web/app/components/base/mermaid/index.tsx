--- conflicted
+++ resolved
@@ -40,11 +40,7 @@
 
   const prevPrimitiveCode = usePrevious(props.PrimitiveCode)
   const [isLoading, setIsLoading] = useState(true)
-<<<<<<< HEAD
   const timeRef = useRef<number>(0)
-=======
-  const timeRef = useRef<number>()
->>>>>>> 363c46ac
   const [errMsg, setErrMsg] = useState('')
   const [imagePreviewUrl, setImagePreviewUrl] = useState('')
 
