import React from 'react'
import Link from 'next/link'
import { useTranslation } from 'react-i18next'
import { RiArrowRightUpLine } from '@remixicon/react'
import { type Category, CategoryEnum } from '.'

type FooterProps = {
  pricingPageURL: string
  currentCategory: Category
}

const Footer = ({
  pricingPageURL,
  currentCategory,
}: FooterProps) => {
  const { t } = useTranslation()

  return (
    <div className='flex min-h-16 w-full justify-center border-t border-divider-accent px-10'>
      <div className='flex max-w-[1680px] grow justify-between border-x border-divider-accent p-6'>
<<<<<<< HEAD
        <div className='flex flex-col text-text-tertiary'>
          <span className='system-xs-regular'>{t('billing.plansCommon.taxTip')}</span>
          <span className='system-xs-regular'>{t('billing.plansCommon.taxTipSecond')}</span>
        </div>
        <span className='flex h-fit items-center gap-x-1 text-saas-dify-blue-accessible'>
=======
        {currentCategory === CategoryEnum.CLOUD && (
          <div className='flex flex-col text-text-tertiary'>
            <span className='system-xs-regular'>{t('billing.plansCommon.taxTip')}</span>
            <span className='system-xs-regular'>{t('billing.plansCommon.taxTipSecond')}</span>
          </div>
        )}
        <span className='ml-auto flex h-fit items-center gap-x-1 text-saas-dify-blue-accessible'>
>>>>>>> 8d2b5c54
          <Link
            href={pricingPageURL}
            className='system-md-regular'
            target='_blank'
          >
            {t('billing.plansCommon.comparePlanAndFeatures')}
          </Link>
          <RiArrowRightUpLine className='size-4' />
        </span>
      </div>
    </div>
  )
}

export default React.memo(Footer)<|MERGE_RESOLUTION|>--- conflicted
+++ resolved
@@ -18,13 +18,6 @@
   return (
     <div className='flex min-h-16 w-full justify-center border-t border-divider-accent px-10'>
       <div className='flex max-w-[1680px] grow justify-between border-x border-divider-accent p-6'>
-<<<<<<< HEAD
-        <div className='flex flex-col text-text-tertiary'>
-          <span className='system-xs-regular'>{t('billing.plansCommon.taxTip')}</span>
-          <span className='system-xs-regular'>{t('billing.plansCommon.taxTipSecond')}</span>
-        </div>
-        <span className='flex h-fit items-center gap-x-1 text-saas-dify-blue-accessible'>
-=======
         {currentCategory === CategoryEnum.CLOUD && (
           <div className='flex flex-col text-text-tertiary'>
             <span className='system-xs-regular'>{t('billing.plansCommon.taxTip')}</span>
@@ -32,7 +25,6 @@
           </div>
         )}
         <span className='ml-auto flex h-fit items-center gap-x-1 text-saas-dify-blue-accessible'>
->>>>>>> 8d2b5c54
           <Link
             href={pricingPageURL}
             className='system-md-regular'
