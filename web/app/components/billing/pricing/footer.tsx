import React from 'react'
import Link from 'next/link'
import { useTranslation } from 'react-i18next'
import { RiArrowRightUpLine } from '@remixicon/react'
import { type Category, CategoryEnum } from '.'
import cn from '@/utils/classnames'

type FooterProps = {
<<<<<<< HEAD
  readonly pricingPageURL: string
=======
  pricingPageURL: string
  currentCategory: Category
>>>>>>> bb6a3314
}

const Footer = ({
  pricingPageURL,
  currentCategory,
}: FooterProps) => {
  const { t } = useTranslation()

  return (
    <div className='flex min-h-16 w-full justify-center border-t border-divider-accent px-10'>
      <div className={cn('flex max-w-[1680px] grow border-x border-divider-accent p-6', currentCategory === CategoryEnum.CLOUD ? 'justify-between' : 'justify-end') }>
        {currentCategory === CategoryEnum.CLOUD && (
          <div className='flex flex-col text-text-tertiary'>
            <span className='system-xs-regular'>{t('billing.plansCommon.taxTip')}</span>
            <span className='system-xs-regular'>{t('billing.plansCommon.taxTipSecond')}</span>
          </div>
        )}
        <span className='flex h-fit items-center gap-x-1 text-saas-dify-blue-accessible'>
          <Link
            href={pricingPageURL}
            className='system-md-regular'
            target='_blank'
          >
            {t('billing.plansCommon.comparePlanAndFeatures')}
          </Link>
          <RiArrowRightUpLine className='size-4' />
        </span>
      </div>
    </div>
  )
}

export default React.memo(Footer)<|MERGE_RESOLUTION|>--- conflicted
+++ resolved
@@ -6,12 +6,8 @@
 import cn from '@/utils/classnames'
 
 type FooterProps = {
-<<<<<<< HEAD
   readonly pricingPageURL: string
-=======
-  pricingPageURL: string
-  currentCategory: Category
->>>>>>> bb6a3314
+  readonly currentCategory: Category
 }
 
 const Footer = ({
