--- conflicted
+++ resolved
@@ -13,11 +13,7 @@
 import { useFeaturesStore } from '@/app/components/base/features/hooks'
 import { API_PREFIX } from '@/config'
 import { useWorkflowRefreshDraft } from '.'
-<<<<<<< HEAD
-import { useCollaboration } from '@/app/components/workflow/collaboration/hooks/use-collaboration'
-=======
 import { collaborationManager } from '@/app/components/workflow/collaboration/core/collaboration-manager'
->>>>>>> 687662cf
 
 export const useNodesSyncDraft = () => {
   const store = useStoreApi()
@@ -26,7 +22,6 @@
   const { getNodesReadOnly } = useNodesReadOnly()
   const { handleRefreshWorkflowDraft } = useWorkflowRefreshDraft()
   const params = useParams()
-  const { isLeader } = useCollaboration(params.appId as string)
 
   const getPostParams = useCallback(() => {
     const {
@@ -98,7 +93,7 @@
   }, [store, featuresStore, workflowStore])
 
   const syncWorkflowDraftWhenPageClose = useCallback(() => {
-    if (getNodesReadOnly() || !isLeader)
+    if (getNodesReadOnly())
       return
 
     // Check leader status at sync time
@@ -130,12 +125,9 @@
     },
     forceUpload?: boolean,
   ) => {
-    if (getNodesReadOnly() || !isLeader)
+    if (getNodesReadOnly())
       return
 
-<<<<<<< HEAD
-    console.log('I am the leader, saving draft...')
-=======
     // Check leader status at sync time
     const currentIsLeader = collaborationManager.getIsLeader()
 
@@ -148,7 +140,6 @@
     }
 
     console.log(forceUpload ? 'Force uploading workflow draft' : 'Leader performing workflow draft sync')
->>>>>>> 687662cf
     const postParams = getPostParams()
 
     if (postParams) {
