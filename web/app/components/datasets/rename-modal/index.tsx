'use client'

import type { MouseEventHandler } from 'react'
import { useCallback, useRef, useState } from 'react'
import { RiCloseLine } from '@remixicon/react'
import { useTranslation } from 'react-i18next'
import cn from '@/utils/classnames'
import Button from '@/app/components/base/button'
import Input from '@/app/components/base/input'
import Textarea from '@/app/components/base/textarea'
import Modal from '@/app/components/base/modal'
import type { DataSet } from '@/models/datasets'
import { updateDatasetSetting } from '@/service/datasets'
import { noop } from 'lodash-es'
import AppIcon from '../../base/app-icon'
import type { AppIconSelection } from '../../base/app-icon-picker'
import AppIconPicker from '../../base/app-icon-picker'
import Toast from '../../base/toast'

type RenameDatasetModalProps = {
  show: boolean
  dataset: DataSet
  onSuccess?: () => void
  onClose: () => void
}

const RenameDatasetModal = ({ show, dataset, onSuccess, onClose }: RenameDatasetModalProps) => {
  const { t } = useTranslation()
  const [loading, setLoading] = useState(false)
  const [name, setName] = useState<string>(dataset.name)
  const [description, setDescription] = useState<string>(dataset.description)
<<<<<<< HEAD
  const [externalKnowledgeId] = useState<string>(dataset.external_knowledge_info.external_knowledge_id)
  const [externalKnowledgeApiId] = useState<string>(dataset.external_knowledge_info.external_knowledge_api_id)
  const [appIcon, setAppIcon] = useState<AppIconSelection>(
    dataset.icon_info?.icon_type === 'image'
      ? { type: 'image' as const, url: dataset.icon_info?.icon_url || '', fileId: dataset.icon_info?.icon || '' }
      : { type: 'emoji' as const, icon: dataset.icon_info?.icon || '', background: dataset.icon_info?.icon_background || '' },
  )
  const [showAppIconPicker, setShowAppIconPicker] = useState(false)
  const previousAppIcon = useRef<AppIconSelection>(
    dataset.icon_info?.icon_type === 'image'
      ? { type: 'image' as const, url: dataset.icon_info?.icon_url || '', fileId: dataset.icon_info?.icon || '' }
      : { type: 'emoji' as const, icon: dataset.icon_info?.icon || '', background: dataset.icon_info?.icon_background || '' },
  )

  const handleOpenAppIconPicker = useCallback(() => {
    setShowAppIconPicker(true)
    previousAppIcon.current = appIcon
  }, [appIcon])

  const handleSelectAppIcon = useCallback((icon: AppIconSelection) => {
    setAppIcon(icon)
    setShowAppIconPicker(false)
  }, [])
=======
  const externalKnowledgeId = dataset.external_knowledge_info.external_knowledge_id
  const externalKnowledgeApiId = dataset.external_knowledge_info.external_knowledge_api_id
>>>>>>> 69c3439c

  const handleCloseAppIconPicker = useCallback(() => {
    setAppIcon(previousAppIcon.current)
    setShowAppIconPicker(false)
  }, [])

  const onConfirm: MouseEventHandler = useCallback(async () => {
    if (!name.trim()) {
      Toast.notify({ type: 'error', message: t('datasetSettings.form.nameError') })
      return
    }
    try {
      setLoading(true)
      const body: Partial<DataSet> & { external_knowledge_id?: string; external_knowledge_api_id?: string } = {
        name,
        description,
        icon_info: {
          icon: appIcon.type === 'image' ? appIcon.fileId : appIcon.icon,
          icon_type: appIcon.type,
          icon_background: appIcon.type === 'image' ? undefined : appIcon.background,
          icon_url: appIcon.type === 'image' ? appIcon.url : undefined,
        },
      }
      if (externalKnowledgeId && externalKnowledgeApiId) {
        body.external_knowledge_id = externalKnowledgeId
        body.external_knowledge_api_id = externalKnowledgeApiId
      }
      await updateDatasetSetting({
        datasetId: dataset.id,
        body,
      })
      Toast.notify({ type: 'success', message: t('common.actionMsg.modifiedSuccessfully') })
      if (onSuccess)
        onSuccess()
      onClose()
    }
    catch {
      Toast.notify({ type: 'error', message: t('common.actionMsg.modifiedUnsuccessfully') })
    }
    finally {
      setLoading(false)
    }
  }, [appIcon, description, dataset.id, externalKnowledgeApiId, externalKnowledgeId, name, onClose, onSuccess, t])

  return (
    <Modal
      className='w-[520px] max-w-[520px] rounded-xl px-8 py-6'
      isShow={show}
      onClose={noop}
    >
      <div className='relative pb-2 text-xl font-medium leading-[30px] text-text-primary'>{t('datasetSettings.title')}</div>
      <div className='absolute right-4 top-4 cursor-pointer p-2' onClick={onClose}>
        <RiCloseLine className='h-4 w-4 text-text-tertiary' />
      </div>
      <div>
        <div className={cn('flex flex-col py-4')}>
          <div className='shrink-0 py-2 text-sm font-medium leading-[20px] text-text-primary'>
            {t('datasetSettings.form.name')}
          </div>
          <div className='flex items-center gap-x-2'>
            <AppIcon
              size='medium'
              onClick={handleOpenAppIconPicker}
              className='cursor-pointer'
              iconType={appIcon.type}
              icon={appIcon.type === 'image' ? appIcon.fileId : appIcon.icon}
              background={appIcon.type === 'image' ? undefined : appIcon.background}
              imageUrl={appIcon.type === 'image' ? appIcon.url : undefined}
              showEditIcon
            />
            <Input
              value={name}
              onChange={e => setName(e.target.value)}
              className='h-9 grow'
              placeholder={t('datasetSettings.form.namePlaceholder') || ''}
            />
          </div>
        </div>
        <div className={cn('flex flex-col py-4')}>
          <div className='shrink-0 py-2 text-sm font-medium leading-[20px] text-text-primary'>
            {t('datasetSettings.form.desc')}
          </div>
          <div className='w-full'>
            <Textarea
              value={description}
              onChange={e => setDescription(e.target.value)}
              className='resize-none'
              placeholder={t('datasetSettings.form.descPlaceholder') || ''}
            />
          </div>
        </div>
      </div>
      <div className='flex justify-end pt-6'>
        <Button className='mr-2' onClick={onClose}>{t('common.operation.cancel')}</Button>
        <Button disabled={loading} variant="primary" onClick={onConfirm}>{t('common.operation.save')}</Button>
      </div>
      {showAppIconPicker && (
        <AppIconPicker
          onSelect={handleSelectAppIcon}
          onClose={handleCloseAppIconPicker}
        />
      )}
    </Modal>
  )
}

export default RenameDatasetModal<|MERGE_RESOLUTION|>--- conflicted
+++ resolved
@@ -29,9 +29,8 @@
   const [loading, setLoading] = useState(false)
   const [name, setName] = useState<string>(dataset.name)
   const [description, setDescription] = useState<string>(dataset.description)
-<<<<<<< HEAD
-  const [externalKnowledgeId] = useState<string>(dataset.external_knowledge_info.external_knowledge_id)
-  const [externalKnowledgeApiId] = useState<string>(dataset.external_knowledge_info.external_knowledge_api_id)
+  const externalKnowledgeId = dataset.external_knowledge_info.external_knowledge_id
+  const externalKnowledgeApiId = dataset.external_knowledge_info.external_knowledge_api_id
   const [appIcon, setAppIcon] = useState<AppIconSelection>(
     dataset.icon_info?.icon_type === 'image'
       ? { type: 'image' as const, url: dataset.icon_info?.icon_url || '', fileId: dataset.icon_info?.icon || '' }
@@ -53,10 +52,6 @@
     setAppIcon(icon)
     setShowAppIconPicker(false)
   }, [])
-=======
-  const externalKnowledgeId = dataset.external_knowledge_info.external_knowledge_id
-  const externalKnowledgeApiId = dataset.external_knowledge_info.external_knowledge_api_id
->>>>>>> 69c3439c
 
   const handleCloseAppIconPicker = useCallback(() => {
     setAppIcon(previousAppIcon.current)
