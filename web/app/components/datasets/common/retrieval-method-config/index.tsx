--- conflicted
+++ resolved
@@ -110,11 +110,7 @@
           description={t('dataset.retrieval.hybrid_search.description')} isActive={
             value.search_method === RETRIEVE_METHOD.hybrid
           }
-<<<<<<< HEAD
-          onClick={() => onChange({
-=======
           onSwitched={() => onChange({
->>>>>>> df5fb6dc
             ...value,
             search_method: RETRIEVE_METHOD.hybrid,
             reranking_enable: true,
