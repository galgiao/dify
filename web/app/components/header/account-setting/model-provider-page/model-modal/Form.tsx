--- conflicted
+++ resolved
@@ -18,12 +18,8 @@
 import Tooltip from '@/app/components/base/tooltip'
 import Radio from '@/app/components/base/radio'
 import ModelParameterModal from '@/app/components/header/account-setting/model-provider-page/model-parameter-modal'
-<<<<<<< HEAD
-import ToolSelector from '@/app/components/tools/tool-selector'
-=======
 import ToolSelector from '@/app/components/plugins/plugin-detail-panel/tool-selector'
 import AppSelector from '@/app/components/plugins/plugin-detail-panel/app-selector'
->>>>>>> a6be3fdc
 
 type FormProps = {
   className?: string
@@ -352,9 +348,6 @@
     }
 
     if (formSchema.type === FormTypeEnum.appSelector) {
-<<<<<<< HEAD
-      // TODO
-=======
       const {
         variable,
         label,
@@ -381,7 +374,6 @@
           {validating && changeKey === variable && <ValidatingTip />}
         </div>
       )
->>>>>>> a6be3fdc
     }
   }
 
