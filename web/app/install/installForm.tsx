--- conflicted
+++ resolved
@@ -76,11 +76,7 @@
       localStorage.setItem('refresh_token', loginRes.data.refresh_token)
       router.replace('/apps')
     }
-<<<<<<< HEAD
- else {
-=======
     else {
->>>>>>> bd482eb8
       // Fallback to signin page if auto-login fails
       router.replace('/signin')
     }
