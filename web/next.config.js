const { codeInspectorPlugin } = require('code-inspector-plugin')
const withPWA = require('next-pwa')({
  dest: 'public',
  register: true,
  skipWaiting: true,
  disable: process.env.NODE_ENV === 'development',
  fallbacks: {
    document: '/_offline.html',
  },
  runtimeCaching: [
    {
      urlPattern: /^https:\/\/fonts\.googleapis\.com\/.*/i,
      handler: 'CacheFirst',
      options: {
        cacheName: 'google-fonts',
        expiration: {
          maxEntries: 4,
          maxAgeSeconds: 365 * 24 * 60 * 60 // 1 year
        }
      }
    },
    {
      urlPattern: /^https:\/\/fonts\.gstatic\.com\/.*/i,
      handler: 'CacheFirst',
      options: {
        cacheName: 'google-fonts-webfonts',
        expiration: {
          maxEntries: 4,
          maxAgeSeconds: 365 * 24 * 60 * 60 // 1 year
        }
      }
    },
    {
      urlPattern: /\.(?:png|jpg|jpeg|svg|gif|webp|avif)$/i,
      handler: 'CacheFirst',
      options: {
        cacheName: 'images',
        expiration: {
          maxEntries: 64,
          maxAgeSeconds: 30 * 24 * 60 * 60 // 30 days
        }
      }
    },
    {
      urlPattern: /\.(?:js|css)$/i,
      handler: 'StaleWhileRevalidate',
      options: {
        cacheName: 'static-resources',
        expiration: {
          maxEntries: 32,
          maxAgeSeconds: 24 * 60 * 60 // 1 day
        }
      }
    },
    {
      urlPattern: /^\/api\/.*/i,
      handler: 'NetworkFirst',
      options: {
        cacheName: 'api-cache',
        networkTimeoutSeconds: 10,
        expiration: {
          maxEntries: 16,
          maxAgeSeconds: 60 * 60 // 1 hour
        }
      }
    }
  ]
})
const withMDX = require('@next/mdx')({
  extension: /\.mdx?$/,
  options: {
    // If you use remark-gfm, you'll need to use next.config.mjs
    // as the package is ESM only
    // https://github.com/remarkjs/remark-gfm#install
    remarkPlugins: [],
    rehypePlugins: [],
    // If you use `MDXProvider`, uncomment the following line.
    // providerImportSource: "@mdx-js/react",
  },
})
const withBundleAnalyzer = require('@next/bundle-analyzer')({
  enabled: process.env.ANALYZE === 'true',
})

// the default url to prevent parse url error when running jest
const hasSetWebPrefix = process.env.NEXT_PUBLIC_WEB_PREFIX
const port = process.env.PORT || 3000
const locImageURLs = !hasSetWebPrefix ? [new URL(`http://localhost:${port}/**`), new URL(`http://127.0.0.1:${port}/**`)] : []
const remoteImageURLs = [hasSetWebPrefix ? new URL(`${process.env.NEXT_PUBLIC_WEB_PREFIX}/**`) : '', ...locImageURLs].filter(item => !!item)

/** @type {import('next').NextConfig} */
const nextConfig = {
  basePath: process.env.NEXT_PUBLIC_BASE_PATH || '',
<<<<<<< HEAD
=======
  transpilePackages: ['echarts', 'zrender'],
>>>>>>> f5161d9a
  turbopack: {
    rules: codeInspectorPlugin({
      bundler: 'turbopack'
    })
<<<<<<< HEAD
  },
  webpack: (config, { dev, isServer }) => {
    config.plugins.push(codeInspectorPlugin({ bundler: 'webpack' }))

    config.experiments = {
      asyncWebAssembly: true,
      layers: true,
    }
    config.output.environment = {
      asyncFunction: true,
    }

    return config
=======
>>>>>>> f5161d9a
  },
  productionBrowserSourceMaps: false, // enable browser source map generation during the production build
  // Configure pageExtensions to include md and mdx
  pageExtensions: ['ts', 'tsx', 'js', 'jsx', 'md', 'mdx'],
  // https://nextjs.org/docs/messages/next-image-unconfigured-host
  images: {
    remotePatterns: remoteImageURLs.map(remoteImageURL => ({
      protocol: remoteImageURL.protocol.replace(':', ''),
      hostname: remoteImageURL.hostname,
      port: remoteImageURL.port,
      pathname: remoteImageURL.pathname,
      search: '',
    })),
  },
  experimental: {
    optimizePackageImports: [
      '@remixicon/react',
      '@heroicons/react'
    ],
  },
  // fix all before production. Now it slow the develop speed.
  eslint: {
    // Warning: This allows production builds to successfully complete even if
    // your project has ESLint errors.
    ignoreDuringBuilds: true,
    dirs: ['app', 'bin', 'config', 'context', 'hooks', 'i18n', 'models', 'service', 'test', 'types', 'utils'],
  },
  typescript: {
    // https://nextjs.org/docs/api-reference/next.config.js/ignoring-typescript-errors
    ignoreBuildErrors: true,
  },
  reactStrictMode: true,
  async redirects() {
    return [
      {
        source: '/',
        destination: '/apps',
        permanent: false,
      },
    ]
  },
  output: 'standalone',
}

module.exports = withPWA(withBundleAnalyzer(withMDX(nextConfig)))<|MERGE_RESOLUTION|>--- conflicted
+++ resolved
@@ -91,15 +91,10 @@
 /** @type {import('next').NextConfig} */
 const nextConfig = {
   basePath: process.env.NEXT_PUBLIC_BASE_PATH || '',
-<<<<<<< HEAD
-=======
-  transpilePackages: ['echarts', 'zrender'],
->>>>>>> f5161d9a
   turbopack: {
     rules: codeInspectorPlugin({
       bundler: 'turbopack'
     })
-<<<<<<< HEAD
   },
   webpack: (config, { dev, isServer }) => {
     config.plugins.push(codeInspectorPlugin({ bundler: 'webpack' }))
@@ -113,8 +108,6 @@
     }
 
     return config
-=======
->>>>>>> f5161d9a
   },
   productionBrowserSourceMaps: false, // enable browser source map generation during the production build
   // Configure pageExtensions to include md and mdx
@@ -130,6 +123,10 @@
     })),
   },
   experimental: {
+    optimizePackageImports: [
+      '@remixicon/react',
+      '@heroicons/react'
+    ],
     optimizePackageImports: [
       '@remixicon/react',
       '@heroicons/react'
