const { codeInspectorPlugin } = require('code-inspector-plugin')
const withPWA = require('next-pwa')({
  dest: 'public',
  register: true,
  skipWaiting: true,
  disable: process.env.NODE_ENV === 'development',
  fallbacks: {
    document: '/_offline.html',
  },
  runtimeCaching: [
    {
      urlPattern: /^https:\/\/fonts\.googleapis\.com\/.*/i,
      handler: 'CacheFirst',
      options: {
        cacheName: 'google-fonts',
        expiration: {
          maxEntries: 4,
          maxAgeSeconds: 365 * 24 * 60 * 60 // 1 year
        }
      }
    },
    {
      urlPattern: /^https:\/\/fonts\.gstatic\.com\/.*/i,
      handler: 'CacheFirst',
      options: {
        cacheName: 'google-fonts-webfonts',
        expiration: {
          maxEntries: 4,
          maxAgeSeconds: 365 * 24 * 60 * 60 // 1 year
        }
      }
    },
    {
      urlPattern: /\.(?:png|jpg|jpeg|svg|gif|webp|avif)$/i,
      handler: 'CacheFirst',
      options: {
        cacheName: 'images',
        expiration: {
          maxEntries: 64,
          maxAgeSeconds: 30 * 24 * 60 * 60 // 30 days
        }
      }
    },
    {
      urlPattern: /\.(?:js|css)$/i,
      handler: 'StaleWhileRevalidate',
      options: {
        cacheName: 'static-resources',
        expiration: {
          maxEntries: 32,
          maxAgeSeconds: 24 * 60 * 60 // 1 day
        }
      }
    },
    {
      urlPattern: /^\/api\/.*/i,
      handler: 'NetworkFirst',
      options: {
        cacheName: 'api-cache',
        networkTimeoutSeconds: 10,
        expiration: {
          maxEntries: 16,
          maxAgeSeconds: 60 * 60 // 1 hour
        }
      }
    }
  ]
})
const withMDX = require('@next/mdx')({
  extension: /\.mdx?$/,
  options: {
    // If you use remark-gfm, you'll need to use next.config.mjs
    // as the package is ESM only
    // https://github.com/remarkjs/remark-gfm#install
    remarkPlugins: [],
    rehypePlugins: [],
    // If you use `MDXProvider`, uncomment the following line.
    // providerImportSource: "@mdx-js/react",
  },
})
const withBundleAnalyzer = require('@next/bundle-analyzer')({
  enabled: process.env.ANALYZE === 'true',
})

// the default url to prevent parse url error when running jest
const hasSetWebPrefix = process.env.NEXT_PUBLIC_WEB_PREFIX
const port = process.env.PORT || 3000
const locImageURLs = !hasSetWebPrefix ? [new URL(`http://localhost:${port}/**`), new URL(`http://127.0.0.1:${port}/**`)] : []
const remoteImageURLs = [hasSetWebPrefix ? new URL(`${process.env.NEXT_PUBLIC_WEB_PREFIX}/**`) : '', ...locImageURLs].filter(item => !!item)

/** @type {import('next').NextConfig} */
const nextConfig = {
  basePath: process.env.NEXT_PUBLIC_BASE_PATH || '',
  webpack: (config, { dev, isServer }) => {
<<<<<<< HEAD
    if (dev) {
      config.plugins.push(codeInspectorPlugin({ bundler: 'webpack' }))
=======
    config.plugins.push(codeInspectorPlugin({ bundler: 'webpack' }))

    config.experiments = {
      asyncWebAssembly: true,
      layers: true,
    }
    config.output.environment = {
      asyncFunction: true,
>>>>>>> 2d1621c4
    }

    return config
  },
  productionBrowserSourceMaps: false, // enable browser source map generation during the production build
  // Configure pageExtensions to include md and mdx
  pageExtensions: ['ts', 'tsx', 'js', 'jsx', 'md', 'mdx'],
  // https://nextjs.org/docs/messages/next-image-unconfigured-host
  images: {
    remotePatterns: remoteImageURLs.map(remoteImageURL => ({
      protocol: remoteImageURL.protocol.replace(':', ''),
      hostname: remoteImageURL.hostname,
      port: remoteImageURL.port,
      pathname: remoteImageURL.pathname,
      search: '',
    })),
  },
  experimental: {
  },
  // fix all before production. Now it slow the develop speed.
  eslint: {
    // Warning: This allows production builds to successfully complete even if
    // your project has ESLint errors.
    ignoreDuringBuilds: true,
    dirs: ['app', 'bin', 'config', 'context', 'hooks', 'i18n', 'models', 'service', 'test', 'types', 'utils'],
  },
  typescript: {
    // https://nextjs.org/docs/api-reference/next.config.js/ignoring-typescript-errors
    ignoreBuildErrors: true,
  },
  reactStrictMode: true,
  async redirects() {
    return [
      {
        source: '/',
        destination: '/apps',
        permanent: false,
      },
    ]
  },
  output: 'standalone',
}

module.exports = withPWA(withBundleAnalyzer(withMDX(nextConfig)))<|MERGE_RESOLUTION|>--- conflicted
+++ resolved
@@ -92,10 +92,6 @@
 const nextConfig = {
   basePath: process.env.NEXT_PUBLIC_BASE_PATH || '',
   webpack: (config, { dev, isServer }) => {
-<<<<<<< HEAD
-    if (dev) {
-      config.plugins.push(codeInspectorPlugin({ bundler: 'webpack' }))
-=======
     config.plugins.push(codeInspectorPlugin({ bundler: 'webpack' }))
 
     config.experiments = {
@@ -104,7 +100,6 @@
     }
     config.output.environment = {
       asyncFunction: true,
->>>>>>> 2d1621c4
     }
 
     return config
