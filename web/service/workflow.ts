import type { Fetcher } from 'swr'
import { get, post } from './base'
import type { CommonResponse } from '@/models/common'
import type {
  ChatRunHistoryResponse,
  ConversationVariableResponse,
  FetchWorkflowDraftResponse,
  NodesDefaultConfigsResponse,
  WorkflowRunHistoryResponse,
} from '@/types/workflow'
import type { BlockEnum } from '@/app/components/workflow/types'
import type { VarInInspect } from '@/types/workflow'
<<<<<<< HEAD
import type { FlowType } from '@/types/common'
import { getFlowPrefix } from './utils'
=======
import type { ConversationVariable, EnvironmentVariable } from '@/app/components/workflow/types'
import type { Features } from '@/app/components/base/features/types'
>>>>>>> 687662cf

export const fetchWorkflowDraft = (url: string) => {
  return get(url, {}, { silent: true }) as Promise<FetchWorkflowDraftResponse>
}

export const syncWorkflowDraft = ({ url, params }: {
  url: string
  params: Pick<FetchWorkflowDraftResponse, 'graph' | 'features' | 'environment_variables' | 'conversation_variables'>
}) => {
  return post<CommonResponse & { updated_at: number; hash: string }>(url, { body: params }, { silent: true })
}

export const fetchNodesDefaultConfigs: Fetcher<NodesDefaultConfigsResponse, string> = (url) => {
  return get<NodesDefaultConfigsResponse>(url)
}

export const fetchWorkflowRunHistory: Fetcher<WorkflowRunHistoryResponse, string> = (url) => {
  return get<WorkflowRunHistoryResponse>(url)
}

export const fetchChatRunHistory: Fetcher<ChatRunHistoryResponse, string> = (url) => {
  return get<ChatRunHistoryResponse>(url)
}

export const singleNodeRun = (flowType: FlowType, flowId: string, nodeId: string, params: object) => {
  return post(`${getFlowPrefix(flowType)}/${flowId}/workflows/draft/nodes/${nodeId}/run`, { body: params })
}

export const getIterationSingleNodeRunUrl = (flowType: FlowType, isChatFlow: boolean, flowId: string, nodeId: string) => {
  return `${getFlowPrefix(flowType)}/${flowId}/${isChatFlow ? 'advanced-chat/' : ''}workflows/draft/iteration/nodes/${nodeId}/run`
}

export const getLoopSingleNodeRunUrl = (flowType: FlowType, isChatFlow: boolean, flowId: string, nodeId: string) => {
  return `${getFlowPrefix(flowType)}/${flowId}/${isChatFlow ? 'advanced-chat/' : ''}workflows/draft/loop/nodes/${nodeId}/run`
}

export const fetchPublishedWorkflow: Fetcher<FetchWorkflowDraftResponse, string> = (url) => {
  return get<FetchWorkflowDraftResponse>(url)
}

export const stopWorkflowRun = (url: string) => {
  return post<CommonResponse>(url)
}

export const fetchNodeDefault = (appId: string, blockType: BlockEnum, query = {}) => {
  return get(`apps/${appId}/workflows/default-workflow-block-configs/${blockType}`, {
    params: { q: JSON.stringify(query) },
  })
}

export const fetchPipelineNodeDefault = (pipelineId: string, blockType: BlockEnum, query = {}) => {
  return get(`rag/pipelines/${pipelineId}/workflows/default-workflow-block-configs/${blockType}`, {
    params: { q: JSON.stringify(query) },
  })
}

// TODO: archived
export const updateWorkflowDraftFromDSL = (appId: string, data: string) => {
  return post<FetchWorkflowDraftResponse>(`apps/${appId}/workflows/draft/import`, { body: { data } })
}

export const fetchCurrentValueOfConversationVariable: Fetcher<ConversationVariableResponse, {
  url: string
  params: { conversation_id: string }
}> = ({ url, params }) => {
  return get<ConversationVariableResponse>(url, { params })
}

const fetchAllInspectVarsOnePage = async (flowType: FlowType, flowId: string, page: number): Promise<{ total: number, items: VarInInspect[] }> => {
  return get(`${getFlowPrefix(flowType)}/${flowId}/workflows/draft/variables`, {
    params: { page, limit: 100 },
  })
}
export const fetchAllInspectVars = async (flowType: FlowType, flowId: string): Promise<VarInInspect[]> => {
  const res = await fetchAllInspectVarsOnePage(flowType, flowId, 1)
  const { items, total } = res
  if (total <= 100)
    return items

  const pageCount = Math.ceil(total / 100)
  const promises = []
  for (let i = 2; i <= pageCount; i++)
    promises.push(fetchAllInspectVarsOnePage(flowType, flowId, i))

  const restData = await Promise.all(promises)
  restData.forEach(({ items: item }) => {
    items.push(...item)
  })
  return items
}

export const fetchNodeInspectVars = async (flowType: FlowType, flowId: string, nodeId: string): Promise<VarInInspect[]> => {
  const { items } = (await get(`${getFlowPrefix(flowType)}/${flowId}/workflows/draft/nodes/${nodeId}/variables`)) as { items: VarInInspect[] }
  return items
}

// Environment Variables API
export const fetchEnvironmentVariables = async (appId: string): Promise<EnvironmentVariable[]> => {
  const { items } = (await get(`apps/${appId}/workflows/draft/environment-variables`)) as { items: EnvironmentVariable[] }
  return items
}

export const updateEnvironmentVariables = ({ appId, environmentVariables }: {
  appId: string
  environmentVariables: EnvironmentVariable[]
}) => {
  return post<CommonResponse>(`apps/${appId}/workflows/draft/environment-variables`, {
    body: { environment_variables: environmentVariables },
  })
}

export const updateConversationVariables = ({ appId, conversationVariables }: {
  appId: string
  conversationVariables: ConversationVariable[]
}) => {
  return post<CommonResponse>(`apps/${appId}/workflows/draft/conversation-variables`, {
    body: { conversation_variables: conversationVariables },
  })
}

export const updateFeatures = ({ appId, features }: {
  appId: string
  features: Features
}) => {
  return post<CommonResponse>(`apps/${appId}/workflows/draft/features`, {
    body: { features },
  })
}<|MERGE_RESOLUTION|>--- conflicted
+++ resolved
@@ -10,13 +10,10 @@
 } from '@/types/workflow'
 import type { BlockEnum } from '@/app/components/workflow/types'
 import type { VarInInspect } from '@/types/workflow'
-<<<<<<< HEAD
 import type { FlowType } from '@/types/common'
 import { getFlowPrefix } from './utils'
-=======
 import type { ConversationVariable, EnvironmentVariable } from '@/app/components/workflow/types'
 import type { Features } from '@/app/components/base/features/types'
->>>>>>> 687662cf
 
 export const fetchWorkflowDraft = (url: string) => {
   return get(url, {}, { silent: true }) as Promise<FetchWorkflowDraftResponse>
