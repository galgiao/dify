import { get, post } from './base'
import type {
  FileUploadConfigResponse,
  Member,
  StructuredOutputRulesRequestBody,
  StructuredOutputRulesResponse,
} from '@/models/common'
import { useMutation, useQuery } from '@tanstack/react-query'
import type { FileTypesRes } from './datasets'

const NAME_SPACE = 'common'

export const useFileUploadConfig = () => {
  return useQuery<FileUploadConfigResponse>({
    queryKey: [NAME_SPACE, 'file-upload-config'],
    queryFn: () => get<FileUploadConfigResponse>('/files/upload'),
  })
}

export const useGenerateStructuredOutputRules = () => {
  return useMutation({
    mutationKey: [NAME_SPACE, 'generate-structured-output-rules'],
    mutationFn: (body: StructuredOutputRulesRequestBody) => {
      return post<StructuredOutputRulesResponse>(
        '/rule-structured-output-generate',
        { body },
      )
    },
  })
}

<<<<<<< HEAD
export const useFileSupportTypes = () => {
  return useQuery<FileTypesRes>({
    queryKey: [NAME_SPACE, 'file-types'],
    queryFn: () => get<FileTypesRes>('/files/support-type'),
  })
}

type MemberResponse = {
  accounts: Member[] | null
}

export const useMembers = () => {
  return useQuery<MemberResponse>({
    queryKey: [NAME_SPACE, 'members'],
    queryFn: (params: Record<string, any>) => get<MemberResponse>('/workspaces/current/members', {
      params,
    }),
  })
}

type FilePreviewResponse = {
  content: string
}

export const useFilePreview = (fileID: string) => {
  return useQuery<FilePreviewResponse>({
    queryKey: [NAME_SPACE, 'file-preview', fileID],
    queryFn: () => get<FilePreviewResponse>(`/files/${fileID}/preview`),
    enabled: !!fileID,
  })
}

export type SchemaTypeDefinition = {
  name: string
  schema: {
    properties: Record<string, any>
  }
}

export const useSchemaTypeDefinitions = () => {
  return useQuery<SchemaTypeDefinition[]>({
    queryKey: [NAME_SPACE, 'schema-type-definitions'],
    queryFn: () => get<SchemaTypeDefinition[]>('/spec/schema-definitions'),
=======
export type MailSendResponse = { data: string, result: string }
export const useSendMail = () => {
  return useMutation({
    mutationKey: [NAME_SPACE, 'mail-send'],
    mutationFn: (body: { email: string, language: string }) => {
      return post<MailSendResponse>('/email-register/send-email', { body })
    },
  })
}

export type MailValidityResponse = { is_valid: boolean, token: string }

export const useMailValidity = () => {
  return useMutation({
    mutationKey: [NAME_SPACE, 'mail-validity'],
    mutationFn: (body: { email: string, code: string, token: string }) => {
      return post<MailValidityResponse>('/email-register/validity', { body })
    },
  })
}

export type MailRegisterResponse = { result: string, data: { access_token: string, refresh_token: string } }

export const useMailRegister = () => {
  return useMutation({
    mutationKey: [NAME_SPACE, 'mail-register'],
    mutationFn: (body: { token: string, new_password: string, password_confirm: string }) => {
      return post<MailRegisterResponse>('/email-register', { body })
    },
>>>>>>> bdd85b36
  })
}<|MERGE_RESOLUTION|>--- conflicted
+++ resolved
@@ -29,7 +29,38 @@
   })
 }
 
-<<<<<<< HEAD
+export type MailSendResponse = { data: string, result: string }
+export const useSendMail = () => {
+  return useMutation({
+    mutationKey: [NAME_SPACE, 'mail-send'],
+    mutationFn: (body: { email: string, language: string }) => {
+      return post<MailSendResponse>('/email-register/send-email', { body })
+    },
+  })
+}
+
+export type MailValidityResponse = { is_valid: boolean, token: string }
+
+export const useMailValidity = () => {
+  return useMutation({
+    mutationKey: [NAME_SPACE, 'mail-validity'],
+    mutationFn: (body: { email: string, code: string, token: string }) => {
+      return post<MailValidityResponse>('/email-register/validity', { body })
+    },
+  })
+}
+
+export type MailRegisterResponse = { result: string, data: { access_token: string, refresh_token: string } }
+
+export const useMailRegister = () => {
+  return useMutation({
+    mutationKey: [NAME_SPACE, 'mail-register'],
+    mutationFn: (body: { token: string, new_password: string, password_confirm: string }) => {
+      return post<MailRegisterResponse>('/email-register', { body })
+    },
+  })
+}
+
 export const useFileSupportTypes = () => {
   return useQuery<FileTypesRes>({
     queryKey: [NAME_SPACE, 'file-types'],
@@ -73,36 +104,5 @@
   return useQuery<SchemaTypeDefinition[]>({
     queryKey: [NAME_SPACE, 'schema-type-definitions'],
     queryFn: () => get<SchemaTypeDefinition[]>('/spec/schema-definitions'),
-=======
-export type MailSendResponse = { data: string, result: string }
-export const useSendMail = () => {
-  return useMutation({
-    mutationKey: [NAME_SPACE, 'mail-send'],
-    mutationFn: (body: { email: string, language: string }) => {
-      return post<MailSendResponse>('/email-register/send-email', { body })
-    },
-  })
-}
-
-export type MailValidityResponse = { is_valid: boolean, token: string }
-
-export const useMailValidity = () => {
-  return useMutation({
-    mutationKey: [NAME_SPACE, 'mail-validity'],
-    mutationFn: (body: { email: string, code: string, token: string }) => {
-      return post<MailValidityResponse>('/email-register/validity', { body })
-    },
-  })
-}
-
-export type MailRegisterResponse = { result: string, data: { access_token: string, refresh_token: string } }
-
-export const useMailRegister = () => {
-  return useMutation({
-    mutationKey: [NAME_SPACE, 'mail-register'],
-    mutationFn: (body: { token: string, new_password: string, password_confirm: string }) => {
-      return post<MailRegisterResponse>('/email-register', { body })
-    },
->>>>>>> bdd85b36
   })
 }